////////////////////////////////////////////////////////////////////////////////
/// DISCLAIMER
///
/// Copyright 2019 ArangoDB GmbH, Cologne, Germany
///
/// Licensed under the Apache License, Version 2.0 (the "License");
/// you may not use this file except in compliance with the License.
/// You may obtain a copy of the License at
///
///     http://www.apache.org/licenses/LICENSE-2.0
///
/// Unless required by applicable law or agreed to in writing, software
/// distributed under the License is distributed on an "AS IS" BASIS,
/// WITHOUT WARRANTIES OR CONDITIONS OF ANY KIND, either express or implied.
/// See the License for the specific language governing permissions and
/// limitations under the License.
///
/// Copyright holder is ArangoDB GmbH, Cologne, Germany
///
/// @author Andrey Abramov
////////////////////////////////////////////////////////////////////////////////

#ifndef IRESEARCH_DLL

// clang-format off

#include "tests_shared.hpp"

#include "index/directory_reader.hpp"
#include "index/index_writer.hpp"
#include "store/mmap_directory.hpp"
#include "store/memory_directory.hpp"
#include "utils/fstext/fst_string_ref_weight.hpp"
#include "utils/fstext/fst_string_weight.hpp"
#include "utils/fstext/fst_builder.hpp"
#include "utils/fstext/fst_matcher.hpp"
#include "utils/fstext/immutable_fst.hpp"
#include "utils/fstext/fst_utils.hpp"
#include "utils/fstext/fst_decl.hpp"
#include "utils/numeric_utils.hpp"

#include <fst/matcher.h>
#include <fst/vector-fst.h>

#include <fstream>

// clang-format on

namespace {

struct fst_stats : irs::fst_stats {
  size_t total_weight_size{};

  void operator()(const irs::vector_byte_fst::Weight& w) noexcept {
    total_weight_size += w.Size();
  }

  [[maybe_unused]] bool operator==(const fst_stats& rhs) const noexcept {
    return num_states == rhs.num_states && num_arcs == rhs.num_arcs &&
           total_weight_size == rhs.total_weight_size;
  }
};

using fst_byte_builder =
  irs::fst_builder<irs::byte_type, irs::vector_byte_fst, fst_stats>;

// reads input data to build fst
// first - prefix
// second - payload
std::vector<std::pair<irs::bstring, irs::bstring>> read_fst_input(
  const std::filesystem::path& filename) {
  auto read_size = [](std::istream& stream) {
    size_t size;
    stream.read(reinterpret_cast<char*>(&size), sizeof(size_t));
    if constexpr (irs::is_big_endian()) {
      size = irs::numeric_utils::numeric_traits<size_t>::hton(size);
    }
    return size;
  };

  std::vector<std::pair<irs::bstring, irs::bstring>> data;

  std::ifstream in;
  in.open(filename.c_str(), std::ios_base::in | std::ios_base::binary);

  data.resize(read_size(in));

  for (size_t i = 0; i < data.size(); ++i) {
    auto& entry = data[i];
    auto& prefix = entry.first;
    auto& payload = entry.second;

    prefix.resize(read_size(in));
    in.read(reinterpret_cast<char*>(&prefix[0]), prefix.size());

    payload.resize(read_size(in));
    in.read(reinterpret_cast<char*>(&payload[0]), payload.size());
  }

  return data;
}

void assert_fst_read_write(const std::string& resource) {
  SCOPED_TRACE(resource);
  auto expected_data = read_fst_input(test_base::resource(resource));
  ASSERT_FALSE(expected_data.empty());

  irs::vector_byte_fst fst;
  fst_stats stats;

  // build fst
  {
    fst_byte_builder builder(fst);
    builder.reset();

    for (auto& data : expected_data) {
      builder.add(data.first,
                  irs::byte_weight(data.second.begin(), data.second.end()));
    }

    stats = builder.finish();
  }

  fst_stats expected_stats;
  for (fst::StateIterator<irs::vector_byte_fst> states(fst); !states.Done();
       states.Next()) {
    const auto stateid = states.Value();
    ++expected_stats.num_states;
    expected_stats.num_arcs += fst.NumArcs(stateid);
    expected_stats(fst.Final(stateid));
    for (fst::ArcIterator<irs::vector_byte_fst> arcs(fst, stateid);
         !arcs.Done(); arcs.Next()) {
      expected_stats(arcs.Value().weight);
    }
  }
  ASSERT_EQ(expected_stats, stats);

<<<<<<< HEAD
  irs::memory_output out(irs::memory_allocator::global(),
                         irs::IResourceManager::kNoopManager,
                         irs::IResourceManager::kTransactions);
=======
  irs::memory_output out;
>>>>>>> 0ec075fb
  irs::immutable_byte_fst::Write(fst, out.stream, stats);
  out.stream.flush();

  irs::memory_index_input in(out.file);
  std::unique_ptr<irs::immutable_byte_fst> read_fst(
    irs::immutable_byte_fst::Read(in));
  ASSERT_EQ(out.file.length(), in.file_pointer());

  ASSERT_NE(nullptr, read_fst);
  ASSERT_EQ(fst::kExpanded, read_fst->Properties(fst::kExpanded, false));
  ASSERT_EQ(fst.NumStates(), read_fst->NumStates());
  ASSERT_EQ(fst.Start(), read_fst->Start());
  for (fst::StateIterator<decltype(fst)> it(fst); !it.Done(); it.Next()) {
    const auto s = it.Value();
    ASSERT_EQ(fst.NumArcs(s), read_fst->NumArcs(s));
    ASSERT_EQ(0, read_fst->NumInputEpsilons(s));
    ASSERT_EQ(0, read_fst->NumOutputEpsilons(s));
    ASSERT_EQ(static_cast<irs::bytes_view>(fst.Final(s)),
              static_cast<irs::bytes_view>(read_fst->Final(s)));

    fst::ArcIterator<decltype(fst)> expected_arcs(fst, s);
    fst::ArcIterator<irs::immutable_byte_fst> actual_arcs(*read_fst, s);
    for (; !expected_arcs.Done(); expected_arcs.Next(), actual_arcs.Next()) {
      auto& expected_arc = expected_arcs.Value();
      auto& actual_arc = actual_arcs.Value();
      ASSERT_EQ(expected_arc.ilabel, actual_arc.ilabel);
      ASSERT_EQ(expected_arc.nextstate, actual_arc.nextstate);
      ASSERT_EQ(static_cast<irs::bytes_view>(expected_arc.weight),
                static_cast<irs::bytes_view>(actual_arc.weight));
    }
  }

  // check fst
  {
    using sorted_matcher_t = fst::SortedMatcher<irs::immutable_byte_fst>;
    using matcher_t =
      fst::explicit_matcher<sorted_matcher_t>;  // avoid implicit loops

    ASSERT_EQ(fst::kILabelSorted, fst.Properties(fst::kILabelSorted, true));
    ASSERT_TRUE(fst.Final(fst_byte_builder::final).Empty());

    for (auto& data : expected_data) {
      irs::byte_weight actual_weight;

      auto state = fst.Start();  // root node

      matcher_t matcher(*read_fst, fst::MATCH_INPUT);
      for (irs::byte_type c : data.first) {
        matcher.SetState(state);
        ASSERT_TRUE(matcher.Find(c));

        const auto& arc = matcher.Value();
        ASSERT_EQ(c, arc.ilabel);
        actual_weight.PushBack(arc.weight.begin(), arc.weight.end());
        state = arc.nextstate;
      }

      actual_weight = fst::Times(actual_weight, fst.Final(state));

      ASSERT_EQ(irs::bytes_view(actual_weight), irs::bytes_view(data.second));
    }
  }
}

TEST(fst_builder_test, static_const) {
  ASSERT_EQ(0, fst_byte_builder::stateid_t(fst_byte_builder::final));
}

TEST(fst_builder_test, build_fst) {
  auto expected_data = read_fst_input(test_base::resource("fst"));
  ASSERT_FALSE(expected_data.empty());

  ASSERT_TRUE(
    std::is_sorted(expected_data.begin(), expected_data.end(),
                   [](const std::pair<irs::bstring, irs::bstring>& lhs,
                      const std::pair<irs::bstring, irs::bstring>& rhs) {
                     return lhs.first < rhs.first;
                   }));

  irs::vector_byte_fst fst;
  fst_stats stats;

  // build fst
  {
    fst_byte_builder builder(fst);
    builder.reset();

    for (auto& data : expected_data) {
      builder.add(data.first,
                  irs::byte_weight(data.second.begin(), data.second.end()));
    }

    stats = builder.finish();
  }

  fst_stats expected_stats;
  for (fst::StateIterator<irs::vector_byte_fst> states(fst); !states.Done();
       states.Next()) {
    const auto stateid = states.Value();
    ++expected_stats.num_states;
    expected_stats.num_arcs += fst.NumArcs(stateid);
    expected_stats(fst.Final(stateid));
    for (fst::ArcIterator<irs::vector_byte_fst> arcs(fst, stateid);
         !arcs.Done(); arcs.Next()) {
      expected_stats(arcs.Value().weight);
    }
  }
  ASSERT_EQ(expected_stats, stats);

  // check fst
  {
    typedef fst::SortedMatcher<irs::vector_byte_fst> sorted_matcher_t;
    typedef fst::explicit_matcher<sorted_matcher_t>
      matcher_t;  // avoid implicit loops

    ASSERT_EQ(fst::kILabelSorted, fst.Properties(fst::kILabelSorted, true));
    ASSERT_TRUE(fst.Final(fst_byte_builder::final).Empty());

    for (auto& data : expected_data) {
      irs::byte_weight actual_weight;

      auto state = fst.Start();  // root node

      matcher_t matcher(fst, fst::MATCH_INPUT);
      for (irs::byte_type c : data.first) {
        matcher.SetState(state);
        ASSERT_TRUE(matcher.Find(c));

        const auto& arc = matcher.Value();
        ASSERT_EQ(c, arc.ilabel);
        actual_weight.PushBack(arc.weight);
        state = arc.nextstate;
      }

      actual_weight = fst::Times(actual_weight, fst.Final(state));

      ASSERT_EQ(irs::bytes_view(actual_weight), irs::bytes_view(data.second));
    }
  }
}

TEST(fst_builder_test, build_fst_bug) {
  std::vector<std::pair<irs::bstring, irs::bstring>> expected_data;
  auto make = [](std::string_view str) {
    return irs::bstring{irs::ViewCast<irs::byte_type>(str)};
  };
  expected_data = {
    {make("5"), make("12")},
    {make("56"), make("1234")},
    {make("567"), make("12312")},
  };
  ASSERT_FALSE(expected_data.empty());
  ASSERT_TRUE(std::is_sorted(
    expected_data.begin(), expected_data.end(),
    [](const auto& lhs, const auto& rhs) { return lhs.first < rhs.first; }));

  irs::vector_byte_fst fst;
  fst_stats stats;

  // build fst
  {
    fst_byte_builder builder(fst);
    builder.reset();

    for (auto& data : expected_data) {
      builder.add(data.first,
                  irs::byte_weight(data.second.begin(), data.second.end()));
    }

    stats = builder.finish();
  }

  fst_stats expected_stats;
  for (fst::StateIterator<irs::vector_byte_fst> states(fst); !states.Done();
       states.Next()) {
    const auto stateid = states.Value();
    ++expected_stats.num_states;
    expected_stats.num_arcs += fst.NumArcs(stateid);
    expected_stats(fst.Final(stateid));
    for (fst::ArcIterator<irs::vector_byte_fst> arcs(fst, stateid);
         !arcs.Done(); arcs.Next()) {
      expected_stats(arcs.Value().weight);
    }
  }
  ASSERT_EQ(expected_stats, stats);

  // check fst
  {
    typedef fst::SortedMatcher<irs::vector_byte_fst> sorted_matcher_t;
    typedef fst::explicit_matcher<sorted_matcher_t>
      matcher_t;  // avoid implicit loops

    ASSERT_EQ(fst::kILabelSorted, fst.Properties(fst::kILabelSorted, true));
    ASSERT_TRUE(fst.Final(fst_byte_builder::final).Empty());
    irs::bstring expected_arcs[6] = {
      make("12"), make("12"), make("3"), make("12"), make("3"), make("12"),
    };
    irs::bstring expected_final[3] = {
      make(""),
      make("4"),
      make(""),
    };
    auto* expected_arcs_it = &expected_arcs[0];
    auto* expected_final_it = &expected_final[0];

    for (auto& data : expected_data) {
      irs::byte_weight actual_weight;

      auto state = fst.Start();  // root node

      matcher_t matcher(fst, fst::MATCH_INPUT);
      for (irs::byte_type c : data.first) {
        matcher.SetState(state);
        ASSERT_TRUE(matcher.Find(c));

        const auto& arc = matcher.Value();
        ASSERT_EQ(c, arc.ilabel);
        EXPECT_EQ(*expected_arcs_it++, irs::bytes_view{arc.weight});
        actual_weight.PushBack(arc.weight);
        state = arc.nextstate;
      }

      auto final = fst.Final(state);
      EXPECT_EQ(*expected_final_it++, irs::bytes_view{final});
      actual_weight = fst::Times(actual_weight, final);

      ASSERT_EQ(irs::bytes_view(actual_weight), irs::bytes_view(data.second));
    }
  }
}

TEST(fst_builder_test, test_read_write) {
  assert_fst_read_write("fst");
  assert_fst_read_write("fst_binary");
}

}  // namespace

#endif  // IRESEARCH_DLL<|MERGE_RESOLUTION|>--- conflicted
+++ resolved
@@ -135,13 +135,8 @@
   }
   ASSERT_EQ(expected_stats, stats);
 
-<<<<<<< HEAD
-  irs::memory_output out(irs::memory_allocator::global(),
-                         irs::IResourceManager::kNoopManager,
+  irs::memory_output out(irs::IResourceManager::kNoopManager,
                          irs::IResourceManager::kTransactions);
-=======
-  irs::memory_output out;
->>>>>>> 0ec075fb
   irs::immutable_byte_fst::Write(fst, out.stream, stats);
   out.stream.flush();
 
