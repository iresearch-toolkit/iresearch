////////////////////////////////////////////////////////////////////////////////
/// DISCLAIMER
///
/// Copyright 2016 by EMC Corporation, All Rights Reserved
///
/// Licensed under the Apache License, Version 2.0 (the "License");
/// you may not use this file except in compliance with the License.
/// You may obtain a copy of the License at
///
///     http://www.apache.org/licenses/LICENSE-2.0
///
/// Unless required by applicable law or agreed to in writing, software
/// distributed under the License is distributed on an "AS IS" BASIS,
/// WITHOUT WARRANTIES OR CONDITIONS OF ANY KIND, either express or implied.
/// See the License for the specific language governing permissions and
/// limitations under the License.
///
/// Copyright holder is EMC Corporation
///
/// @author Andrey Abramov
/// @author Vasiliy Nabatchikov
////////////////////////////////////////////////////////////////////////////////

#ifndef IRESEARCH_FILTER_TEST_CASE_BASE
#define IRESEARCH_FILTER_TEST_CASE_BASE

#include "tests_shared.hpp"
#include "analysis/token_attributes.hpp"
#include "search/cost.hpp"
#include "search/score.hpp"
#include "search/filter.hpp"
#include "search/tfidf.hpp"
#include "utils/singleton.hpp"
#include "utils/type_limits.hpp"
#include "index/index_tests.hpp"

NS_BEGIN(tests)
NS_BEGIN(sort)

////////////////////////////////////////////////////////////////////////////////
/// @class boost
/// @brief boost scorer assign boost value to the particular document score
////////////////////////////////////////////////////////////////////////////////
struct boost : public irs::sort {
  struct score_ctx: public irs::score_ctx {
   public:
    score_ctx(irs::boost_t boost): boost_(boost) { }

    irs::boost_t boost_;
  };

  class prepared: public irs::prepared_sort_basic<irs::boost_t, void> {
   public:
    DEFINE_FACTORY_INLINE(prepared)
    prepared() { }

    virtual const irs::flags& features() const override {
      return irs::flags::empty_instance();
    }

    virtual std::pair<irs::score_ctx_ptr, irs::score_f> prepare_scorer(
        const irs::sub_reader&,
        const irs::term_reader&,
        const irs::byte_type* query_attrs,
        const irs::attribute_view& doc_attrs,
        irs::boost_t boost
    ) const override {
      return {
        irs::memory::make_unique<boost::score_ctx>(boost),
        [](const irs::score_ctx* ctx, irs::byte_type* score_buf) {
          auto& state = *reinterpret_cast<const score_ctx*>(ctx);

          sort::score_cast<irs::boost_t>(score_buf) = state.boost_;
        }
      };
    }

   private:
    const std::function<bool(score_t, score_t)>* less_;
  }; // sort::boost::prepared

  DECLARE_SORT_TYPE();
  DECLARE_FACTORY();
  typedef irs::boost_t score_t;
  boost() : sort(boost::type()) {}
  virtual sort::prepared::ptr prepare() const {
    return boost::prepared::make<boost::prepared>();
  }
}; // sort::boost

//////////////////////////////////////////////////////////////////////////////
/// @brief expose sort functionality through overidable lambdas
//////////////////////////////////////////////////////////////////////////////
struct custom_sort: public irs::sort {
  DECLARE_SORT_TYPE();

  class prepared: public irs::prepared_sort_base<irs::doc_id_t, void> {
   public:
    class collector
      : public irs::sort::field_collector, public irs::sort::term_collector {
     public:
      collector(const custom_sort& sort): sort_(sort) {}

      virtual void collect(
        const irs::sub_reader& segment,
        const irs::term_reader& field
      ) override {
        if (sort_.collector_collect_field) {
          sort_.collector_collect_field(segment, field);
        }
      }

      virtual void collect(
        const irs::sub_reader& segment,
        const irs::term_reader& field,
        const irs::attribute_view& term_attrs
      ) override {
        if (sort_.collector_collect_term) {
          sort_.collector_collect_term(segment, field, term_attrs);
        }
      }

      virtual void collect(const irs::bytes_ref& in) override {
        // NOOP
      }

      virtual void write(irs::data_output& out) const override {
        // NOOP
      }

     private:
      const custom_sort& sort_;
    };

    struct scorer: public irs::score_ctx {
      scorer(
        const custom_sort& sort,
        const irs::sub_reader& segment_reader,
        const irs::term_reader& term_reader,
        const irs::byte_type* filter_node_attrs,
        const irs::attribute_view& document_attrs
      ): document_attrs_(document_attrs),
         filter_node_attrs_(filter_node_attrs),
         segment_reader_(segment_reader),
         sort_(sort),
         term_reader_(term_reader) {
      }

      const irs::attribute_view& document_attrs_;
      const irs::byte_type* filter_node_attrs_;
      const irs::sub_reader& segment_reader_;
      const custom_sort& sort_;
      const irs::term_reader& term_reader_;
    };

    DEFINE_FACTORY_INLINE(prepared)

    prepared(const custom_sort& sort)
      : sort_(sort) {
      merge_func_ = [](const irs::order_bucket* ctx, irs::byte_type* dst, const irs::byte_type** src_start, const size_t size) {
        const auto& impl = static_cast<const prepared*>(ctx->bucket.get());
        const auto offset = ctx->score_offset;
        traits_t::score_cast(dst + offset) = irs::type_limits<irs::type_t::doc_id_t>::invalid();;
        for (size_t i = 0; i < size; ++i) {
          if (impl->sort_.scorer_add) {
            impl->sort_.scorer_add(traits_t::score_cast(dst + offset), traits_t::score_cast(src_start[i]  + offset));
          }
        }
      };
    }

    virtual void collect(
      irs::byte_type* filter_attrs,
      const irs::index_reader& index,
      const irs::sort::field_collector* field,
      const irs::sort::term_collector* term
    ) const override {
      if (sort_.collectors_collect_) {
        sort_.collectors_collect_(filter_attrs, index, field, term);
      }
    }

    virtual const irs::flags& features() const override {
      return irs::flags::empty_instance();
    }

    virtual irs::sort::field_collector::ptr prepare_field_collector() const override {
      if (sort_.prepare_field_collector_) {
        return sort_.prepare_field_collector_();
      }

      return irs::memory::make_unique<collector>(sort_);
    }

    virtual std::pair<irs::score_ctx_ptr, irs::score_f> prepare_scorer(
        const irs::sub_reader& segment_reader,
        const irs::term_reader& term_reader,
        const irs::byte_type* filter_node_attrs,
        const irs::attribute_view& document_attrs,
        irs::boost_t boost
    ) const override {
      if (sort_.prepare_scorer) {
        return sort_.prepare_scorer(
          segment_reader, term_reader, filter_node_attrs, document_attrs
        );
      }

      return {
        irs::memory::make_unique<custom_sort::prepared::scorer>(sort_, segment_reader, term_reader, filter_node_attrs, document_attrs),
        [](const irs::score_ctx* ctx, irs::byte_type* score_buf) {
          ASSERT_TRUE(score_buf);
          auto& state = *reinterpret_cast<const scorer*>(ctx);
          auto& doc_id = *reinterpret_cast<irs::doc_id_t*>(score_buf);

          doc_id = state.document_attrs_.get<irs::document>()->value;

          if (state.sort_.scorer_score) {
            state.sort_.scorer_score(doc_id);
          }
        }
      };
    }

    virtual void prepare_score(irs::byte_type* score) const override {
      traits_t::score_cast(score) = irs::type_limits<irs::type_t::doc_id_t>::invalid();
    }

    virtual irs::sort::term_collector::ptr prepare_term_collector() const override {
      if (sort_.prepare_term_collector_) {
        return sort_.prepare_term_collector_();
      }

      return irs::memory::make_unique<collector>(sort_);
    }

<<<<<<< HEAD
    virtual void  merge(irs::byte_type* dst, const irs::byte_type** src_start, const size_t size, size_t offset) const override {
      score_cast(dst + offset) = irs::type_limits<irs::type_t::doc_id_t>::invalid();;
      for (size_t i = 0; i < size; ++i) {
        if (sort_.scorer_add) {
          sort_.scorer_add(score_cast(dst + offset), score_cast(src_start[i]  + offset));
        }
      }
    }

=======
>>>>>>> 3974ce46
    virtual bool less(const irs::byte_type* lhs, const irs::byte_type* rhs) const override {
      return sort_.scorer_less ? sort_.scorer_less(traits_t::score_cast(lhs), traits_t::score_cast(rhs)) : false;
    }

   private:
    const custom_sort& sort_;
  };

  std::function<void(const irs::sub_reader&, const irs::term_reader&)> collector_collect_field;
  std::function<void(const irs::sub_reader&, const irs::term_reader&, const irs::attribute_view&)> collector_collect_term;
  std::function<void(irs::byte_type*, const irs::index_reader&, const irs::sort::field_collector*, const irs::sort::term_collector*)> collectors_collect_;
  std::function<irs::sort::field_collector::ptr()> prepare_field_collector_;
  std::function<std::pair<irs::score_ctx_ptr, irs::score_f>(const irs::sub_reader&, const irs::term_reader&, const irs::byte_type*, const irs::attribute_view&)> prepare_scorer;
  std::function<irs::sort::term_collector::ptr()> prepare_term_collector_;
  std::function<void(irs::doc_id_t&, const irs::doc_id_t&)> scorer_add;
  std::function<bool(const irs::doc_id_t&, const irs::doc_id_t&)> scorer_less;
  std::function<void(irs::doc_id_t&)> scorer_score;

  DECLARE_FACTORY();
  custom_sort(): sort(custom_sort::type()) {}
  virtual prepared::ptr prepare() const {
    return custom_sort::prepared::make<custom_sort::prepared>(*this);
  }
};

//////////////////////////////////////////////////////////////////////////////
/// @brief order by frequency, then if equal order by doc_id_t
//////////////////////////////////////////////////////////////////////////////
struct frequency_sort: public irs::sort {
  DECLARE_SORT_TYPE();

  struct score_t {
    irs::doc_id_t id;
    double value;
    bool prepared{}; // initialized to false
  };

  struct stats_t {
    size_t count{};
  };

  struct score_traits {
    typedef score_t score_type;

    FORCE_INLINE static const score_type& score_cast(const irs::byte_type* buf) noexcept {
      assert(buf);
      return *reinterpret_cast<const score_type*>(buf);
    }

    FORCE_INLINE static score_type& score_cast(irs::byte_type* buf) noexcept {
      return const_cast<score_type&>(score_cast(const_cast<const irs::byte_type*>(buf)));
    }

    static void merge(const irs::order_bucket* ctx, irs::byte_type* dst_buf,
                      const irs::byte_type** src_start, const size_t size) {
      const auto offset = ctx->score_offset;
      auto& score = score_cast(dst_buf + offset);
      score.id = irs::type_limits<irs::type_t::doc_id_t>::invalid();
      score.value = std::numeric_limits<double>::infinity();
      score.prepared = true;
      for (size_t i = 0; i < size; ++i) {
        auto& dst = score_cast(dst_buf + offset);
        auto& src = score_cast(src_start[i]  + offset);
        ASSERT_TRUE(src.prepared);
        ASSERT_TRUE(dst.prepared);

        if (std::numeric_limits<double>::infinity() == dst.value) {
          dst.id = src.id;
          dst.value = 0;
        }
        dst.value += src.value;
      }
    }
  };

  class prepared: public irs::prepared_sort_base<score_t, stats_t, score_traits> {
   public:
    struct term_collector: public irs::sort::term_collector {
      size_t docs_count{};
      irs::attribute_view::ref<irs::term_meta>::type meta_attr;

      virtual void collect(
          const irs::sub_reader& segment,
          const irs::term_reader& field,
          const irs::attribute_view& term_attrs
      ) override {
        meta_attr = term_attrs.get<irs::term_meta>();
        docs_count += meta_attr->docs_count;
      }

      virtual void collect(const irs::bytes_ref& in) override {
        // NOOP
      }

      virtual void write(irs::data_output& out) const override {
        // NOOP
      }
    };

    struct scorer: public irs::score_ctx {
      scorer(const size_t* v_docs_count, const irs::attribute_view::ref<irs::document>::type& doc_id_t):
        doc_id_t_attr(doc_id_t), docs_count(v_docs_count) {
      }

      const irs::attribute_view::ref<irs::document>::type& doc_id_t_attr;
      const size_t* docs_count;
    };

    DEFINE_FACTORY_INLINE(prepared)

    prepared() = default;

    virtual void collect(
      irs::byte_type* stats_buf,
      const irs::index_reader& index,
      const irs::sort::field_collector* field,
      const irs::sort::term_collector* term
    ) const override {
      auto* term_ptr = dynamic_cast<const term_collector*>(term);
      if (term_ptr) { // may be null e.g. 'all' filter
        stats_cast(stats_buf).count = term_ptr->docs_count;
        const_cast<term_collector*>(term_ptr)->docs_count = 0;
      }
    }

    virtual const irs::flags& features() const override {
      return irs::flags::empty_instance();
    }

    virtual irs::sort::field_collector::ptr prepare_field_collector() const override {
      return nullptr; // do not need to collect stats
    }

    virtual std::pair<irs::score_ctx_ptr, irs::score_f> prepare_scorer(
        const irs::sub_reader&,
        const irs::term_reader&,
        const irs::byte_type* stats_buf,
        const irs::attribute_view& doc_attrs,
        irs::boost_t boost
    ) const override {
      auto& doc_id_t = doc_attrs.get<irs::document>();
      auto& stats = stats_cast(stats_buf);
      const size_t* docs_count = &stats.count;
      return {
        irs::memory::make_unique<frequency_sort::prepared::scorer>(docs_count, doc_id_t),
        [](const irs::score_ctx* ctx, irs::byte_type* score_buf) {
          auto& state = *reinterpret_cast<const scorer*>(ctx);
          auto& buf = irs::sort::score_cast<score_t>(score_buf);
          buf.id = state.doc_id_t_attr->value;

          // docs_count may be nullptr if no collector called, e.g. by range_query for bitset_doc_iterator
          if (state.docs_count) {
            buf.value = 1. / *state.docs_count;
          }
        }
      };
    }

    virtual void prepare_score(irs::byte_type* score_buf) const override {
      auto& score = traits_t::score_cast(score_buf);
      score.id = irs::type_limits<irs::type_t::doc_id_t>::invalid();
      score.value = std::numeric_limits<double>::infinity();
      score.prepared = true;
    }

    virtual irs::sort::term_collector::ptr prepare_term_collector() const override {
      return irs::memory::make_unique<term_collector>();
    }

<<<<<<< HEAD
    virtual void merge(irs::byte_type* dst_buf, const irs::byte_type** src_start, const size_t size, size_t offset) const override {
      auto& score = score_cast(dst_buf + offset);
      score.id = irs::type_limits<irs::type_t::doc_id_t>::invalid();
      score.value = std::numeric_limits<double>::infinity();
      score.prepared = true;
      for (size_t i = 0; i < size; ++i) {
        auto& dst = score_cast(dst_buf + offset);
        auto& src = score_cast(src_start[i]  + offset);
        ASSERT_TRUE(src.prepared);
        ASSERT_TRUE(dst.prepared);

        if (std::numeric_limits<double>::infinity()) {
          dst.id = src.id;
          dst.value = 0;
        }
        dst.value += src.value;
      }
    }

=======
>>>>>>> 3974ce46
    virtual bool less(const irs::byte_type* lhs_buf, const irs::byte_type* rhs_buf) const override {
      auto& lhs = traits_t::score_cast(lhs_buf);
      auto& rhs = traits_t::score_cast(rhs_buf);

      return lhs.value == rhs.value
        ? std::less<irs::doc_id_t>()(lhs.id, rhs.id)
        : std::less<double>()(lhs.value, rhs.value);
    }
  };

  DECLARE_FACTORY();
  frequency_sort(): sort(frequency_sort::type()) {}
  virtual prepared::ptr prepare() const {
    return frequency_sort::prepared::make<frequency_sort::prepared>();
  }
}; // sort::frequency_sort

NS_END // sort

class filter_test_case_base : public index_test_base {
 protected:
  typedef std::vector<irs::doc_id_t> docs_t;
  typedef std::vector<irs::cost::cost_t> costs_t;

  void check_query(
      const irs::filter& filter,
      const std::vector<irs::doc_id_t>& expected,
      const std::vector<irs::cost::cost_t>& expected_costs,
      const irs::index_reader& rdr
  ) {
    std::vector<irs::doc_id_t> result;
    std::vector<irs::cost::cost_t> result_costs;
    get_query_result(
      filter.prepare(rdr, irs::order::prepared::unordered()),
      expected, rdr, 
      result, result_costs);
    ASSERT_EQ(expected, result);
    ASSERT_EQ(expected_costs, result_costs);
  }

  void check_query(
      const irs::filter& filter,
      const std::vector<irs::doc_id_t>& expected,
      const irs::index_reader& rdr
  ) {
    std::vector<irs::doc_id_t> result;
    std::vector<irs::cost::cost_t> result_costs;
    get_query_result(
      filter.prepare(rdr, irs::order::prepared::unordered()),
      expected, rdr, 
      result, result_costs);
    ASSERT_EQ(expected, result);
  }

  void check_query(
      const irs::filter& filter,
      const irs::order& order,
      const std::vector<irs::doc_id_t>& expected,
      const irs::index_reader& rdr,
      bool score_must_be_present = true
  ) {
    typedef std::pair<irs::string_ref, irs::doc_id_t> result_item_t;
    auto prepared_order = order.prepare();
    auto prepared_filter = filter.prepare(rdr, prepared_order);
    auto score_less = [&prepared_order](
      const irs::bytes_ref& lhs, const irs::bytes_ref& rhs
    )->bool {
      return prepared_order.less(lhs.c_str(), rhs.c_str());
    };
    std::multimap<irs::bstring, irs::doc_id_t, decltype(score_less)> scored_result(score_less);

    for (const auto& sub: rdr) {
      auto docs = prepared_filter->execute(sub, prepared_order);

      auto& doc = docs->attributes().get<irs::document>();
      ASSERT_TRUE(bool(doc)); // ensure all iterators contain "document" attribute

      const auto* score = docs->attributes().get<irs::score>().get();

      // ensure that we avoid COW for pre c++11 std::basic_string
      irs::bytes_ref score_value;

      if (score) {
        score_value = score->value();
      } else {
        ASSERT_FALSE(score_must_be_present);
        score = &irs::score::no_score();
      }

      while (docs->next()) {
        ASSERT_EQ(docs->value(), doc->value);
        score->evaluate();
        scored_result.emplace(score_value, docs->value());
      }
    }

    std::vector<irs::doc_id_t> result;

    for (auto& entry: scored_result) {
      result.emplace_back(entry.second);
    }

    ASSERT_EQ(expected, result);
  }

 private:
  void get_query_result(
      const irs::filter::prepared::ptr& q,
      const std::vector<irs::doc_id_t>& expected,
      const irs::index_reader& rdr,
      std::vector<irs::doc_id_t>& result,
      std::vector<irs::cost::cost_t>& result_costs
  ) {
    for (const auto& sub : rdr) {
      auto docs = q->execute(sub);

      auto& doc = docs->attributes().get<irs::document>();
      ASSERT_TRUE(bool(doc)); // ensure all iterators contain "document" attribute

      auto& score = docs->attributes().get<irs::score>();

      result_costs.push_back(irs::cost::extract(docs->attributes()));

      while (docs->next()) {
        ASSERT_EQ(docs->value(), doc->value);

        if (score) {
          score->evaluate();
        }
        // put score attributes to iterator
        result.push_back(docs->value());
      }
    }
  }
};

struct empty_term_reader : irs::singleton<empty_term_reader>, irs::term_reader {
  virtual irs::seek_term_iterator::ptr iterator() const {
    return irs::seek_term_iterator::empty();
  }

  virtual irs::seek_term_iterator::ptr iterator(irs::automaton_table_matcher&) const {
    return irs::seek_term_iterator::empty();
  }

  virtual const irs::field_meta& meta() const {
    static irs::field_meta EMPTY;
    return EMPTY;
  }

  virtual const irs::attribute_view& attributes() const noexcept {
    return irs::attribute_view::empty_instance();
  }

  // total number of terms
  virtual size_t size() const { return 0; }

  // total number of documents
  virtual uint64_t docs_count() const { return 0; }

  // less significant term
  virtual const irs::bytes_ref& (min)() const {
    return irs::bytes_ref::NIL;
  }

  // most significant term
  virtual const irs::bytes_ref& (max)() const {
    return irs::bytes_ref::NIL;
  }
}; // empty_term_reader

NS_END // tests

#endif // IRESEARCH_FILTER_TEST_CASE_BASE<|MERGE_RESOLUTION|>--- conflicted
+++ resolved
@@ -233,18 +233,6 @@
       return irs::memory::make_unique<collector>(sort_);
     }
 
-<<<<<<< HEAD
-    virtual void  merge(irs::byte_type* dst, const irs::byte_type** src_start, const size_t size, size_t offset) const override {
-      score_cast(dst + offset) = irs::type_limits<irs::type_t::doc_id_t>::invalid();;
-      for (size_t i = 0; i < size; ++i) {
-        if (sort_.scorer_add) {
-          sort_.scorer_add(score_cast(dst + offset), score_cast(src_start[i]  + offset));
-        }
-      }
-    }
-
-=======
->>>>>>> 3974ce46
     virtual bool less(const irs::byte_type* lhs, const irs::byte_type* rhs) const override {
       return sort_.scorer_less ? sort_.scorer_less(traits_t::score_cast(lhs), traits_t::score_cast(rhs)) : false;
     }
@@ -414,28 +402,6 @@
       return irs::memory::make_unique<term_collector>();
     }
 
-<<<<<<< HEAD
-    virtual void merge(irs::byte_type* dst_buf, const irs::byte_type** src_start, const size_t size, size_t offset) const override {
-      auto& score = score_cast(dst_buf + offset);
-      score.id = irs::type_limits<irs::type_t::doc_id_t>::invalid();
-      score.value = std::numeric_limits<double>::infinity();
-      score.prepared = true;
-      for (size_t i = 0; i < size; ++i) {
-        auto& dst = score_cast(dst_buf + offset);
-        auto& src = score_cast(src_start[i]  + offset);
-        ASSERT_TRUE(src.prepared);
-        ASSERT_TRUE(dst.prepared);
-
-        if (std::numeric_limits<double>::infinity()) {
-          dst.id = src.id;
-          dst.value = 0;
-        }
-        dst.value += src.value;
-      }
-    }
-
-=======
->>>>>>> 3974ce46
     virtual bool less(const irs::byte_type* lhs_buf, const irs::byte_type* rhs_buf) const override {
       auto& lhs = traits_t::score_cast(lhs_buf);
       auto& rhs = traits_t::score_cast(rhs_buf);
