////////////////////////////////////////////////////////////////////////////////
/// DISCLAIMER
///
/// Copyright 2016 by EMC Corporation, All Rights Reserved
///
/// Licensed under the Apache License, Version 2.0 (the "License");
/// you may not use this file except in compliance with the License.
/// You may obtain a copy of the License at
///
///     http://www.apache.org/licenses/LICENSE-2.0
///
/// Unless required by applicable law or agreed to in writing, software
/// distributed under the License is distributed on an "AS IS" BASIS,
/// WITHOUT WARRANTIES OR CONDITIONS OF ANY KIND, either express or implied.
/// See the License for the specific language governing permissions and
/// limitations under the License.
///
/// Copyright holder is EMC Corporation
///
/// @author Andrey Abramov
/// @author Vasiliy Nabatchikov
////////////////////////////////////////////////////////////////////////////////

#include "tests_shared.hpp"
#include "search/all_filter.hpp"
#include "search/all_iterator.hpp"
#include "search/boolean_filter.hpp"
#include "search/range_filter.hpp"
#include "search/disjunction.hpp"
#include "search/min_match_disjunction.hpp"
#include "search/exclusion.hpp"
#include "search/bm25.hpp"
#include "search/tfidf.hpp"
#include "filter_test_case_base.hpp"
#include "index/iterators.hpp"
#include "formats/formats.hpp"
#include "search/term_filter.hpp"
#include "search/term_query.hpp"

#include <functional>

// ----------------------------------------------------------------------------
// --SECTION--                                                   Iterator tests
// ----------------------------------------------------------------------------

NS_BEGIN(tests)
NS_BEGIN(detail)

struct basic_sort : irs::sort {
  DECLARE_SORT_TYPE();

  static irs::sort::ptr make(size_t i) {
    return irs::sort::ptr(new basic_sort(i));
  }

  explicit basic_sort(size_t idx)
    : irs::sort(basic_sort::type()), idx(idx) {
  }

  struct basic_scorer final : irs::score_ctx {
    explicit basic_scorer(size_t idx) : idx(idx) {}

    size_t idx;
  };

  struct prepared_sort final : irs::sort::prepared {
    explicit prepared_sort(size_t idx) : idx(idx) {
      merge_func_ = [](const irs::order_bucket* ctx, irs::byte_type* dst,
                       const irs::byte_type** src_start, const size_t size) {
        const auto offset = ctx->score_offset;
        score_cast<size_t>(dst + offset) = 0;
        for (size_t i = 0; i < size; ++i) {
          score_cast<size_t>(dst + offset) += score_cast<size_t>(src_start[i]  + offset);
        }
      };
    }

    virtual void collect(
      irs::byte_type* filter_attrs,
      const irs::index_reader& index,
      const irs::sort::field_collector* field,
      const irs::sort::term_collector* term
    ) const override {
      // do not need to collect stats
    }

    const irs::flags& features() const override {
      return irs::flags::empty_instance();
    }

    virtual irs::sort::field_collector::ptr prepare_field_collector() const override {
      return nullptr; // do not need to collect stats
    }

    std::pair<irs::score_ctx_ptr, irs::score_f> prepare_scorer(
        const irs::sub_reader&,
        const irs::term_reader&,
        const irs::byte_type*,
        const irs::attribute_view&,
        irs::boost_t
    ) const override {
      return {
        irs::score_ctx_ptr(new basic_scorer(idx)),
        [](const irs::score_ctx* ctx, irs::byte_type* score) {
          auto& state = *reinterpret_cast<const basic_scorer*>(ctx);
          sort::score_cast<size_t>(score) = state.idx;
        }
      };
    }

    void prepare_stats(irs::byte_type*) const override { }

    void prepare_score(irs::byte_type* score) const override {
      score_cast<size_t>(score) = 0;
    }

    virtual irs::sort::term_collector::ptr prepare_term_collector() const override {
      return nullptr; // do not need to collect stats
    }

<<<<<<< HEAD
    virtual void merge(irs::byte_type* dst, const irs::byte_type** src_start,
                       const size_t size, size_t offset) const override {
      score_cast<size_t>(dst + offset) = 0;
      for (size_t i = 0; i < size; ++i) {
        score_cast<size_t>(dst + offset) += score_cast<size_t>(src_start[i]  + offset);
      }
    }

=======
>>>>>>> 3974ce46
    bool less(const irs::byte_type* lhs, const irs::byte_type* rhs) const override {
      return score_cast<size_t>(lhs) < score_cast<size_t>(rhs);
    }

    std::pair<size_t, size_t> score_size() const override {
      return std::make_pair(sizeof(size_t), alignof(size_t));
    }

    std::pair<size_t, size_t> stats_size() const override {
      return std::make_pair(size_t(0), size_t(0));
    }

    size_t idx;
  };

  irs::sort::prepared::ptr prepare() const override {
    return irs::sort::prepared::ptr(new prepared_sort(idx));
  }

  size_t idx;
};

DEFINE_SORT_TYPE(::tests::detail::basic_sort)

class basic_doc_iterator: public irs::doc_iterator, irs::score_ctx {
 public:
  typedef std::vector<irs::doc_id_t> docids_t;

#if defined(_MSC_VER)
  #pragma warning( disable : 4706 )
#elif defined (__GNUC__)
  #pragma GCC diagnostic push
  #pragma GCC diagnostic ignored "-Wparentheses"
#endif

  basic_doc_iterator(
      const docids_t::const_iterator& first,
      const docids_t::const_iterator& last,
      const irs::byte_type* stats = nullptr,
      const irs::order::prepared& ord = irs::order::prepared::unordered(),
      irs::boost_t boost = irs::no_boost())
    : first_(first),
      last_(last),
      stats_(stats),
      doc_(irs::doc_limits::invalid()) {
    est_.value(std::distance(first_, last_));
    attrs_.emplace(est_);
    attrs_.emplace(doc_);

    if (!ord.empty()) {
      assert(stats_);

      scorers_ = ord.prepare_scorers(
        irs::sub_reader::empty(),
        empty_term_reader::instance(),
        stats_,
        attrs_,
        boost
      );

      score_.prepare(ord, this, [](const irs::score_ctx* ctx, irs::byte_type* score) {
        auto& self = *static_cast<const basic_doc_iterator*>(ctx);
        self.scorers_.score(score);
      });

      attrs_.emplace(score_);
    }
  }

#if defined(_MSC_VER)
  #pragma warning( default : 4706 )
#elif defined (__GNUC__)
  #pragma GCC diagnostic pop
#endif

  virtual irs::doc_id_t value() const override { return doc_.value; }

  virtual bool next() override {
    if ( first_ == last_ ) {
      doc_ = irs::type_limits<irs::type_t::doc_id_t>::eof();
      return false;
    }

    doc_ = *first_;
    ++first_;
    return true;
  }

  virtual const irs::attribute_view& attributes() const noexcept override {
    return attrs_;
  }

  virtual irs::doc_id_t seek(irs::doc_id_t doc) override {
    if (irs::type_limits<irs::type_t::doc_id_t>::eof(doc_.value) || doc <= doc_.value) {
      return doc_.value;
    }

    do { 
      next(); 
    } while (doc_.value < doc);

    return doc_.value;
  }

 private:
  irs::cost est_;
  irs::attribute_view attrs_;
  irs::order::prepared::scorers scorers_;
  docids_t::const_iterator first_;
  docids_t::const_iterator last_;
  const irs::byte_type* stats_;
  irs::score score_;
  irs::document doc_;
}; // basic_doc_iterator

std::vector<irs::doc_id_t> union_all(
    const std::vector<std::vector<irs::doc_id_t>>& docs
) {
  std::vector<irs::doc_id_t> result;
  for(auto& part : docs) {
    std::copy(part.begin(), part.end(), std::back_inserter(result));
  }
  std::sort(result.begin(), result.end());
  result.erase(std::unique(result.begin(), result.end()), result.end());
  return result;
}

template<typename DocIterator>
std::vector<DocIterator> execute_all(
    const std::vector<std::vector<irs::doc_id_t>>& docs
) {
  std::vector<DocIterator> itrs;
  itrs.reserve(docs.size());
  for (const auto& doc : docs) {
    itrs.emplace_back(irs::doc_iterator::make<detail::basic_doc_iterator>(
      doc.begin(), doc.end()
    ));
  }

  return itrs;
}

template<typename DocIterator>
std::pair<std::vector<DocIterator>, std::vector<irs::order::prepared>> execute_all(
    const std::vector<std::pair<std::vector<irs::doc_id_t>, irs::order>>& docs
) {
  const irs::byte_type* stats = irs::bytes_ref::EMPTY.c_str();
  std::vector<irs::order::prepared> order;
  order.reserve(docs.size());
  std::vector<DocIterator> itrs;
  itrs.reserve(docs.size());
  for (const auto& entry : docs) {
    auto& doc = entry.first;
    auto& ord = entry.second;

    if (ord.empty()) {
      itrs.emplace_back(irs::doc_iterator::make<detail::basic_doc_iterator>(
        doc.begin(), doc.end()
      ));
    } else {
      order.emplace_back(ord.prepare());

      itrs.emplace_back(irs::doc_iterator::make<detail::basic_doc_iterator>(
        doc.begin(), doc.end(), stats, order.back(), irs::no_boost()
      ));
    }
  }

  return { std::move(itrs), std::move(order) };
}

struct seek_doc {
  irs::doc_id_t target;
  irs::doc_id_t expected;
};

NS_END // detail

// ----------------------------------------------------------------------------
// --SECTION--                                              Boolean query boost
// ----------------------------------------------------------------------------

NS_BEGIN(detail)

struct boosted: public irs::filter {
  struct prepared: irs::filter::prepared {
    explicit prepared(
        const basic_doc_iterator::docids_t& docs,
        irs::boost_t boost)
      : irs::filter::prepared(boost), docs(docs) {
    }

    virtual irs::doc_iterator::ptr execute(
      const irs::sub_reader& rdr,
      const irs::order::prepared& ord,
      const irs::attribute_view& /*ctx*/
    ) const override {
      return irs::doc_iterator::make<basic_doc_iterator>(
        docs.begin(), docs.end(), stats.c_str(), ord, boost()
      );
    }

    basic_doc_iterator::docids_t docs;
    irs::bstring stats;
  }; // prepared

  DECLARE_FACTORY();

  virtual irs::filter::prepared::ptr prepare(
      const irs::index_reader&,
      const irs::order::prepared&,
      irs::boost_t boost,
      const irs::attribute_view& /*ctx*/) const override {
    return filter::prepared::make<boosted::prepared>(docs, this->boost()*boost);
  }

  DECLARE_FILTER_TYPE();
  boosted(): filter(boosted::type()) { }

  basic_doc_iterator::docids_t docs;
}; // boosted

DEFINE_FILTER_TYPE(boosted)
DEFINE_FACTORY_DEFAULT(boosted)

NS_END // detail

TEST(boolean_query_boost, hierarchy) {
  // hierarchy of boosted subqueries
  {
    const irs::boost_t value = 5;

    irs::order ord;
    ord.add<tests::sort::boost>(false);
    auto pord = ord.prepare();

    irs::And root;
    root.boost(value);
    {
      auto& sub = root.add<irs::Or>();
      sub.boost(value);
      {
        auto& node = sub.add<detail::boosted>();
        node.docs = { 1, 2 };
        node.boost(value);
      }
      {
        auto& node = sub.add<detail::boosted>();
        node.docs = { 1, 2, 3 };
        node.boost(value);
      }
    }

    {
      auto& sub = root.add<irs::Or>();
      sub.boost(value);
      {
        auto& node = sub.add<detail::boosted>();
        node.docs = { 1, 2 };
        node.boost(value);
      }
      {
        auto& node = sub.add<detail::boosted>();
        node.docs = { 1, 2, 3 };
        node.boost(value);
      }
    }

    {
      auto& sub = root.add<detail::boosted>();
      sub.docs = { 1, 2 };
      sub.boost(value);
    }

    auto prep = root.prepare(
      irs::sub_reader::empty(),
      pord
    );

    auto docs = prep->execute(
      irs::sub_reader::empty(), pord
    );

    auto& scr = docs->attributes().get<irs::score>();
    ASSERT_FALSE(!scr);

    auto& doc = docs->attributes().get<irs::document>();
    ASSERT_TRUE(bool(doc));

    /* the first hit should be scored as 2*value^3 +2*value^3+value^2 since it
     * exists in all results */
    {
      ASSERT_TRUE(docs->next());
      ASSERT_EQ(docs->value(), doc->value);
      scr->evaluate();
      auto doc_boost = pord.get<tests::sort::boost::score_t>(scr->c_str(), 0);
      ASSERT_EQ(4*value*value*value+value*value, doc_boost);
    }

    /* the second hit should be scored as 2*value^3+value^2 since it
     * exists in all results */
    {
      ASSERT_TRUE(docs->next());
      ASSERT_EQ(docs->value(), doc->value);
      scr->evaluate();
      auto doc_boost = pord.get<tests::sort::boost::score_t>(scr->c_str(), 0);
      ASSERT_EQ(4*value*value*value+value*value, doc_boost);
    }

    ASSERT_FALSE(docs->next());
  }

  // hierarchy of boosted subqueries (multiple Or's)
  {
    const irs::boost_t value = 5;

    irs::order ord;
    ord.add<tests::sort::boost>(false);
    auto pord = ord.prepare();

    irs::And root;
    root.boost(value);
    {
      auto& sub = root.add<irs::Or>();
      sub.boost(value);
      {
        auto& node = sub.add<detail::boosted>();
        node.docs = { 1, 2 };
        node.boost(value);
      }
      {
        auto& node = sub.add<detail::boosted>();
        node.docs = { 1, 3 };
        node.boost(value);
      }
      {
        auto& node = sub.add<detail::boosted>();
        node.docs = { 1, 2 };
      }
    }

    {
      auto& sub = root.add<irs::Or>();
      {
        auto& node = sub.add<detail::boosted>();
        node.docs = { 1, 2 };
        node.boost(value);
      }
      {
        auto& node = sub.add<detail::boosted>();
        node.docs = { 1, 2, 3 };
        node.boost(value);
      }
      {
        auto& node = sub.add<detail::boosted>();
        node.docs = { 1 };
        node.boost(value);
      }
    }

    {
      auto& node = root.add<detail::boosted>();
      node.docs = { 1, 2, 3 };
    }

    auto prep = root.prepare(
        irs::sub_reader::empty(),
        pord
    );

    auto docs = prep->execute(
      irs::sub_reader::empty(), pord
    );

    auto& scr = docs->attributes().get<irs::score>();
    ASSERT_FALSE(!scr);

    auto& doc = docs->attributes().get<irs::document>();
    ASSERT_TRUE(bool(doc));

    /* the first hit should be scored as 2*value^3+value^2+3*value^2+value
     * since it exists in all results */
    {
      ASSERT_TRUE(docs->next());
      ASSERT_EQ(docs->value(), doc->value);
      scr->evaluate();
      auto doc_boost = pord.get<tests::sort::boost::score_t>(scr->c_str(), 0);
      ASSERT_EQ(2*value*value*value+4*value*value+value, doc_boost);
    }

    /* the second hit should be scored as value^3+value^2+2*value^2 since it
     * exists in all results */
    {
      ASSERT_TRUE(docs->next());
      ASSERT_EQ(docs->value(), doc->value);
      scr->evaluate();
      auto doc_boost = pord.get<tests::sort::boost::score_t>(scr->c_str(), 0);
      ASSERT_EQ(value*value*value+3*value*value+value, doc_boost);
    }

    /* the third hit should be scored as value^3+value^2 since it
     * exists in all results */
    {
      ASSERT_TRUE(docs->next());
      ASSERT_EQ(docs->value(), doc->value);
      scr->evaluate();
      auto doc_boost = pord.get<tests::sort::boost::score_t>(scr->c_str(), 0);
      ASSERT_EQ(value*value*value+value*value+value, doc_boost);
    }

    ASSERT_FALSE(docs->next());
    ASSERT_EQ(docs->value(), doc->value);
  }

  // hierarchy of boosted subqueries (multiple And's)
  {
    const irs::boost_t value = 5;

    irs::order ord;
    ord.add<tests::sort::boost>(false);
    auto pord = ord.prepare();

    irs::Or root;
    root.boost(value);
    {
      auto& sub = root.add<irs::And>();
      sub.boost(value);
      {
        auto& node = sub.add<detail::boosted>();
        node.docs = { 1, 2 };
      }
      {
        auto& node = sub.add<detail::boosted>();
        node.docs = { 1, 3 };
        node.boost(value);
      }
      {
        auto& node = sub.add<detail::boosted>();
        node.docs = { 1, 2 };
      }
    }

    {
      auto& sub = root.add<irs::And>();
      {
        auto& node = sub.add<detail::boosted>();
        node.docs = { 1, 2 };
        node.boost(value);
      }
      {
        auto& node = sub.add<detail::boosted>();
        node.docs = { 1, 2, 3 };
        node.boost(value);
      }
      {
        auto& node = sub.add<detail::boosted>();
        node.docs = { 1 };
        node.boost(value);
      }
    }

    {
      auto& node = root.add<detail::boosted>();
      node.docs = { 1, 2, 3 };
    }

    auto prep = root.prepare(
      irs::sub_reader::empty(),
      pord
    );

    auto docs = prep->execute(irs::sub_reader::empty(), pord);

    auto& scr = docs->attributes().get<irs::score>();
    ASSERT_FALSE(!scr);

    auto& doc = docs->attributes().get<irs::document>();
    ASSERT_TRUE(bool(doc));

    // the first hit should be scored as value^3+2*value^2+3*value^2+value
    {
      ASSERT_TRUE(docs->next());
      scr->evaluate();
      auto doc_boost = pord.get<tests::sort::boost::score_t>(scr->c_str(), 0);
      ASSERT_EQ(value*value*value+5*value*value+value, doc_boost);
      ASSERT_EQ(docs->value(), doc->value);
    }

    // the second hit should be scored as value
    {
      ASSERT_TRUE(docs->next());
      scr->evaluate();
      auto doc_boost = pord.get<tests::sort::boost::score_t>(scr->c_str(), 0);
      ASSERT_EQ(value, doc_boost);
      ASSERT_EQ(docs->value(), doc->value);
    }

    // the third hit should be scored as value
    {
      ASSERT_TRUE(docs->next());
      scr->evaluate();
      auto doc_boost = pord.get<tests::sort::boost::score_t>(scr->c_str(), 0);
      ASSERT_EQ(value, doc_boost);
      ASSERT_EQ(docs->value(), doc->value);
    }

    ASSERT_FALSE(docs->next());
    ASSERT_EQ(docs->value(), doc->value);
  }
}

TEST(boolean_query_boost, and) {
  // empty boolean unboosted query
  {
    irs::And root;

    auto prep = root.prepare(
      irs::sub_reader::empty(),
      irs::order::prepared::unordered()
    );

    ASSERT_EQ(irs::no_boost(), prep->boost());
  }

  // boosted empty boolean query
  {
    const irs::boost_t value = 5;

    irs::And root;
    root.boost(value);

    auto prep = root.prepare(
      irs::sub_reader::empty(),
      irs::order::prepared::unordered()
    );

    ASSERT_EQ(irs::no_boost(), prep->boost());
  }

  // single boosted subquery
  {
    const irs::boost_t value = 5;

    irs::order ord;
    ord.add<tests::sort::boost>(false);
    auto pord = ord.prepare();

    irs::And root;
    {
      auto& node = root.add<detail::boosted>();
      node.docs = { 1 };
      node.boost(value);
    }

    auto prep = root.prepare(
      irs::sub_reader::empty(),
      pord
    );

    auto docs = prep->execute(irs::sub_reader::empty(), pord);

    auto& scr = docs->attributes().get<irs::score>();
    ASSERT_FALSE(!scr);
    ASSERT_TRUE(docs->next());
    scr->evaluate();
    auto doc_boost = pord.get<tests::sort::boost::score_t>(scr->c_str(), 0) ;
    ASSERT_EQ(value, doc_boost);
    ASSERT_FALSE(docs->next());
  }

  // boosted root & single boosted subquery
  {
    const irs::boost_t value = 5;

    irs::order ord;
    ord.add<tests::sort::boost>(false);
    auto pord = ord.prepare();

    irs::And root;
    {
      auto& node = root.add<detail::boosted>();
      node.docs = { 1 };
      node.boost(value);
    }
    root.boost(value);

    auto prep = root.prepare(
      irs::sub_reader::empty(),
        pord
    );

    auto docs = prep->execute(irs::sub_reader::empty(), pord);

    auto& doc = docs->attributes().get<irs::document>();
    ASSERT_TRUE(bool(doc));

    auto& scr = docs->attributes().get<irs::score>();
    ASSERT_FALSE(!scr);
    ASSERT_TRUE(docs->next());
    scr->evaluate();
    auto doc_boost = pord.get<tests::sort::boost::score_t>(scr->c_str(), 0) ;
    ASSERT_EQ(value*value, doc_boost);
    ASSERT_EQ(docs->value(), doc->value);
    ASSERT_FALSE(docs->next());
    ASSERT_EQ(docs->value(), doc->value);
  }

  // boosted root & several boosted subqueries
  {
    const irs::boost_t value = 5;

    irs::order ord;
    ord.add<tests::sort::boost>(false);
    auto pord = ord.prepare();

    irs::And root;
    {
      auto& node = root.add<detail::boosted>();
      node.docs = { 1 };
      node.boost(value);
    }
    {
      auto& node = root.add<detail::boosted>();
      node.docs = { 1, 2 };
      node.boost(value);
    }
    root.boost(value);

    auto prep = root.prepare(
      irs::sub_reader::empty(),
      pord
    );

    auto docs = prep->execute(irs::sub_reader::empty(), pord);

    auto& doc = docs->attributes().get<irs::document>();
    ASSERT_TRUE(bool(doc));

    /* the first hit should be scored as value*value + value*value since it
     * exists in both results */
    auto& scr = docs->attributes().get<irs::score>();
    ASSERT_FALSE(!scr);
    ASSERT_TRUE(docs->next());
    scr->evaluate();
    auto doc_boost = pord.get<tests::sort::boost::score_t>(scr->c_str(), 0) ;
    ASSERT_EQ(2*value*value, doc_boost);
    ASSERT_EQ(docs->value(), doc->value);

    ASSERT_FALSE(docs->next());
    ASSERT_EQ(docs->value(), doc->value);
  }

  // boosted root & several boosted subqueries
  {
    const irs::boost_t value = 5;

    irs::order ord;
    ord.add<tests::sort::boost>(false);
    auto pord = ord.prepare();

    irs::And root;
    root.boost(value);
    {
      auto& node = root.add<detail::boosted>();
      node.docs = { 1 };
      node.boost(value);
    }
    {
      auto& node = root.add<detail::boosted>();
      node.docs = { 1, 2 };
      node.boost(value);
    }
    {
      auto& node = root.add<detail::boosted>();
      node.docs = { 1, 2 };
    }
    {
      auto& node = root.add<detail::boosted>();
      node.docs = { 1, 2 };
      node.boost(value);
    }

    auto prep = root.prepare(irs::sub_reader::empty(), pord);
    auto docs = prep->execute(irs::sub_reader::empty(), pord);
    auto& doc = docs->attributes().get<irs::document>();
    ASSERT_TRUE(bool(doc));

    auto& scr = docs->attributes().get<irs::score>();
    ASSERT_FALSE(!scr);
    ASSERT_EQ(docs->value(), doc->value);
    ASSERT_TRUE(docs->next());
    ASSERT_EQ(docs->value(), doc->value);
    scr->evaluate();
    auto doc_boost = pord.get<tests::sort::boost::score_t>(scr->c_str(), 0) ;
    ASSERT_EQ(3*value*value+value, doc_boost);

    ASSERT_FALSE(docs->next());
    ASSERT_EQ(docs->value(), doc->value);
  }

   // unboosted root & several boosted subqueries
  {
    const irs::boost_t value = 5;

    irs::order ord;
    ord.add<tests::sort::boost>(false);
    auto pord = ord.prepare();

    irs::And root;
    {
      auto& node = root.add<detail::boosted>();
      node.docs = { 1 };
      node.boost(value);
    }
    {
      auto& node = root.add<detail::boosted>();
      node.docs = { 1, 2 };
      node.boost(value);
    }
    {
      auto& node = root.add<detail::boosted>();
      node.docs = { 1, 2 };
      node.boost(0.f);
    }
    {
      auto& node = root.add<detail::boosted>();
      node.docs = { 1, 2 };
      node.boost(value);
    }

    auto prep = root.prepare(irs::sub_reader::empty(), pord);
    auto docs = prep->execute(irs::sub_reader::empty(), pord);
    auto& doc = docs->attributes().get<irs::document>();
    ASSERT_TRUE(bool(doc));

    auto& scr = docs->attributes().get<irs::score>();
    ASSERT_FALSE(!scr);
    ASSERT_EQ(docs->value(), doc->value);
    ASSERT_TRUE(docs->next());
    ASSERT_EQ(docs->value(), doc->value);
    scr->evaluate();
    auto doc_boost = pord.get<tests::sort::boost::score_t>(scr->c_str(), 0) ;
    ASSERT_EQ(3*value, doc_boost);

    ASSERT_FALSE(docs->next());
    ASSERT_EQ(docs->value(), doc->value);
  }


  // unboosted root & several unboosted subqueries
  {
    const irs::boost_t value = 5;

    irs::order ord;
    ord.add<tests::sort::boost>(false);
    auto pord = ord.prepare();

    irs::And root;
    {
      auto& node = root.add<detail::boosted>();
      node.docs = { 1 };
      node.boost(0.f);
    }
    {
      auto& node = root.add<detail::boosted>();
      node.docs = { 1, 2 };
      node.boost(0.f);
    }
    {
      auto& node = root.add<detail::boosted>();
      node.docs = { 1, 2 };
      node.boost(0.f);
    }
    {
      auto& node = root.add<detail::boosted>();
      node.docs = { 1, 2 };
      node.boost(0.f);
    }

    auto prep = root.prepare(irs::sub_reader::empty(), pord);
    auto docs = prep->execute(irs::sub_reader::empty(), pord);
    auto& doc = docs->attributes().get<irs::document>();
    ASSERT_TRUE(bool(doc));

    auto& scr = docs->attributes().get<irs::score>();
    ASSERT_FALSE(!scr);
    ASSERT_EQ(docs->value(), doc->value);
    ASSERT_TRUE(docs->next());
    ASSERT_EQ(docs->value(), doc->value);
    scr->evaluate();
    auto doc_boost = pord.get<tests::sort::boost::score_t>(scr->c_str(), 0) ;
    ASSERT_EQ(irs::boost_t(0), doc_boost);

    ASSERT_FALSE(docs->next());
    ASSERT_EQ(docs->value(), doc->value);
  }
}

TEST(boolean_query_boost, or) {
  // single unboosted query
  {
    const irs::boost_t value = 5;

    irs::Or root;

    auto prep = root.prepare(
      irs::sub_reader::empty(),
      irs::order::prepared::unordered()
    );

    ASSERT_EQ(irs::no_boost(), prep->boost());
  }

  // empty single boosted query
  {
    const irs::boost_t value = 5;

    irs::Or root;
    root.boost(value);

    auto prep = root.prepare(
      irs::sub_reader::empty(),
      irs::order::prepared::unordered()
    );

    ASSERT_EQ(irs::no_boost(), prep->boost());
  }

  // boosted empty single query
  {
    const irs::boost_t value = 5;

    irs::order ord;
    ord.add<tests::sort::boost>(false);
    auto pord = ord.prepare();

    irs::Or root;
    {
      auto& node = root.add<detail::boosted>();
      node.docs = { 1 };
    }
    root.boost(value);

    auto prep = root.prepare(irs::sub_reader::empty(), pord);
    auto docs = prep->execute(irs::sub_reader::empty(), pord);
    auto& doc = docs->attributes().get<irs::document>();
    ASSERT_TRUE(bool(doc));

    auto& scr = docs->attributes().get<irs::score>();
    ASSERT_FALSE(!scr);
    ASSERT_EQ(docs->value(), doc->value);
    ASSERT_TRUE(docs->next());
    scr->evaluate();
    auto doc_boost = pord.get<tests::sort::boost::score_t>(scr->c_str(), 0);
    ASSERT_EQ(value, doc_boost);
    ASSERT_EQ(docs->value(), doc->value);
    ASSERT_FALSE(docs->next());
    ASSERT_EQ(docs->value(), doc->value);
  }

  // boosted single query & subquery
  {
    const irs::boost_t value = 5;

    irs::order ord;
    ord.add<tests::sort::boost>(false);
    auto pord = ord.prepare();

    irs::Or root;
    {
      auto& node = root.add<detail::boosted>();
      node.docs = { 1 };
      node.boost(value);
    }
    root.boost(value);

    auto prep = root.prepare(
      irs::sub_reader::empty(),
      pord
    );

    auto docs = prep->execute(irs::sub_reader::empty(), pord);
    auto& doc = docs->attributes().get<irs::document>();
    ASSERT_TRUE(bool(doc));

    auto& scr = docs->attributes().get<irs::score>();
    ASSERT_FALSE(!scr);
    ASSERT_EQ(docs->value(), doc->value);
    ASSERT_TRUE(docs->next());
    ASSERT_EQ(docs->value(), doc->value);
    scr->evaluate();
    auto doc_boost = pord.get<tests::sort::boost::score_t>(scr->c_str(), 0);
    ASSERT_EQ(value*value, doc_boost);
    ASSERT_FALSE(docs->next());
    ASSERT_EQ(docs->value(), doc->value);
  }

  // boosted single query & several subqueries
  {
    const irs::boost_t value = 5;

    irs::order ord;
    ord.add<tests::sort::boost>(false);
    auto pord = ord.prepare();

    irs::Or root;
    {
      auto& node = root.add<detail::boosted>();
      node.docs = { 1 };
      node.boost(value);
    }
    {
      auto& node = root.add<detail::boosted>();
      node.docs = { 1, 2 };
      node.boost(value);
    }
    root.boost(value);

    auto prep = root.prepare(irs::sub_reader::empty(), pord);
    auto docs = prep->execute(irs::sub_reader::empty(), pord);
    auto& doc = docs->attributes().get<irs::document>();
    ASSERT_TRUE(bool(doc));

    auto& scr = docs->attributes().get<irs::score>();
    ASSERT_FALSE(!scr);

    // the first hit should be scored as value*value + value*value since it
    // exists in both results
    {
      ASSERT_TRUE(docs->next());
      scr->evaluate();
      auto doc_boost = pord.get<tests::sort::boost::score_t>(scr->c_str(), 0);
      ASSERT_EQ(2 * value * value, doc_boost);
      ASSERT_EQ(docs->value(), doc->value);
    }

    // the second hit should be scored as value*value since it
    // exists in second result only
    {
      ASSERT_TRUE(docs->next());
      scr->evaluate();
      auto doc_boost = pord.get<tests::sort::boost::score_t>(scr->c_str(), 0);
      ASSERT_EQ(value * value, doc_boost);
      ASSERT_EQ(docs->value(), doc->value);
    }

    ASSERT_FALSE(docs->next());
    ASSERT_EQ(docs->value(), doc->value);
  }

  // boosted root & several boosted subqueries
  {
    const irs::boost_t value = 5;

    irs::order ord;
    ord.add<tests::sort::boost>(false);
    auto pord = ord.prepare();

    irs::Or root;
    root.boost(value);

    {
      auto& node = root.add<detail::boosted>();
      node.docs = { 1 };
      node.boost(value);
    }
    {
      auto& node = root.add<detail::boosted>();
      node.docs = { 1, 2 };
      node.boost(value);
    }
    {
      auto& node = root.add<detail::boosted>();
      node.docs = { 1, 2 };
    }
    {
      auto& node = root.add<detail::boosted>();
      node.docs = { 1, 2 };
      node.boost(value);
    }

    auto prep = root.prepare(irs::sub_reader::empty(), pord);
    auto docs = prep->execute(irs::sub_reader::empty(), pord);
    auto& doc = docs->attributes().get<irs::document>();
    ASSERT_TRUE(bool(doc));

    auto& scr = docs->attributes().get<irs::score>();
    ASSERT_FALSE(!scr);

    // first hit
    {
      ASSERT_TRUE(docs->next());
      scr->evaluate();
      auto doc_boost = pord.get<tests::sort::boost::score_t>(scr->c_str(), 0);
      ASSERT_EQ(3*value*value + value, doc_boost);
      ASSERT_EQ(docs->value(), doc->value);
    }

    // second hit
    {
      ASSERT_TRUE(docs->next());
      scr->evaluate();
      auto doc_boost = pord.get<tests::sort::boost::score_t>(scr->c_str(), 0);
      ASSERT_EQ(2*value*value + value, doc_boost);
      ASSERT_EQ(docs->value(), doc->value);
    }

    ASSERT_FALSE(docs->next());
    ASSERT_EQ(docs->value(), doc->value);
  }

  // unboosted root & several boosted subqueries
  {
    const irs::boost_t value = 5;

    irs::order ord;
    ord.add<tests::sort::boost>(false);
    auto pord = ord.prepare();

    irs::Or root;

    {
      auto& node = root.add<detail::boosted>();
      node.docs = { 1 };
      node.boost(value);
    }
    {
      auto& node = root.add<detail::boosted>();
      node.docs = { 1, 2 };
      node.boost(value);
    }
    {
      auto& node = root.add<detail::boosted>();
      node.docs = { 1, 2 };
      node.boost(0.f);
    }
    {
      auto& node = root.add<detail::boosted>();
      node.docs = { 1, 2 };
      node.boost(value);
    }

    auto prep = root.prepare(irs::sub_reader::empty(), pord);
    auto docs = prep->execute(irs::sub_reader::empty(), pord);
    auto& doc = docs->attributes().get<irs::document>();
    ASSERT_TRUE(bool(doc));

    auto& scr = docs->attributes().get<irs::score>();
    ASSERT_FALSE(!scr);

    // first hit
    {
      ASSERT_TRUE(docs->next());
      scr->evaluate();
      auto doc_boost = pord.get<tests::sort::boost::score_t>(scr->c_str(), 0);
      ASSERT_EQ(3*value, doc_boost);
      ASSERT_EQ(docs->value(), doc->value);
    }

    // second hit
    {
      ASSERT_TRUE(docs->next());
      scr->evaluate();
      auto doc_boost = pord.get<tests::sort::boost::score_t>(scr->c_str(), 0);
      ASSERT_EQ(2*value, doc_boost);
      ASSERT_EQ(docs->value(), doc->value);
    }

    ASSERT_FALSE(docs->next());
    ASSERT_EQ(docs->value(), doc->value);
  }

  // unboosted root & several unboosted subqueries
  {
    const irs::boost_t value = 5;

    irs::order ord;
    ord.add<tests::sort::boost>(false);
    auto pord = ord.prepare();

    irs::Or root;
    {
      auto& node = root.add<detail::boosted>();
      node.docs = { 1 };
      node.boost(0.f);
    }
    {
      auto& node = root.add<detail::boosted>();
      node.docs = { 1, 2 };
      node.boost(0.f);
    }
    {
      auto& node = root.add<detail::boosted>();
      node.docs = { 1, 2 };
      node.boost(0.f);
    }
    {
      auto& node = root.add<detail::boosted>();
      node.docs = { 1, 2 };
      node.boost(0.f);
    }

    auto prep = root.prepare(irs::sub_reader::empty(), pord);
    auto docs = prep->execute(irs::sub_reader::empty(), pord);
    auto& doc = docs->attributes().get<irs::document>();
    ASSERT_TRUE(bool(doc));

    auto& scr = docs->attributes().get<irs::score>();
    ASSERT_FALSE(!scr);

    // first hit
    {
      ASSERT_TRUE(docs->next());
      scr->evaluate();
      auto doc_boost = pord.get<tests::sort::boost::score_t>(scr->c_str(), 0);
      ASSERT_EQ(irs::boost_t(0), doc_boost);
      ASSERT_EQ(docs->value(), doc->value);
    }

    // second hit
    {
      ASSERT_TRUE(docs->next());
      scr->evaluate();
      auto doc_boost = pord.get<tests::sort::boost::score_t>(scr->c_str(), 0);
      ASSERT_EQ(irs::boost_t(0), doc_boost);
      ASSERT_EQ(docs->value(), doc->value);
    }

    ASSERT_FALSE(docs->next());
    ASSERT_EQ(docs->value(), doc->value);
  }
}

// ----------------------------------------------------------------------------
// --SECTION--                                         Boolean query estimation
// ----------------------------------------------------------------------------

NS_BEGIN(detail)

struct unestimated: public irs::filter {
  struct doc_iterator : irs::doc_iterator {
    doc_iterator() {
      attrs.emplace(doc);
    }
    virtual irs::doc_id_t value() const override {
      // prevent iterator to filter out
      return irs::type_limits<irs::type_t::doc_id_t>::invalid();
    }
    virtual bool next() override { return false; }
    virtual irs::doc_id_t seek(irs::doc_id_t) override {
      // prevent iterator to filter out
      return irs::type_limits<irs::type_t::doc_id_t>::invalid();
    }
    virtual const irs::attribute_view& attributes() const noexcept override {
      return attrs;
    }

    irs::document doc;
    irs::attribute_view attrs;
  }; // doc_iterator

  struct prepared: public irs::filter::prepared {
    virtual irs::doc_iterator::ptr execute(
      const irs::sub_reader&,
      const irs::order::prepared&,
      const irs::attribute_view&
    ) const override {
      return irs::doc_iterator::make<unestimated::doc_iterator>();
    }
  }; // prepared

  virtual filter::prepared::ptr prepare(
      const irs::index_reader&,
      const irs::order::prepared&,
      irs::boost_t,
      const irs::attribute_view& ) const override {
    return filter::prepared::make<unestimated::prepared>();
  }

  DECLARE_FILTER_TYPE();
  DECLARE_FACTORY();

  unestimated() : filter(unestimated::type()) {}
}; // unestimated

DEFINE_FILTER_TYPE(unestimated)
DEFINE_FACTORY_DEFAULT(unestimated)

struct estimated: public irs::filter {
  struct doc_iterator : irs::doc_iterator {
    doc_iterator(irs::cost::cost_t est, bool* evaluated) {
      cost.rule([est, evaluated]() {
        *evaluated = true;
        return est;
      });
      attrs.emplace(cost);
      attrs.emplace(doc);
    }
    virtual irs::doc_id_t value() const override {
      // prevent iterator to filter out
      return irs::type_limits<irs::type_t::doc_id_t>::invalid();
    }
    virtual bool next() override { return false; }
    virtual irs::doc_id_t seek(irs::doc_id_t) override {
      // prevent iterator to filter out
      return irs::type_limits<irs::type_t::doc_id_t>::invalid();
    }
    virtual const irs::attribute_view& attributes() const noexcept override {
      return attrs;
    }

    irs::document doc;
    irs::cost cost;
    irs::attribute_view attrs;
  }; // doc_iterator

  struct prepared: public irs::filter::prepared {
    explicit prepared(irs::cost::cost_t est,bool* evaluated)
      : evaluated(evaluated), est(est) {
    }

    virtual irs::doc_iterator::ptr execute(
      const irs::sub_reader&,
      const irs::order::prepared&,
      const irs::attribute_view&
    ) const override {
      return irs::doc_iterator::make<estimated::doc_iterator>(
        est, evaluated
      );
    }

    bool* evaluated;
    irs::cost::cost_t est;
  }; // prepared
  
  virtual filter::prepared::ptr prepare(
      const irs::index_reader&,
      const irs::order::prepared&,
      irs::boost_t,
      const irs::attribute_view&) const override {
    return filter::prepared::make<estimated::prepared>(est,&evaluated);
  }

  DECLARE_FILTER_TYPE();
  DECLARE_FACTORY();

  explicit estimated()
    : filter(estimated::type()) {
  }

  mutable bool evaluated = false;
  irs::cost::cost_t est{};
}; // estimated

DEFINE_FILTER_TYPE(estimated)
DEFINE_FACTORY_DEFAULT(estimated)

NS_END // detail

TEST( boolean_query_estimation, or ) {
  // estimated subqueries
  {
    irs::Or root;
    root.add<detail::estimated>().est = 100;
    root.add<detail::estimated>().est = 320;
    root.add<detail::estimated>().est = 10;
    root.add<detail::estimated>().est = 1;
    root.add<detail::estimated>().est = 100;

    auto prep = root.prepare(
      irs::sub_reader::empty(),
      irs::order::prepared::unordered()
    );

    auto docs = prep->execute(irs::sub_reader::empty());

    // check that subqueries were not estimated
    for(auto it = root.begin(), end = root.end(); it != end; ++it) {
      ASSERT_FALSE(it.safe_as<detail::estimated>()->evaluated);
    }

    ASSERT_EQ(531, irs::cost::extract(docs->attributes()));

    // check that subqueries were estimated
    for(auto it = root.begin(), end = root.end(); it != end; ++it) {
      ASSERT_TRUE(it.safe_as<detail::estimated>()->evaluated);
    }
  }

  // unestimated subqueries
  {
    irs::Or root;
    root.add<detail::unestimated>();
    root.add<detail::unestimated>();
    root.add<detail::unestimated>();
    root.add<detail::unestimated>();

    auto prep = root.prepare(
      irs::sub_reader::empty(),
      irs::order::prepared::unordered()
    );
   
    auto docs = prep->execute(irs::sub_reader::empty());
    ASSERT_EQ(0, irs::cost::extract(docs->attributes()));
  }

   // estimated/unestimated subqueries
  {
    irs::Or root;
    root.add<detail::estimated>().est = 100;
    root.add<detail::estimated>().est = 320;
    root.add<detail::unestimated>();
    root.add<detail::estimated>().est = 10;
    root.add<detail::unestimated>();
    root.add<detail::estimated>().est = 1;
    root.add<detail::estimated>().est = 100;
    root.add<detail::unestimated>();

    auto prep = root.prepare(
      irs::sub_reader::empty(),
      irs::order::prepared::unordered()
    );

    auto docs = prep->execute(irs::sub_reader::empty());

    /* check that subqueries were not estimated */
    for(auto it = root.begin(), end = root.end(); it != end; ++it) {
      auto est_query = it.safe_as<detail::estimated>();
      if (est_query) {
        ASSERT_FALSE(est_query->evaluated);
      }
    }

    ASSERT_EQ(531, irs::cost::extract(docs->attributes()));

    /* check that subqueries were estimated */
    for(auto it = root.begin(), end = root.end(); it != end; ++it) {
      auto est_query = it.safe_as<detail::estimated>();
      if (est_query) {
        ASSERT_TRUE(est_query->evaluated);
      }
    }
  }

  // estimated/unestimated/negative subqueries
  {
    irs::Or root;
    root.add<detail::estimated>().est = 100;
    root.add<detail::estimated>().est = 320;
    root.add<irs::Not>().filter<detail::estimated>().est = 3;
    root.add<detail::unestimated>();
    root.add<detail::estimated>().est = 10;
    root.add<detail::unestimated>();
    root.add<detail::estimated>().est = 7;
    root.add<detail::estimated>().est = 100;
    root.add<irs::Not>().filter<detail::unestimated>();
    root.add<irs::Not>().filter<detail::estimated>().est = 0;
    root.add<detail::unestimated>();

    auto prep = root.prepare(
      irs::sub_reader::empty(),
      irs::order::prepared::unordered()
    );

    auto docs = prep->execute(irs::sub_reader::empty());

    // check that subqueries were not estimated
    for(auto it = root.begin(), end = root.end(); it != end; ++it) {
      auto est_query = it.safe_as<detail::estimated>();
      if (est_query) {
        ASSERT_FALSE(est_query->evaluated);
      }
    }

    ASSERT_EQ(537, irs::cost::extract(docs->attributes()));

    // check that subqueries were estimated
    for(auto it = root.begin(), end = root.end(); it != end; ++it) {
      auto est_query = it.safe_as<detail::estimated>();
      if (est_query) {
        ASSERT_TRUE(est_query->evaluated);
      }
    }
  }

  // empty case
  {
    irs::Or root;

    auto prep = root.prepare(
      irs::sub_reader::empty(),
      irs::order::prepared::unordered()
    );

    auto docs = prep->execute(irs::sub_reader::empty());
    ASSERT_EQ(0, irs::cost::extract(docs->attributes()));
  }
}

TEST( boolean_query_estimation, and ) {
  // estimated subqueries
  {
    irs::And root;
    root.add<detail::estimated>().est = 100;
    root.add<detail::estimated>().est = 320;
    root.add<detail::estimated>().est = 10;
    root.add<detail::estimated>().est = 1;
    root.add<detail::estimated>().est = 100;

    auto prep = root.prepare(
      irs::sub_reader::empty(),
      irs::order::prepared::unordered()
    );
    
    auto docs = prep->execute(irs::sub_reader::empty());

    // check that subqueries were estimated
    for(auto it = root.begin(), end = root.end(); it != end; ++it) {
      auto est_query = it.safe_as<detail::estimated>();
      if (est_query) {
        ASSERT_TRUE(est_query->evaluated);
      }
    }

    ASSERT_EQ(1, irs::cost::extract(docs->attributes()));
  }

  // unestimated subqueries
  {
    irs::And root;
    root.add<detail::unestimated>();
    root.add<detail::unestimated>();
    root.add<detail::unestimated>();
    root.add<detail::unestimated>();

    auto prep = root.prepare(
      irs::sub_reader::empty(),
      irs::order::prepared::unordered()
    );
    
    auto docs = prep->execute(irs::sub_reader::empty());

    // check that subqueries were estimated
    for(auto it = root.begin(), end = root.end(); it != end; ++it) {
      auto est_query = it.safe_as<detail::estimated>();
      if (est_query) {
        ASSERT_TRUE(est_query->evaluated);
      }
    }

    ASSERT_EQ(
      decltype(irs::cost::MAX)(irs::cost::MAX),
      irs::cost::extract(docs->attributes())
    );
  }

  // estimated/unestimated subqueries
  {
    irs::And root;
    root.add<detail::estimated>().est = 100;
    root.add<detail::estimated>().est = 320;
    root.add<detail::unestimated>();
    root.add<detail::estimated>().est = 10;
    root.add<detail::unestimated>();
    root.add<detail::estimated>().est = 1;
    root.add<detail::estimated>().est = 100;
    root.add<detail::unestimated>();

    auto prep = root.prepare(
      irs::sub_reader::empty(),
      irs::order::prepared::unordered()
    );

    auto docs = prep->execute(irs::sub_reader::empty());

    // check that subqueries were estimated
    for(auto it = root.begin(), end = root.end(); it != end; ++it) {
      auto est_query = it.safe_as<detail::estimated>();
      if (est_query) {
        ASSERT_TRUE(est_query->evaluated);
      }
    }

    ASSERT_EQ(1, irs::cost::extract(docs->attributes()));
  }

  // estimated/unestimated/negative subqueries
  {
    irs::And root;
    root.add<detail::estimated>().est = 100;
    root.add<detail::estimated>().est = 320;
    root.add<irs::Not>().filter<detail::estimated>().est = 3;
    root.add<detail::unestimated>();
    root.add<detail::estimated>().est = 10;
    root.add<detail::unestimated>();
    root.add<detail::estimated>().est = 7;
    root.add<detail::estimated>().est = 100;
    root.add<irs::Not>().filter<detail::unestimated>();
    root.add<irs::Not>().filter<detail::estimated>().est = 0;
    root.add<detail::unestimated>();

    auto prep = root.prepare(
      irs::sub_reader::empty(),
      irs::order::prepared::unordered()
    );

    auto docs = prep->execute(irs::sub_reader::empty());

    // check that subqueries were estimated
    for(auto it = root.begin(), end = root.end(); it != end; ++it) {
      auto est_query = it.safe_as<detail::estimated>();
      if (est_query) {
        ASSERT_TRUE(est_query->evaluated);
      }
    }

    ASSERT_EQ(7, irs::cost::extract(docs->attributes()));
  }

  // empty case
  {
    irs::And root;
    auto prep = root.prepare(
      irs::sub_reader::empty(),
      irs::order::prepared::unordered()
    );

    auto docs = prep->execute(irs::sub_reader::empty());
    ASSERT_EQ(0, irs::cost::extract(docs->attributes()));
  }
}

// ----------------------------------------------------------------------------
// --SECTION--                       basic disjunction (iterator0 OR iterator1)
// ----------------------------------------------------------------------------

TEST(basic_disjunction, next) {
  typedef irs::basic_disjunction<irs::doc_iterator::ptr> disjunction;
  // simple case
  {
    std::vector<irs::doc_id_t> first{ 1, 2, 5, 7, 9, 11, 45 };
    std::vector<irs::doc_id_t> last{ 1, 5, 6, 12, 29 };
    std::vector<irs::doc_id_t> expected{ 1, 2, 5, 6, 7, 9, 11, 12, 29, 45 };
    std::vector<irs::doc_id_t> result;
    {
      disjunction it(
        irs::doc_iterator::make<detail::basic_doc_iterator>(first.begin(), first.end()),
        irs::doc_iterator::make<detail::basic_doc_iterator>(last.begin(), last.end())
      );

      auto& doc = it.attributes().get<irs::document>();
      ASSERT_TRUE(bool(doc));

      ASSERT_EQ(first.size() + last.size(), irs::cost::extract(it.attributes()));
      ASSERT_FALSE(irs::type_limits<irs::type_t::doc_id_t>::valid(it.value()));
      for ( ; it.next(); ) {
        result.push_back( it.value() );
        ASSERT_EQ(it.value(), doc->value);
      }
      ASSERT_FALSE( it.next() );
      ASSERT_TRUE(irs::type_limits<irs::type_t::doc_id_t>::eof(it.value()));
    }

    ASSERT_EQ( expected, result );
  }

  // basic case : single dataset
  {
    std::vector<irs::doc_id_t> first{ 1, 2, 5, 7, 9, 11, 45 };
    std::vector<irs::doc_id_t> last{};
    std::vector<irs::doc_id_t> result;
    {
      disjunction it(
        irs::doc_iterator::make<detail::basic_doc_iterator>(first.begin(), first.end()),
        irs::doc_iterator::make<detail::basic_doc_iterator>(last.begin(), last.end())
      );
      auto& doc = it.attributes().get<irs::document>();
      ASSERT_TRUE(bool(doc));
      ASSERT_EQ(first.size() + last.size(), irs::cost::extract(it.attributes()));
      ASSERT_FALSE(irs::type_limits<irs::type_t::doc_id_t>::valid(it.value()));
      for ( ; it.next(); ) {
        result.push_back( it.value() );
        ASSERT_EQ(it.value(), doc->value);
      }
      ASSERT_FALSE( it.next() );
      ASSERT_TRUE(irs::type_limits<irs::type_t::doc_id_t>::eof(it.value()));
    }

    ASSERT_EQ( first, result );
  }

  // basic case : single dataset
  {
    std::vector<irs::doc_id_t> first{};
    std::vector<irs::doc_id_t> last{ 1, 5, 6, 12, 29 };
    std::vector<irs::doc_id_t> result;
    {
      disjunction it(
        irs::doc_iterator::make<detail::basic_doc_iterator>(first.begin(), first.end()),
        irs::doc_iterator::make<detail::basic_doc_iterator>(last.begin(), last.end())
      );
      auto& doc = it.attributes().get<irs::document>();
      ASSERT_TRUE(bool(doc));
      ASSERT_EQ(first.size() + last.size(), irs::cost::extract(it.attributes()));
      ASSERT_FALSE(irs::type_limits<irs::type_t::doc_id_t>::valid(it.value()));
      for ( ; it.next(); ) {
        result.push_back( it.value() );
        ASSERT_EQ(it.value(), doc->value);
      }
      ASSERT_FALSE( it.next() );
      ASSERT_TRUE(irs::type_limits<irs::type_t::doc_id_t>::eof(it.value()));
    }
    ASSERT_EQ( last, result );
  }

  // basic case : same datasets
  {
    std::vector<irs::doc_id_t> first{ 1, 2, 5, 7, 9, 11, 45 };
    std::vector<irs::doc_id_t> last{ 1, 2, 5, 7, 9, 11, 45 };
    std::vector<irs::doc_id_t> result;
    {
      disjunction it(
        irs::doc_iterator::make<detail::basic_doc_iterator>(first.begin(), first.end()),
        irs::doc_iterator::make<detail::basic_doc_iterator>(last.begin(), last.end())
      );
      auto& doc = it.attributes().get<irs::document>();
      ASSERT_TRUE(bool(doc));
      ASSERT_EQ(first.size() + last.size(), irs::cost::extract(it.attributes()));
      ASSERT_FALSE(irs::type_limits<irs::type_t::doc_id_t>::valid(it.value()));
      for ( ; it.next(); ) {
        result.push_back( it.value() );
        ASSERT_EQ(it.value(), doc->value);
      }
      ASSERT_FALSE( it.next() );
      ASSERT_TRUE(irs::type_limits<irs::type_t::doc_id_t>::eof(it.value()));
    }
    ASSERT_EQ( first, result );
  }

  // basic case : single dataset
  {
    std::vector<irs::doc_id_t> first{ 24 };
    std::vector<irs::doc_id_t> last{};
    std::vector<irs::doc_id_t> result;
    {
      disjunction it(
        irs::doc_iterator::make<detail::basic_doc_iterator>(first.begin(), first.end()),
        irs::doc_iterator::make<detail::basic_doc_iterator>(last.begin(), last.end())
      );
      auto& doc = it.attributes().get<irs::document>();
      ASSERT_TRUE(bool(doc));
      ASSERT_EQ(first.size() + last.size(), irs::cost::extract(it.attributes()));
      ASSERT_FALSE(irs::type_limits<irs::type_t::doc_id_t>::valid(it.value()));
      for ( ; it.next(); ) {
        result.push_back( it.value() );
        ASSERT_EQ(it.value(), doc->value);
      }
      ASSERT_FALSE( it.next() );
      ASSERT_TRUE(irs::type_limits<irs::type_t::doc_id_t>::eof(it.value()));
    }
    ASSERT_EQ( first, result );
  }

  // empty
  {
    std::vector<irs::doc_id_t> first{};
    std::vector<irs::doc_id_t> last{};
    std::vector<irs::doc_id_t> expected{};
    std::vector<irs::doc_id_t> result;
    {
      disjunction it(
        irs::doc_iterator::make<detail::basic_doc_iterator>(first.begin(), first.end()),
        irs::doc_iterator::make<detail::basic_doc_iterator>(last.begin(), last.end())
      );
      auto& doc = it.attributes().get<irs::document>();
      ASSERT_TRUE(bool(doc));
      ASSERT_EQ(first.size() + last.size(), irs::cost::extract(it.attributes()));
      ASSERT_FALSE(irs::type_limits<irs::type_t::doc_id_t>::valid(it.value()));
      for ( ; it.next(); ) {
        result.push_back( it.value() );
        ASSERT_EQ(it.value(), doc->value);
      }
      ASSERT_FALSE( it.next() );
      ASSERT_TRUE(irs::type_limits<irs::type_t::doc_id_t>::eof(it.value()));
    }
    ASSERT_EQ( expected, result );
  }
}

TEST(basic_disjunction_test, seek) {
  typedef irs::basic_disjunction<irs::doc_iterator::ptr> disjunction;
  // simple case
  {
    std::vector<irs::doc_id_t> first{ 1, 2, 5, 7, 9, 11, 45 };
    std::vector<irs::doc_id_t> last{ 1, 5, 6, 12, 29 };
    std::vector<detail::seek_doc> expected{
        {irs::type_limits<irs::type_t::doc_id_t>::invalid(), irs::type_limits<irs::type_t::doc_id_t>::invalid()},
        {1, 1},
        {9, 9},
        {8, 9},
        {irs::type_limits<irs::type_t::doc_id_t>::invalid(), 9},
        {12, 12},
        {8, 12},
        {13, 29},
        {45, 45},
        {57, irs::type_limits<irs::type_t::doc_id_t>::eof()}
    };

      disjunction it(
        irs::doc_iterator::make<detail::basic_doc_iterator>(first.begin(), first.end()),
        irs::doc_iterator::make<detail::basic_doc_iterator>(last.begin(), last.end())
      );
      auto& doc = it.attributes().get<irs::document>();
      ASSERT_TRUE(bool(doc));
      ASSERT_EQ(first.size() + last.size(), irs::cost::extract(it.attributes()));

    for (const auto& target : expected) {
      ASSERT_EQ(target.expected, it.seek( target.target ));
      ASSERT_EQ(it.value(), doc->value);
    }
  }

  // empty datasets
  {
    std::vector<irs::doc_id_t> first{};
    std::vector<irs::doc_id_t> last{};
    std::vector<detail::seek_doc> expected{
      {irs::type_limits<irs::type_t::doc_id_t>::invalid(), irs::type_limits<irs::type_t::doc_id_t>::invalid()},
      {6, irs::type_limits<irs::type_t::doc_id_t>::eof()},
      {irs::type_limits<irs::type_t::doc_id_t>::invalid(), irs::type_limits<irs::type_t::doc_id_t>::eof()}
    };

    disjunction it(
      irs::doc_iterator::make<detail::basic_doc_iterator>(first.begin(), first.end()),
      irs::doc_iterator::make<detail::basic_doc_iterator>(last.begin(), last.end())
    );
    ASSERT_EQ(first.size() + last.size(), irs::cost::extract(it.attributes()));
    auto& doc = it.attributes().get<irs::document>();
    ASSERT_TRUE(bool(doc));

    for (const auto& target : expected) {
      ASSERT_EQ(target.expected, it.seek( target.target ));
      ASSERT_EQ(it.value(), doc->value);
    }
  }

  // NO_MORE_DOCS
  {
    std::vector<irs::doc_id_t> first{ 1, 2, 5, 7, 9, 11, 45 };
    std::vector<irs::doc_id_t> last{ 1, 5, 6, 12, 29 };
    std::vector<detail::seek_doc> expected{
      {irs::type_limits<irs::type_t::doc_id_t>::invalid(), irs::type_limits<irs::type_t::doc_id_t>::invalid()},
      {irs::type_limits<irs::type_t::doc_id_t>::eof(), irs::type_limits<irs::type_t::doc_id_t>::eof()},
      {9, irs::type_limits<irs::type_t::doc_id_t>::eof()},
      {12, irs::type_limits<irs::type_t::doc_id_t>::eof()},
      {13, irs::type_limits<irs::type_t::doc_id_t>::eof()},
      {45, irs::type_limits<irs::type_t::doc_id_t>::eof()},
      {57, irs::type_limits<irs::type_t::doc_id_t>::eof()}
    };

    disjunction it(
      irs::doc_iterator::make<detail::basic_doc_iterator>(first.begin(), first.end()),
      irs::doc_iterator::make<detail::basic_doc_iterator>(last.begin(), last.end())
    );
    ASSERT_EQ(first.size() + last.size(), irs::cost::extract(it.attributes()));
    auto& doc = it.attributes().get<irs::document>();
    ASSERT_TRUE(bool(doc));

    for (const auto& target : expected) {
      ASSERT_EQ(target.expected, it.seek( target.target ));
      ASSERT_EQ(it.value(), doc->value);
    }
  }

  // INVALID_DOC
  {
    std::vector<irs::doc_id_t> first{ 1, 2, 5, 7, 9, 11, 45 };
    std::vector<irs::doc_id_t> last{ 1, 5, 6, 12, 29 };
    std::vector<detail::seek_doc> expected{
        {irs::type_limits<irs::type_t::doc_id_t>::invalid(), irs::type_limits<irs::type_t::doc_id_t>::invalid()},
        {9, 9},
        {12, 12},
        {irs::type_limits<irs::type_t::doc_id_t>::invalid(), 12},
        {45, 45},
        {57, irs::type_limits<irs::type_t::doc_id_t>::eof()}
    };

    disjunction it(
      irs::doc_iterator::make<detail::basic_doc_iterator>(first.begin(), first.end()),
      irs::doc_iterator::make<detail::basic_doc_iterator>(last.begin(), last.end())
    );
    ASSERT_EQ(first.size() + last.size(), irs::cost::extract(it.attributes()));
    auto& doc = it.attributes().get<irs::document>();
    ASSERT_TRUE(bool(doc));

    for (const auto& target : expected) {
      ASSERT_EQ(target.expected, it.seek(target.target));
      ASSERT_EQ(it.value(), doc->value);
    }
  }
}

TEST(basic_disjunction_test, seek_next) {
  typedef irs::basic_disjunction<irs::doc_iterator::ptr> disjunction;

  {
    std::vector<irs::doc_id_t> first{ 1, 2, 5, 7, 9, 11, 45 };
    std::vector<irs::doc_id_t> last{ 1, 5, 6 };

    disjunction it(
      irs::doc_iterator::make<detail::basic_doc_iterator>(first.begin(), first.end()),
      irs::doc_iterator::make<detail::basic_doc_iterator>(last.begin(), last.end())
    );
    auto& doc = it.attributes().get<irs::document>();
    ASSERT_TRUE(bool(doc));

    // score
    ASSERT_EQ(nullptr, it.attributes().get<irs::score>()); // no order set
    auto& score = irs::score::extract(it.attributes());
    ASSERT_EQ(&irs::score::no_score(), &score);
    ASSERT_TRUE(score.empty());

    // cost
    ASSERT_EQ(first.size() + last.size(), irs::cost::extract(it.attributes()));

    ASSERT_EQ(irs::type_limits<irs::type_t::doc_id_t>::invalid(), it.value());
    ASSERT_EQ(5, it.seek(5));
    ASSERT_TRUE(it.next());
    ASSERT_EQ(6, it.value());
    ASSERT_TRUE(it.next());
    ASSERT_EQ(7, it.value());
    ASSERT_EQ(11, it.seek(10));
    ASSERT_TRUE(it.next());
    ASSERT_EQ(45, it.value());
    ASSERT_FALSE(it.next());
    ASSERT_EQ(irs::type_limits<irs::type_t::doc_id_t>::eof(), it.value());
    ASSERT_FALSE(it.next());
    ASSERT_EQ(irs::type_limits<irs::type_t::doc_id_t>::eof(), it.value());
  }
}

TEST(basic_disjunction_test, scored_seek_next) {
  typedef irs::basic_disjunction<irs::doc_iterator::ptr> disjunction;
  const irs::byte_type* empty_stats = irs::bytes_ref::EMPTY.c_str();

  // disjunction without order
  {
    std::vector<irs::doc_id_t> first{ 1, 2, 5, 7, 9, 11, 45 };
    irs::order first_order;
    first_order.add<detail::basic_sort>(false, 1);
    auto prepared_first_order = first_order.prepare();

    std::vector<irs::doc_id_t> last{ 1, 5, 6 };
    irs::order last_order;
    last_order.add<detail::basic_sort>(false, 2);
    auto prepared_last_order = last_order.prepare();

    disjunction it(
      irs::doc_iterator::make<detail::basic_doc_iterator>(first.begin(), first.end(), empty_stats, prepared_first_order),
      irs::doc_iterator::make<detail::basic_doc_iterator>(last.begin(), last.end(), empty_stats, prepared_last_order)
    );
    auto& doc = it.attributes().get<irs::document>();
    ASSERT_TRUE(bool(doc));

    // score
    ASSERT_EQ(nullptr, it.attributes().get<irs::score>()); // no order set
    auto& score = irs::score::extract(it.attributes());
    ASSERT_EQ(&irs::score::no_score(), &score);
    ASSERT_TRUE(score.empty());

    // estimation
    ASSERT_EQ(first.size() + last.size(), irs::cost::extract(it.attributes()));

    ASSERT_EQ(irs::type_limits<irs::type_t::doc_id_t>::invalid(), it.value());
    ASSERT_TRUE(it.next());
    ASSERT_EQ(1, it.value());
    ASSERT_EQ(5, it.seek(5));
    ASSERT_TRUE(it.next());
    ASSERT_EQ(6, it.value());
    ASSERT_TRUE(it.next());
    ASSERT_EQ(7, it.value());
    ASSERT_EQ(11, it.seek(10));
    ASSERT_TRUE(it.next());
    ASSERT_EQ(45, it.value());
    ASSERT_FALSE(it.next());
    ASSERT_EQ(irs::type_limits<irs::type_t::doc_id_t>::eof(), it.value());
    ASSERT_FALSE(it.next());
    ASSERT_EQ(irs::type_limits<irs::type_t::doc_id_t>::eof(), it.value());
  }

  // disjunction with order
  {
    std::vector<irs::doc_id_t> first{ 1, 2, 5, 7, 9, 11, 45 };
    irs::order first_order;
    first_order.add<detail::basic_sort>(false, 1);
    auto prepared_first_order = first_order.prepare();

    std::vector<irs::doc_id_t> last{ 1, 5, 6 };
    irs::order last_order;
    last_order.add<detail::basic_sort>(false, 2);
    auto prepared_last_order = last_order.prepare();

    irs::order order;
    order.add<detail::basic_sort>(false, 0);
    auto prepared_order = order.prepare();

    disjunction it(
      irs::doc_iterator::make<detail::basic_doc_iterator>(first.begin(), first.end(), empty_stats, prepared_first_order),
      irs::doc_iterator::make<detail::basic_doc_iterator>(last.begin(), last.end(), empty_stats, prepared_last_order),
      prepared_order,
      1 // custom cost
    );
    auto& doc = it.attributes().get<irs::document>();
    ASSERT_TRUE(bool(doc));

    // score
    ASSERT_NE(nullptr, it.attributes().get<irs::score>().get());
    auto& score = irs::score::extract(it.attributes());
    ASSERT_NE(&irs::score::no_score(), &score);
    ASSERT_FALSE(score.empty());

    // estimation
    ASSERT_EQ(1, irs::cost::extract(it.attributes()));

    ASSERT_EQ(irs::type_limits<irs::type_t::doc_id_t>::invalid(), it.value());
    ASSERT_TRUE(it.next());
    ASSERT_EQ(1, it.value());
    score.evaluate();
    ASSERT_EQ(3, *reinterpret_cast<const size_t*>(score.c_str())); // 1 + 2
    ASSERT_EQ(5, it.seek(5));
    score.evaluate();
    ASSERT_EQ(3, *reinterpret_cast<const size_t*>(score.c_str())); // 1 + 2
    ASSERT_TRUE(it.next());
    score.evaluate();
    ASSERT_EQ(2, *reinterpret_cast<const size_t*>(score.c_str())); // 2
    ASSERT_EQ(6, it.value());
    ASSERT_TRUE(it.next());
    ASSERT_EQ(7, it.value());
    score.evaluate();
    ASSERT_EQ(1, *reinterpret_cast<const size_t*>(score.c_str())); // 1
    ASSERT_EQ(11, it.seek(10));
    score.evaluate();
    ASSERT_EQ(1, *reinterpret_cast<const size_t*>(score.c_str())); // 1
    ASSERT_TRUE(it.next());
    ASSERT_EQ(45, it.value());
    score.evaluate();
    ASSERT_EQ(1, *reinterpret_cast<const size_t*>(score.c_str())); // 1
    ASSERT_FALSE(it.next());
    ASSERT_EQ(irs::type_limits<irs::type_t::doc_id_t>::eof(), it.value());
    ASSERT_FALSE(it.next());
    ASSERT_EQ(irs::type_limits<irs::type_t::doc_id_t>::eof(), it.value());
  }

  // disjunction with order, iterators without order
  {
    std::vector<irs::doc_id_t> first{ 1, 2, 5, 7, 9, 11, 45 };
    std::vector<irs::doc_id_t> last{ 1, 5, 6 };

    irs::order order;
    order.add<detail::basic_sort>(false, 0);
    auto prepared_order = order.prepare();

    disjunction it(
      irs::doc_iterator::make<detail::basic_doc_iterator>(first.begin(), first.end(), empty_stats),
      irs::doc_iterator::make<detail::basic_doc_iterator>(last.begin(), last.end(), empty_stats),
      prepared_order
    );
    auto& doc = it.attributes().get<irs::document>();
    ASSERT_TRUE(bool(doc));

    // score
    ASSERT_NE(nullptr, it.attributes().get<irs::score>());
    auto& score = irs::score::extract(it.attributes());
    ASSERT_NE(&irs::score::no_score(), &score);
    ASSERT_FALSE(score.empty());

    // estimation
    ASSERT_EQ(first.size() + last.size(), irs::cost::extract(it.attributes()));

    ASSERT_EQ(irs::type_limits<irs::type_t::doc_id_t>::invalid(), it.value());
    ASSERT_TRUE(it.next());
    ASSERT_EQ(1, it.value());
    score.evaluate();
    ASSERT_EQ(0, *reinterpret_cast<const size_t*>(score.c_str()));
    ASSERT_EQ(5, it.seek(5));
    score.evaluate();
    ASSERT_EQ(0, *reinterpret_cast<const size_t*>(score.c_str()));
    ASSERT_TRUE(it.next());
    score.evaluate();
    ASSERT_EQ(0, *reinterpret_cast<const size_t*>(score.c_str()));
    ASSERT_EQ(6, it.value());
    ASSERT_TRUE(it.next());
    ASSERT_EQ(7, it.value());
    score.evaluate();
    ASSERT_EQ(0, *reinterpret_cast<const size_t*>(score.c_str()));
    ASSERT_EQ(11, it.seek(10));
    score.evaluate();
    ASSERT_EQ(0, *reinterpret_cast<const size_t*>(score.c_str()));
    ASSERT_TRUE(it.next());
    ASSERT_EQ(45, it.value());
    score.evaluate();
    ASSERT_EQ(0, *reinterpret_cast<const size_t*>(score.c_str()));
    ASSERT_FALSE(it.next());
    ASSERT_EQ(irs::type_limits<irs::type_t::doc_id_t>::eof(), it.value());
    ASSERT_FALSE(it.next());
    ASSERT_EQ(irs::type_limits<irs::type_t::doc_id_t>::eof(), it.value());
  }

  // disjunction with order, first iterator with order
  {
    std::vector<irs::doc_id_t> first{ 1, 2, 5, 7, 9, 11, 45 };
    irs::order first_order;
    first_order.add<detail::basic_sort>(false, 1);
    auto prepared_first_order = first_order.prepare();

    std::vector<irs::doc_id_t> last{ 1, 5, 6 };

    irs::order order;
    order.add<detail::basic_sort>(false, 0);
    auto prepared_order = order.prepare();

    disjunction it(
      irs::doc_iterator::make<detail::basic_doc_iterator>(first.begin(), first.end(), empty_stats, prepared_first_order),
      irs::doc_iterator::make<detail::basic_doc_iterator>(last.begin(), last.end(), empty_stats),
      prepared_order
    );
    auto& doc = it.attributes().get<irs::document>();
    ASSERT_TRUE(bool(doc));

    // score
    ASSERT_NE(nullptr, it.attributes().get<irs::score>().get());
    auto& score = irs::score::extract(it.attributes());
    ASSERT_NE(&irs::score::no_score(), &score);
    ASSERT_FALSE(score.empty());

    // estimation
    ASSERT_EQ(first.size() + last.size(), irs::cost::extract(it.attributes()));

    ASSERT_EQ(irs::type_limits<irs::type_t::doc_id_t>::invalid(), it.value());
    ASSERT_TRUE(it.next());
    ASSERT_EQ(1, it.value());
    score.evaluate();
    ASSERT_EQ(1, *reinterpret_cast<const size_t*>(score.c_str()));
    ASSERT_EQ(5, it.seek(5));
    score.evaluate();
    ASSERT_EQ(1, *reinterpret_cast<const size_t*>(score.c_str()));
    ASSERT_TRUE(it.next());
    ASSERT_EQ(6, it.value());
    score.evaluate();
    ASSERT_EQ(0, *reinterpret_cast<const size_t*>(score.c_str()));
    ASSERT_TRUE(it.next());
    ASSERT_EQ(7, it.value());
    score.evaluate();
    ASSERT_EQ(1, *reinterpret_cast<const size_t*>(score.c_str()));
    ASSERT_EQ(11, it.seek(10));
    score.evaluate();
    ASSERT_EQ(1, *reinterpret_cast<const size_t*>(score.c_str()));
    ASSERT_TRUE(it.next());
    ASSERT_EQ(45, it.value());
    score.evaluate();
    ASSERT_EQ(1, *reinterpret_cast<const size_t*>(score.c_str()));
    ASSERT_FALSE(it.next());
    ASSERT_EQ(irs::type_limits<irs::type_t::doc_id_t>::eof(), it.value());
    ASSERT_FALSE(it.next());
    ASSERT_EQ(irs::type_limits<irs::type_t::doc_id_t>::eof(), it.value());
  }

  // disjunction with order, last iterator with order
  {
    std::vector<irs::doc_id_t> first{ 1, 2, 5, 7, 9, 11, 45 };
    std::vector<irs::doc_id_t> last{ 1, 5, 6 };
    irs::order last_order;
    last_order.add<detail::basic_sort>(false, 1);
    auto prepared_last_order = last_order.prepare();

    irs::order order;
    order.add<detail::basic_sort>(false, 0);
    auto prepared_order = order.prepare();

    disjunction it(
      irs::doc_iterator::make<detail::basic_doc_iterator>(first.begin(), first.end(), empty_stats),
      irs::doc_iterator::make<detail::basic_doc_iterator>(last.begin(), last.end(), empty_stats, prepared_last_order),
      prepared_order
    );
    auto& doc = it.attributes().get<irs::document>();
    ASSERT_TRUE(bool(doc));

    // score
    ASSERT_NE(nullptr, it.attributes().get<irs::score>().get());
    auto& score = irs::score::extract(it.attributes());
    ASSERT_NE(&irs::score::no_score(), &score);
    ASSERT_FALSE(score.empty());

    // estimation
    ASSERT_EQ(first.size() + last.size(), irs::cost::extract(it.attributes()));

    ASSERT_EQ(irs::type_limits<irs::type_t::doc_id_t>::invalid(), it.value());
    ASSERT_TRUE(it.next());
    ASSERT_EQ(1, it.value());
    score.evaluate();
    ASSERT_EQ(1, *reinterpret_cast<const size_t*>(score.c_str()));
    ASSERT_EQ(5, it.seek(5));
    score.evaluate();
    ASSERT_EQ(1, *reinterpret_cast<const size_t*>(score.c_str()));
    ASSERT_TRUE(it.next());
    ASSERT_EQ(6, it.value());
    score.evaluate();
    ASSERT_EQ(1, *reinterpret_cast<const size_t*>(score.c_str()));
    ASSERT_TRUE(it.next());
    ASSERT_EQ(7, it.value());
    score.evaluate();
    ASSERT_EQ(0, *reinterpret_cast<const size_t*>(score.c_str()));
    ASSERT_EQ(11, it.seek(10));
    score.evaluate();
    ASSERT_EQ(0, *reinterpret_cast<const size_t*>(score.c_str()));
    ASSERT_TRUE(it.next());
    ASSERT_EQ(45, it.value());
    score.evaluate();
    ASSERT_EQ(0, *reinterpret_cast<const size_t*>(score.c_str()));
    ASSERT_FALSE(it.next());
    ASSERT_EQ(irs::type_limits<irs::type_t::doc_id_t>::eof(), it.value());
    ASSERT_FALSE(it.next());
    ASSERT_EQ(irs::type_limits<irs::type_t::doc_id_t>::eof(), it.value());
  }
}

// ----------------------------------------------------------------------------
// --SECTION--   small disjunction (iterator0 OR iterator1 OR iterator2 OR ...)
// ----------------------------------------------------------------------------

TEST(small_disjunction_test, next) {
  using disjunction = irs::small_disjunction<irs::doc_iterator::ptr>;
  auto sum = [](size_t sum, const std::vector<irs::doc_id_t>& docs) { return sum += docs.size(); };

  // no iterators provided
  {
    disjunction it({});
    auto& doc = it.attributes().get<irs::document>();
    ASSERT_TRUE(bool(doc));
    ASSERT_EQ(0, irs::cost::extract(it.attributes()));
    ASSERT_TRUE(irs::type_limits<irs::type_t::doc_id_t>::eof(it.value()));
    ASSERT_FALSE(it.next());
    ASSERT_TRUE(irs::type_limits<irs::type_t::doc_id_t>::eof(it.value()));
  }

  // simple case
  {
    std::vector<std::vector<irs::doc_id_t>> docs{
      { 1, 2, 5, 7, 9, 11, 45 },
      { 1, 5, 6, 12, 29 }
    };
    std::vector<irs::doc_id_t> expected{ 1, 2, 5, 6, 7, 9, 11, 12, 29, 45 };
    std::vector<irs::doc_id_t> result;
    {
      disjunction it(detail::execute_all<disjunction::doc_iterator_t>(docs));
      auto& doc = it.attributes().get<irs::document>();
      ASSERT_TRUE(bool(doc));
      ASSERT_EQ(std::accumulate(docs.begin(), docs.end(), size_t(0), sum), irs::cost::extract(it.attributes()));
      ASSERT_FALSE(irs::type_limits<irs::type_t::doc_id_t>::valid(it.value()));
      for ( ; it.next(); ) {
        result.push_back( it.value() );
      }
      ASSERT_FALSE(it.next());
      ASSERT_TRUE(irs::type_limits<irs::type_t::doc_id_t>::eof(it.value()));
    }

    ASSERT_EQ( expected, result );
  }

  // basic case : single dataset
  {
    std::vector<std::vector<irs::doc_id_t>> docs{
      { 1, 2, 5, 7, 9, 11, 45 }
    };
    std::vector<irs::doc_id_t> result;
    {
      disjunction it(detail::execute_all<disjunction::doc_iterator_t>(docs));
      auto& doc = it.attributes().get<irs::document>();
      ASSERT_TRUE(bool(doc));
      ASSERT_EQ(std::accumulate(docs.begin(), docs.end(), size_t(0), sum), irs::cost::extract(it.attributes()));
      ASSERT_FALSE(irs::type_limits<irs::type_t::doc_id_t>::valid(it.value()));
      for ( ; it.next(); ) {
        result.push_back( it.value() );
      }
      ASSERT_FALSE( it.next() );
      ASSERT_TRUE(irs::type_limits<irs::type_t::doc_id_t>::eof(it.value()));
    }

    ASSERT_EQ(docs[0], result);
  }

  // basic case : same datasets
  {
    std::vector<std::vector<irs::doc_id_t>> docs{
      { 1, 2, 5, 7, 9, 11, 45 },
      { 1, 2, 5, 7, 9, 11, 45 }
    };
    std::vector<irs::doc_id_t> result;
    {
      disjunction it(detail::execute_all<disjunction::doc_iterator_t>(docs));
      auto& doc = it.attributes().get<irs::document>();
      ASSERT_TRUE(bool(doc));
      ASSERT_EQ(std::accumulate(docs.begin(), docs.end(), size_t(0), sum), irs::cost::extract(it.attributes()));
      ASSERT_FALSE(irs::type_limits<irs::type_t::doc_id_t>::valid(it.value()));
      for ( ; it.next(); ) {
        result.push_back( it.value() );
      }
      ASSERT_FALSE( it.next() );
      ASSERT_TRUE(irs::type_limits<irs::type_t::doc_id_t>::eof(it.value()));
    }
    ASSERT_EQ(docs[0], result );
  }

  // basic case : single dataset
  {
    std::vector<std::vector<irs::doc_id_t>> docs{
      { 24 }
    };
    std::vector<irs::doc_id_t> result;
    {
      disjunction it(detail::execute_all<disjunction::doc_iterator_t>(docs));
      auto& doc = it.attributes().get<irs::document>();
      ASSERT_TRUE(bool(doc));
      ASSERT_EQ(std::accumulate(docs.begin(), docs.end(), size_t(0), sum), irs::cost::extract(it.attributes()));
      ASSERT_FALSE(irs::type_limits<irs::type_t::doc_id_t>::valid(it.value()));
      for ( ; it.next(); ) {
        result.push_back( it.value() );
      }
      ASSERT_FALSE( it.next() );
      ASSERT_TRUE(irs::type_limits<irs::type_t::doc_id_t>::eof(it.value()));
    }
    ASSERT_EQ(docs[0], result );
  }

  // empty
  {
    std::vector<std::vector<irs::doc_id_t>> docs{
      {}, {}
    };
    std::vector<irs::doc_id_t> expected{};
    std::vector<irs::doc_id_t> result;
    {
      disjunction it(detail::execute_all<disjunction::doc_iterator_t>(docs));
      auto& doc = it.attributes().get<irs::document>();
      ASSERT_TRUE(bool(doc));
      ASSERT_EQ(std::accumulate(docs.begin(), docs.end(), size_t(0), sum), irs::cost::extract(it.attributes()));
      ASSERT_TRUE(!irs::type_limits<irs::type_t::doc_id_t>::valid(it.value()));
      for ( ; it.next(); ) {
        result.push_back( it.value() );
      }
      ASSERT_FALSE( it.next() );
      ASSERT_TRUE(irs::type_limits<irs::type_t::doc_id_t>::eof(it.value()));
    }
    ASSERT_EQ( expected, result );
  }

  // simple case
  {
    std::vector<std::vector<irs::doc_id_t>> docs{
      { 1, 2, 5, 7, 9, 11, 45 },
      { 1, 5, 6, 12, 29 },
      { 1 ,5, 6 }
    };

    std::vector<irs::doc_id_t> expected{ 1, 2, 5, 6, 7, 9, 11, 12, 29, 45 };
    std::vector<irs::doc_id_t> result;
    {
      disjunction it(detail::execute_all<disjunction::doc_iterator_t>(docs));
      auto& doc = it.attributes().get<irs::document>();
      ASSERT_TRUE(bool(doc));
      ASSERT_EQ(std::accumulate(docs.begin(), docs.end(), size_t(0), sum), irs::cost::extract(it.attributes()));
      ASSERT_FALSE(irs::type_limits<irs::type_t::doc_id_t>::valid(it.value()));
      for ( ; it.next(); ) {
        result.push_back( it.value() );
      }
      ASSERT_FALSE( it.next() );
      ASSERT_TRUE(irs::type_limits<irs::type_t::doc_id_t>::eof(it.value()));
    }
    ASSERT_EQ( expected, result );
  }

  // simple case
  {
    std::vector<std::vector<irs::doc_id_t>> docs{
      { 1, 2, 5, 7, 9, 11, 45 },
      { 1, 5, 6, 12, 29 },
      { 1, 5, 6 },
      { 256 },
      { 11, 79, 101, 141, 1025, 1101 }
    };

    std::vector<irs::doc_id_t> expected{ 1, 2, 5, 6, 7, 9, 11, 12, 29, 45, 79, 101, 141, 256, 1025, 1101 };
    std::vector<irs::doc_id_t> result;
    {
      disjunction it(detail::execute_all<disjunction::doc_iterator_t>(docs));
      auto& doc = it.attributes().get<irs::document>();
      ASSERT_TRUE(bool(doc));
      ASSERT_EQ(std::accumulate(docs.begin(), docs.end(), size_t(0), sum), irs::cost::extract(it.attributes()));
      ASSERT_FALSE(irs::type_limits<irs::type_t::doc_id_t>::valid(it.value()));
      for ( ; it.next(); ) {
        result.push_back( it.value() );
      }
      ASSERT_FALSE( it.next() );
      ASSERT_TRUE(irs::type_limits<irs::type_t::doc_id_t>::eof(it.value()));
    }
    ASSERT_EQ( expected, result );
  }

  // simple case
  {
    std::vector<std::vector<irs::doc_id_t>> docs{
      { 1 },
      { 2 },
      { 3 }
    };

    std::vector<irs::doc_id_t> expected{ 1, 2, 3 };
    std::vector<irs::doc_id_t> result;
    {
      disjunction it(detail::execute_all<disjunction::doc_iterator_t>(docs));
      auto& doc = it.attributes().get<irs::document>();
      ASSERT_TRUE(bool(doc));
      ASSERT_EQ(std::accumulate(docs.begin(), docs.end(), size_t(0), sum), irs::cost::extract(it.attributes()));
      ASSERT_FALSE(irs::type_limits<irs::type_t::doc_id_t>::valid(it.value()));
      for ( ; it.next(); ) {
        result.push_back( it.value() );
      }
      ASSERT_FALSE( it.next() );
      ASSERT_TRUE(irs::type_limits<irs::type_t::doc_id_t>::eof(it.value()));
    }
    ASSERT_EQ( expected, result );
  }

  // single dataset
  {
    std::vector<std::vector<irs::doc_id_t>> docs{
      { 1, 2, 5, 7, 9, 11, 45 },
    };

    std::vector<irs::doc_id_t> result;
    {
      disjunction it(detail::execute_all<disjunction::doc_iterator_t>(docs));
      auto& doc = it.attributes().get<irs::document>();
      ASSERT_TRUE(bool(doc));
      ASSERT_EQ(std::accumulate(docs.begin(), docs.end(), size_t(0), sum), irs::cost::extract(it.attributes()));
      ASSERT_FALSE(irs::type_limits<irs::type_t::doc_id_t>::valid(it.value()));
      for ( ; it.next(); ) {
        result.push_back( it.value() );
      }
      ASSERT_FALSE( it.next() );
      ASSERT_TRUE(irs::type_limits<irs::type_t::doc_id_t>::eof(it.value()));
    }
    ASSERT_EQ(docs.front(), result );
  }

  // same datasets
  {
    std::vector<std::vector<irs::doc_id_t>> docs{
      { 1, 2, 5, 7, 9, 11, 45 },
      { 1, 2, 5, 7, 9, 11, 45 },
      { 1, 2, 5, 7, 9, 11, 45 }
    };

    std::vector<irs::doc_id_t> result;
    {
      disjunction it(detail::execute_all<disjunction::doc_iterator_t>(docs));
      auto& doc = it.attributes().get<irs::document>();
      ASSERT_TRUE(bool(doc));
      ASSERT_EQ(std::accumulate(docs.begin(), docs.end(), size_t(0), sum), irs::cost::extract(it.attributes()));
      ASSERT_FALSE(irs::type_limits<irs::type_t::doc_id_t>::valid(it.value()));
      for ( ; it.next(); ) {
        result.push_back( it.value() );
      }
      ASSERT_FALSE( it.next() );
      ASSERT_TRUE(irs::type_limits<irs::type_t::doc_id_t>::eof(it.value()));
    }
    ASSERT_EQ( docs[0], result );
  }

  // empty datasets
  {
    std::vector<std::vector<irs::doc_id_t>> docs{
      { }, { }, { }
    };

    std::vector<irs::doc_id_t> expected{ };
    std::vector<irs::doc_id_t> result;
    {
      disjunction it(detail::execute_all<disjunction::doc_iterator_t>(docs));
      auto& doc = it.attributes().get<irs::document>();
      ASSERT_TRUE(bool(doc));
      ASSERT_EQ(std::accumulate(docs.begin(), docs.end(), size_t(0), sum), irs::cost::extract(it.attributes()));
      ASSERT_FALSE(irs::type_limits<irs::type_t::doc_id_t>::valid(it.value()));
      for ( ; it.next(); ) {
        result.push_back( it.value() );
      }
      ASSERT_FALSE( it.next() );
      ASSERT_TRUE(irs::type_limits<irs::type_t::doc_id_t>::eof(it.value()));
    }
    ASSERT_EQ( expected, result );
  }
}

TEST(small_disjunction_test, seek) {
  using disjunction = irs::small_disjunction<irs::doc_iterator::ptr>;
  auto sum = [](size_t sum, const std::vector<irs::doc_id_t>& docs) { return sum += docs.size(); };

  // simple case
  {
    std::vector<std::vector<irs::doc_id_t>> docs{
      { 1, 2, 5, 7, 9, 11, 45 },
      { 1, 5, 6, 12, 29 }
    };

    std::vector<detail::seek_doc> expected{
        {irs::type_limits<irs::type_t::doc_id_t>::invalid(), irs::type_limits<irs::type_t::doc_id_t>::invalid()},
        {1, 1},
        {9, 9},
        {8, 9},
        {irs::type_limits<irs::type_t::doc_id_t>::invalid(), 9},
        {12, 12},
        {8, 12},
        {13, 29},
        {45, 45},
        {57, irs::type_limits<irs::type_t::doc_id_t>::eof()}
    };

    disjunction it(detail::execute_all<disjunction::doc_iterator_t>(docs));
    auto& doc = it.attributes().get<irs::document>();
    ASSERT_TRUE(bool(doc));
    ASSERT_EQ(std::accumulate(docs.begin(), docs.end(), size_t(0), sum), irs::cost::extract(it.attributes()));
    for (const auto& target : expected) {
      ASSERT_EQ(target.expected, it.seek( target.target ));
    }
  }

  // empty datasets
  {
    std::vector<std::vector<irs::doc_id_t>> docs{
      {}, {}
    };

    std::vector<detail::seek_doc> expected{
      {irs::type_limits<irs::type_t::doc_id_t>::invalid(), irs::type_limits<irs::type_t::doc_id_t>::invalid()},
      {6, irs::type_limits<irs::type_t::doc_id_t>::eof()},
      {irs::type_limits<irs::type_t::doc_id_t>::invalid(), irs::type_limits<irs::type_t::doc_id_t>::eof()}
    };

    disjunction it(detail::execute_all<disjunction::doc_iterator_t>(docs));
    auto& doc = it.attributes().get<irs::document>();
    ASSERT_TRUE(bool(doc));
    ASSERT_EQ(std::accumulate(docs.begin(), docs.end(), size_t(0), sum), irs::cost::extract(it.attributes()));

    for (const auto& target : expected) {
      ASSERT_EQ(target.expected, it.seek( target.target ));
    }
  }

  // NO_MORE_DOCS
  {
    std::vector<std::vector<irs::doc_id_t>> docs{
      { 1, 2, 5, 7, 9, 11, 45 },
      { 1, 5, 6, 12, 29 }
    };

    std::vector<detail::seek_doc> expected{
      {irs::type_limits<irs::type_t::doc_id_t>::invalid(), irs::type_limits<irs::type_t::doc_id_t>::invalid()},
      {irs::type_limits<irs::type_t::doc_id_t>::eof(), irs::type_limits<irs::type_t::doc_id_t>::eof()},
      {9, irs::type_limits<irs::type_t::doc_id_t>::eof()},
      {12, irs::type_limits<irs::type_t::doc_id_t>::eof()},
      {13, irs::type_limits<irs::type_t::doc_id_t>::eof()},
      {45, irs::type_limits<irs::type_t::doc_id_t>::eof()},
      {57, irs::type_limits<irs::type_t::doc_id_t>::eof()}
    };

    disjunction it(detail::execute_all<disjunction::doc_iterator_t>(docs));
    auto& doc = it.attributes().get<irs::document>();
    ASSERT_TRUE(bool(doc));
    ASSERT_EQ(std::accumulate(docs.begin(), docs.end(), size_t(0), sum), irs::cost::extract(it.attributes()));

    for (const auto& target : expected) {
      ASSERT_EQ(target.expected, it.seek( target.target ));
    }
  }

  // INVALID_DOC
  {
    std::vector<std::vector<irs::doc_id_t>> docs{
      { 1, 2, 5, 7, 9, 11, 45 },
      { 1, 5, 6, 12, 29 }
    };
    std::vector<detail::seek_doc> expected{
        {irs::type_limits<irs::type_t::doc_id_t>::invalid(), irs::type_limits<irs::type_t::doc_id_t>::invalid()},
        {9, 9},
        {12, 12},
        {irs::type_limits<irs::type_t::doc_id_t>::invalid(), 12},
        {45, 45},
        {57, irs::type_limits<irs::type_t::doc_id_t>::eof()}
    };

    disjunction it(detail::execute_all<disjunction::doc_iterator_t>(docs));
    auto& doc = it.attributes().get<irs::document>();
    ASSERT_TRUE(bool(doc));
    ASSERT_EQ(std::accumulate(docs.begin(), docs.end(), size_t(0), sum), irs::cost::extract(it.attributes()));

    for (const auto& target : expected) {
      ASSERT_EQ(target.expected, it.seek(target.target));
    }
  }

  // no iterators provided
  {
    disjunction it({});
    auto& doc = it.attributes().get<irs::document>();
    ASSERT_TRUE(bool(doc));
    ASSERT_EQ(0, irs::cost::extract(it.attributes()));
    ASSERT_TRUE(irs::type_limits<irs::type_t::doc_id_t>::eof(it.value()));
    ASSERT_EQ(irs::type_limits<irs::type_t::doc_id_t>::eof(), it.seek(42));
    ASSERT_TRUE(irs::type_limits<irs::type_t::doc_id_t>::eof(it.value()));
  }

  // simple case
  {
    std::vector<std::vector<irs::doc_id_t>> docs{
      { 1, 2, 5, 7, 9, 11, 45 },
      { 1, 5, 6, 12, 29 },
      { 1 ,5, 6 }
    };

    std::vector<irs::doc_id_t> expected{ 1, 2, 5, 6, 7, 9, 11, 12, 29, 45 };
    std::vector<irs::doc_id_t> result;
    {
      disjunction it(detail::execute_all<disjunction::doc_iterator_t>(docs));
      auto& doc = it.attributes().get<irs::document>();
      ASSERT_TRUE(bool(doc));
      ASSERT_EQ(std::accumulate(docs.begin(), docs.end(), size_t(0), sum), irs::cost::extract(it.attributes()));
      ASSERT_FALSE(irs::type_limits<irs::type_t::doc_id_t>::valid(it.value()));
      for ( ; it.next(); ) {
        result.push_back( it.value() );
      }
      ASSERT_FALSE( it.next() );
      ASSERT_TRUE(irs::type_limits<irs::type_t::doc_id_t>::eof(it.value()));
    }
    ASSERT_EQ( expected, result );
  }

  // simple case
  {
    std::vector<std::vector<irs::doc_id_t>> docs{
      { 1, 2, 5, 7, 9, 11, 45 },
      { 1, 5, 6, 12, 29 },
      { 1, 5, 6 },
      { 256 },
      { 11, 79, 101, 141, 1025, 1101 }
    };

    std::vector<irs::doc_id_t> expected{ 1, 2, 5, 6, 7, 9, 11, 12, 29, 45, 79, 101, 141, 256, 1025, 1101 };
    std::vector<irs::doc_id_t> result;
    {
      disjunction it(detail::execute_all<disjunction::doc_iterator_t>(docs));
      auto& doc = it.attributes().get<irs::document>();
      ASSERT_TRUE(bool(doc));
      ASSERT_EQ(std::accumulate(docs.begin(), docs.end(), size_t(0), sum), irs::cost::extract(it.attributes()));
      ASSERT_FALSE(irs::type_limits<irs::type_t::doc_id_t>::valid(it.value()));
      for ( ; it.next(); ) {
        result.push_back( it.value() );
      }
      ASSERT_FALSE( it.next() );
      ASSERT_TRUE(irs::type_limits<irs::type_t::doc_id_t>::eof(it.value()));
    }
    ASSERT_EQ( expected, result );
  }

  // simple case
  {
    std::vector<std::vector<irs::doc_id_t>> docs{
      { 1 },
      { 2 },
      { 3 }
    };

    std::vector<irs::doc_id_t> expected{ 1, 2, 3 };
    std::vector<irs::doc_id_t> result;
    {
      disjunction it(detail::execute_all<disjunction::doc_iterator_t>(docs));
      auto& doc = it.attributes().get<irs::document>();
      ASSERT_TRUE(bool(doc));
      ASSERT_EQ(std::accumulate(docs.begin(), docs.end(), size_t(0), sum), irs::cost::extract(it.attributes()));
      ASSERT_FALSE(irs::type_limits<irs::type_t::doc_id_t>::valid(it.value()));
      for ( ; it.next(); ) {
        result.push_back( it.value() );
      }
      ASSERT_FALSE( it.next() );
      ASSERT_TRUE(irs::type_limits<irs::type_t::doc_id_t>::eof(it.value()));
    }
    ASSERT_EQ( expected, result );
  }

  // single dataset
  {
    std::vector<std::vector<irs::doc_id_t>> docs{
      { 1, 2, 5, 7, 9, 11, 45 },
    };

    std::vector<irs::doc_id_t> result;
    {
      disjunction it(detail::execute_all<disjunction::doc_iterator_t>(docs));
      auto& doc = it.attributes().get<irs::document>();
      ASSERT_TRUE(bool(doc));
      ASSERT_EQ(std::accumulate(docs.begin(), docs.end(), size_t(0), sum), irs::cost::extract(it.attributes()));
      ASSERT_FALSE(irs::type_limits<irs::type_t::doc_id_t>::valid(it.value()));
      for ( ; it.next(); ) {
        result.push_back( it.value() );
      }
      ASSERT_FALSE( it.next() );
      ASSERT_TRUE(irs::type_limits<irs::type_t::doc_id_t>::eof(it.value()));
    }
    ASSERT_EQ(docs.front(), result );
  }

  // same datasets
  {
    std::vector<std::vector<irs::doc_id_t>> docs{
      { 1, 2, 5, 7, 9, 11, 45 },
      { 1, 2, 5, 7, 9, 11, 45 },
      { 1, 2, 5, 7, 9, 11, 45 }
    };

    std::vector<irs::doc_id_t> result;
    {
      disjunction it(detail::execute_all<disjunction::doc_iterator_t>(docs));
      auto& doc = it.attributes().get<irs::document>();
      ASSERT_TRUE(bool(doc));
      ASSERT_EQ(std::accumulate(docs.begin(), docs.end(), size_t(0), sum), irs::cost::extract(it.attributes()));
      ASSERT_FALSE(irs::type_limits<irs::type_t::doc_id_t>::valid(it.value()));
      for ( ; it.next(); ) {
        result.push_back( it.value() );
      }
      ASSERT_FALSE( it.next() );
      ASSERT_TRUE(irs::type_limits<irs::type_t::doc_id_t>::eof(it.value()));
    }
    ASSERT_EQ( docs[0], result );
  }

  // empty datasets
  {
    std::vector<std::vector<irs::doc_id_t>> docs{
      { }, { }, { }
    };

    std::vector<irs::doc_id_t> expected{ };
    std::vector<irs::doc_id_t> result;
    {
      disjunction it(detail::execute_all<disjunction::doc_iterator_t>(docs));
      auto& doc = it.attributes().get<irs::document>();
      ASSERT_TRUE(bool(doc));
      ASSERT_EQ(std::accumulate(docs.begin(), docs.end(), size_t(0), sum), irs::cost::extract(it.attributes()));
      ASSERT_FALSE(irs::type_limits<irs::type_t::doc_id_t>::valid(it.value()));
      for ( ; it.next(); ) {
        result.push_back( it.value() );
      }
      ASSERT_FALSE( it.next() );
      ASSERT_TRUE(irs::type_limits<irs::type_t::doc_id_t>::eof(it.value()));
    }
    ASSERT_EQ( expected, result );
  }
}

TEST(small_disjunction_test, seek_next) {
  using disjunction = irs::small_disjunction<irs::doc_iterator::ptr>;
  auto sum = [](size_t sum, const std::vector<irs::doc_id_t>& docs) { return sum += docs.size(); };

  {
    std::vector<std::vector<irs::doc_id_t>> docs{
      { 1, 2, 5, 7, 9, 11, 45 },
      { 1, 5, 6, 12, 29 },
      { 1, 5, 6 }
    };

    disjunction it(detail::execute_all<disjunction::doc_iterator_t>(docs));
    auto& doc = it.attributes().get<irs::document>();
    ASSERT_TRUE(bool(doc));

    // score
    ASSERT_EQ(nullptr, it.attributes().get<irs::score>()); // no order set
    auto& score = irs::score::extract(it.attributes());
    ASSERT_EQ(&irs::score::no_score(), &score);
    ASSERT_TRUE(score.empty());

    // cost
    ASSERT_EQ(std::accumulate(docs.begin(), docs.end(), size_t(0), sum), irs::cost::extract(it.attributes()));

    ASSERT_EQ(irs::type_limits<irs::type_t::doc_id_t>::invalid(), it.value());
    ASSERT_EQ(5, it.seek(5));
    ASSERT_TRUE(it.next());
    ASSERT_EQ(6, it.value());
    ASSERT_TRUE(it.next());
    ASSERT_EQ(7, it.value());
    ASSERT_EQ(29, it.seek(27));
    ASSERT_TRUE(it.next());
    ASSERT_EQ(45, it.value());
    ASSERT_FALSE(it.next());
    ASSERT_EQ(irs::type_limits<irs::type_t::doc_id_t>::eof(), it.value());
    ASSERT_FALSE(it.next());
    ASSERT_EQ(irs::type_limits<irs::type_t::doc_id_t>::eof(), it.value());
  }
}

TEST(small_disjunction_test, scored_seek_next) {
  using disjunction = irs::small_disjunction<irs::doc_iterator::ptr>;

  // disjunction without score, sub-iterators with scores
  {
    std::vector<std::pair<std::vector<irs::doc_id_t>, irs::order>> docs;
    {
      irs::order ord;
      ord.add<detail::basic_sort>(false, 1);
      docs.emplace_back(std::vector<irs::doc_id_t>{ 1, 2, 5, 7, 9, 11, 45 }, std::move(ord));
    }
    {
      irs::order ord;
      ord.add<detail::basic_sort>(false, 2);
      docs.emplace_back(std::vector<irs::doc_id_t>{ 1, 5, 6, 12, 29 }, std::move(ord));
    }
    {
      irs::order ord;
      ord.add<detail::basic_sort>(false, 4);
      docs.emplace_back(std::vector<irs::doc_id_t>{ 1, 5, 6 }, std::move(ord));
    }

    auto res = detail::execute_all<disjunction::doc_iterator_t>(docs);
    disjunction it(std::move(res.first), irs::order::prepared::unordered(), 1); // custom cost
    auto& doc = it.attributes().get<irs::document>();
    ASSERT_TRUE(bool(doc));

    // score
    ASSERT_EQ(nullptr, it.attributes().get<irs::score>()); // no order set
    auto& score = irs::score::extract(it.attributes());
    ASSERT_EQ(&irs::score::no_score(), &score);
    ASSERT_TRUE(score.empty());

    // cost
    ASSERT_EQ(1, irs::cost::extract(it.attributes()));

    ASSERT_EQ(irs::type_limits<irs::type_t::doc_id_t>::invalid(), it.value());
    ASSERT_EQ(5, it.seek(5));
    ASSERT_TRUE(it.next());
    ASSERT_EQ(6, it.value());
    ASSERT_TRUE(it.next());
    ASSERT_EQ(7, it.value());
    ASSERT_EQ(29, it.seek(27));
    ASSERT_TRUE(it.next());
    ASSERT_EQ(45, it.value());
    ASSERT_FALSE(it.next());
    ASSERT_EQ(irs::type_limits<irs::type_t::doc_id_t>::eof(), it.value());
    ASSERT_FALSE(it.next());
    ASSERT_EQ(irs::type_limits<irs::type_t::doc_id_t>::eof(), it.value());
  }

  // disjunction with score, sub-iterators with scores
  {
    std::vector<std::pair<std::vector<irs::doc_id_t>, irs::order>> docs;
    {
      irs::order ord;
      ord.add<detail::basic_sort>(false, 1);
      docs.emplace_back(std::vector<irs::doc_id_t>{ 1, 2, 5, 7, 9, 11, 45 }, std::move(ord));
    }
    {
      irs::order ord;
      ord.add<detail::basic_sort>(false, 2);
      docs.emplace_back(std::vector<irs::doc_id_t>{ 1, 5, 6, 12, 29 }, std::move(ord));
    }
    {
      irs::order ord;
      ord.add<detail::basic_sort>(false, 4);
      docs.emplace_back(std::vector<irs::doc_id_t>{ 1, 5, 6 }, std::move(ord));
    }

    irs::order ord;
    ord.add<detail::basic_sort>(false, std::numeric_limits<size_t>::max());
    auto prepared_order = ord.prepare();

    auto res = detail::execute_all<disjunction::doc_iterator_t>(docs);
    disjunction it(std::move(res.first), prepared_order, 1); // custom cost
    auto& doc = it.attributes().get<irs::document>();
    ASSERT_TRUE(bool(doc));

    // score
    ASSERT_NE(nullptr, it.attributes().get<irs::score>()); // no order set
    auto& score = irs::score::extract(it.attributes());
    ASSERT_NE(&irs::score::no_score(), &score);
    ASSERT_FALSE(score.empty());

    // cost
    ASSERT_EQ(1, irs::cost::extract(it.attributes()));

    ASSERT_EQ(irs::type_limits<irs::type_t::doc_id_t>::invalid(), it.value());
    ASSERT_TRUE(it.next());
    ASSERT_EQ(1, it.value());
    score.evaluate();
    ASSERT_EQ(7, *reinterpret_cast<const size_t*>(score.c_str())); // 1+2+4
    ASSERT_EQ(5, it.seek(5));
    score.evaluate();
    ASSERT_EQ(7, *reinterpret_cast<const size_t*>(score.c_str())); // 1+2+4
    ASSERT_TRUE(it.next());
    ASSERT_EQ(6, it.value());
    score.evaluate();
    ASSERT_EQ(6, *reinterpret_cast<const size_t*>(score.c_str())); // 2+4
    ASSERT_TRUE(it.next());
    ASSERT_EQ(7, it.value());
    score.evaluate();
    ASSERT_EQ(1, *reinterpret_cast<const size_t*>(score.c_str())); // 1
    ASSERT_EQ(29, it.seek(27));
    score.evaluate();
    ASSERT_EQ(2, *reinterpret_cast<const size_t*>(score.c_str())); // 2
    ASSERT_TRUE(it.next());
    ASSERT_EQ(45, it.value());
    score.evaluate();
    ASSERT_EQ(1, *reinterpret_cast<const size_t*>(score.c_str())); // 1
    ASSERT_FALSE(it.next());
    ASSERT_EQ(irs::type_limits<irs::type_t::doc_id_t>::eof(), it.value());
    ASSERT_FALSE(it.next());
    ASSERT_EQ(irs::type_limits<irs::type_t::doc_id_t>::eof(), it.value());
  }

  // disjunction with score, sub-iterators partially with scores
  {
    std::vector<std::pair<std::vector<irs::doc_id_t>, irs::order>> docs;
    {
      irs::order ord;
      ord.add<detail::basic_sort>(false, 1);
      docs.emplace_back(std::vector<irs::doc_id_t>{ 1, 2, 5, 7, 9, 11, 45 }, std::move(ord));
    }
    {
      irs::order ord;
      docs.emplace_back(std::vector<irs::doc_id_t>{ 1, 5, 6, 12, 29 }, std::move(ord));
    }
    {
      irs::order ord;
      ord.add<detail::basic_sort>(false, 4);
      docs.emplace_back(std::vector<irs::doc_id_t>{ 1, 5, 6 }, std::move(ord));
    }

    irs::order ord;
    ord.add<detail::basic_sort>(false, std::numeric_limits<size_t>::max());
    auto prepared_order = ord.prepare();

    auto res = detail::execute_all<disjunction::doc_iterator_t>(docs);
    disjunction it(std::move(res.first), prepared_order, 1); // custom cost
    auto& doc = it.attributes().get<irs::document>();
    ASSERT_TRUE(bool(doc));

    // score
    ASSERT_NE(nullptr, it.attributes().get<irs::score>()); // no order set
    auto& score = irs::score::extract(it.attributes());
    ASSERT_NE(&irs::score::no_score(), &score);
    ASSERT_FALSE(score.empty());

    // cost
    ASSERT_EQ(1, irs::cost::extract(it.attributes()));

    ASSERT_EQ(irs::type_limits<irs::type_t::doc_id_t>::invalid(), it.value());
    ASSERT_TRUE(it.next());
    ASSERT_EQ(1, it.value());
    score.evaluate();
    ASSERT_EQ(5, *reinterpret_cast<const size_t*>(score.c_str())); // 1+4
    ASSERT_EQ(5, it.seek(5));
    score.evaluate();
    ASSERT_EQ(5, *reinterpret_cast<const size_t*>(score.c_str())); // 1+4
    ASSERT_TRUE(it.next());
    ASSERT_EQ(6, it.value());
    score.evaluate();
    ASSERT_EQ(4, *reinterpret_cast<const size_t*>(score.c_str())); // 4
    ASSERT_TRUE(it.next());
    ASSERT_EQ(7, it.value());
    score.evaluate();
    ASSERT_EQ(1, *reinterpret_cast<const size_t*>(score.c_str())); // 1
    ASSERT_EQ(29, it.seek(27));
    score.evaluate();
    ASSERT_EQ(0, *reinterpret_cast<const size_t*>(score.c_str())); //
    ASSERT_TRUE(it.next());
    ASSERT_EQ(45, it.value());
    score.evaluate();
    ASSERT_EQ(1, *reinterpret_cast<const size_t*>(score.c_str())); // 1
    ASSERT_FALSE(it.next());
    ASSERT_EQ(irs::type_limits<irs::type_t::doc_id_t>::eof(), it.value());
    ASSERT_FALSE(it.next());
    ASSERT_EQ(irs::type_limits<irs::type_t::doc_id_t>::eof(), it.value());
  }

  // disjunction with score, sub-iterators partially without scores
  {
    std::vector<std::pair<std::vector<irs::doc_id_t>, irs::order>> docs;
    {
      irs::order ord;
      docs.emplace_back(std::vector<irs::doc_id_t>{ 1, 2, 5, 7, 9, 11, 45 }, std::move(ord));
    }
    {
      irs::order ord;
      docs.emplace_back(std::vector<irs::doc_id_t>{ 1, 5, 6, 12, 29 }, std::move(ord));
    }
    {
      irs::order ord;
      docs.emplace_back(std::vector<irs::doc_id_t>{ 1, 5, 6 }, std::move(ord));
    }

    irs::order ord;
    ord.add<detail::basic_sort>(false, std::numeric_limits<size_t>::max());
    auto prepared_order = ord.prepare();

    auto res = detail::execute_all<disjunction::doc_iterator_t>(docs);
    disjunction it(std::move(res.first), prepared_order, 1); // custom cost
    auto& doc = it.attributes().get<irs::document>();
    ASSERT_TRUE(bool(doc));

    // score
    ASSERT_NE(nullptr, it.attributes().get<irs::score>()); // no order set
    auto& score = irs::score::extract(it.attributes());
    ASSERT_NE(&irs::score::no_score(), &score);
    ASSERT_FALSE(score.empty());

    // cost
    ASSERT_EQ(1, irs::cost::extract(it.attributes()));

    ASSERT_EQ(irs::type_limits<irs::type_t::doc_id_t>::invalid(), it.value());
    ASSERT_TRUE(it.next());
    ASSERT_EQ(1, it.value());
    score.evaluate();
    ASSERT_EQ(0, *reinterpret_cast<const size_t*>(score.c_str())); // 1+4
    ASSERT_EQ(5, it.seek(5));
    score.evaluate();
    ASSERT_EQ(0, *reinterpret_cast<const size_t*>(score.c_str())); // 1+4
    ASSERT_TRUE(it.next());
    ASSERT_EQ(6, it.value());
    score.evaluate();
    ASSERT_EQ(0, *reinterpret_cast<const size_t*>(score.c_str())); // 4
    ASSERT_TRUE(it.next());
    ASSERT_EQ(7, it.value());
    score.evaluate();
    ASSERT_EQ(0, *reinterpret_cast<const size_t*>(score.c_str())); // 1
    ASSERT_EQ(29, it.seek(27));
    score.evaluate();
    ASSERT_EQ(0, *reinterpret_cast<const size_t*>(score.c_str())); //
    ASSERT_TRUE(it.next());
    ASSERT_EQ(45, it.value());
    score.evaluate();
    ASSERT_EQ(0, *reinterpret_cast<const size_t*>(score.c_str())); // 1
    ASSERT_FALSE(it.next());
    ASSERT_EQ(irs::type_limits<irs::type_t::doc_id_t>::eof(), it.value());
    ASSERT_FALSE(it.next());
    ASSERT_EQ(irs::type_limits<irs::type_t::doc_id_t>::eof(), it.value());
  }
}

// ----------------------------------------------------------------------------
// --SECTION--         disjunction (iterator0 OR iterator1 OR iterator2 OR ...)
// ----------------------------------------------------------------------------

TEST(disjunction_test, next) {
  using disjunction = irs::disjunction<irs::doc_iterator::ptr>;
  auto sum = [](size_t sum, const std::vector<irs::doc_id_t>& docs) { return sum += docs.size(); };

  // simple case
  {
    std::vector<std::vector<irs::doc_id_t>> docs{
      { 1, 2, 5, 7, 9, 11, 45 },
      { 1, 5, 6, 12, 29 }
    };
    std::vector<irs::doc_id_t> expected{ 1, 2, 5, 6, 7, 9, 11, 12, 29, 45 };
    std::vector<irs::doc_id_t> result;
    {
      disjunction it(detail::execute_all<disjunction::doc_iterator_t>(docs));
      auto& doc = it.attributes().get<irs::document>();
      ASSERT_TRUE(bool(doc));
      ASSERT_EQ(std::accumulate(docs.begin(), docs.end(), size_t(0), sum), irs::cost::extract(it.attributes()));
      ASSERT_FALSE(irs::type_limits<irs::type_t::doc_id_t>::valid(it.value()));
      for ( ; it.next(); ) {
        result.push_back( it.value() );
      }
      ASSERT_FALSE(it.next());
      ASSERT_TRUE(irs::type_limits<irs::type_t::doc_id_t>::eof(it.value()));
    }

    ASSERT_EQ( expected, result );
  }

  // basic case : single dataset
  {
    std::vector<std::vector<irs::doc_id_t>> docs{
      { 1, 2, 5, 7, 9, 11, 45 }
    };
    std::vector<irs::doc_id_t> result;
    {
      disjunction it(detail::execute_all<disjunction::doc_iterator_t>(docs));
      auto& doc = it.attributes().get<irs::document>();
      ASSERT_TRUE(bool(doc));
      ASSERT_EQ(std::accumulate(docs.begin(), docs.end(), size_t(0), sum), irs::cost::extract(it.attributes()));
      ASSERT_FALSE(irs::type_limits<irs::type_t::doc_id_t>::valid(it.value()));
      for ( ; it.next(); ) {
        result.push_back( it.value() );
      }
      ASSERT_FALSE( it.next() );
      ASSERT_TRUE(irs::type_limits<irs::type_t::doc_id_t>::eof(it.value()));
    }

    ASSERT_EQ(docs[0], result);
  }

  // basic case : same datasets
  {
    std::vector<std::vector<irs::doc_id_t>> docs{
      { 1, 2, 5, 7, 9, 11, 45 },
      { 1, 2, 5, 7, 9, 11, 45 }
    };
    std::vector<irs::doc_id_t> result;
    {
      disjunction it(detail::execute_all<disjunction::doc_iterator_t>(docs));
      auto& doc = it.attributes().get<irs::document>();
      ASSERT_TRUE(bool(doc));
      ASSERT_EQ(std::accumulate(docs.begin(), docs.end(), size_t(0), sum), irs::cost::extract(it.attributes()));
      ASSERT_FALSE(irs::type_limits<irs::type_t::doc_id_t>::valid(it.value()));
      for ( ; it.next(); ) {
        result.push_back( it.value() );
      }
      ASSERT_FALSE( it.next() );
      ASSERT_TRUE(irs::type_limits<irs::type_t::doc_id_t>::eof(it.value()));
    }
    ASSERT_EQ(docs[0], result );
  }

  // basic case : single dataset
  {
    std::vector<std::vector<irs::doc_id_t>> docs{
      { 24 }
    };
    std::vector<irs::doc_id_t> result;
    {
      disjunction it(detail::execute_all<disjunction::doc_iterator_t>(docs));
      auto& doc = it.attributes().get<irs::document>();
      ASSERT_TRUE(bool(doc));
      ASSERT_EQ(std::accumulate(docs.begin(), docs.end(), size_t(0), sum), irs::cost::extract(it.attributes()));
      ASSERT_FALSE(irs::type_limits<irs::type_t::doc_id_t>::valid(it.value()));
      for ( ; it.next(); ) {
        result.push_back( it.value() );
      }
      ASSERT_FALSE( it.next() );
      ASSERT_TRUE(irs::type_limits<irs::type_t::doc_id_t>::eof(it.value()));
    }
    ASSERT_EQ(docs[0], result );
  }

  // empty
  {
    std::vector<std::vector<irs::doc_id_t>> docs{
      {}, {}
    };
    std::vector<irs::doc_id_t> expected{};
    std::vector<irs::doc_id_t> result;
    {
      disjunction it(detail::execute_all<disjunction::doc_iterator_t>(docs));
      auto& doc = it.attributes().get<irs::document>();
      ASSERT_TRUE(bool(doc));
      ASSERT_EQ(std::accumulate(docs.begin(), docs.end(), size_t(0), sum), irs::cost::extract(it.attributes()));
      ASSERT_TRUE(!irs::type_limits<irs::type_t::doc_id_t>::valid(it.value()));
      for ( ; it.next(); ) {
        result.push_back( it.value() );
      }
      ASSERT_FALSE( it.next() );
      ASSERT_TRUE(irs::type_limits<irs::type_t::doc_id_t>::eof(it.value()));
    }
    ASSERT_EQ( expected, result );
  }

  // no iterators provided
  {
    disjunction it({});
      auto& doc = it.attributes().get<irs::document>();
      ASSERT_TRUE(bool(doc));
    ASSERT_EQ(0, irs::cost::extract(it.attributes()));
    ASSERT_TRUE(irs::type_limits<irs::type_t::doc_id_t>::eof(it.value()));
    ASSERT_FALSE(it.next());
    ASSERT_TRUE(irs::type_limits<irs::type_t::doc_id_t>::eof(it.value()));
  }

  // simple case
  {
    std::vector<std::vector<irs::doc_id_t>> docs{
      { 1, 2, 5, 7, 9, 11, 45 },
      { 1, 5, 6, 12, 29 },
      { 1 ,5, 6 }
    };

    std::vector<irs::doc_id_t> expected{ 1, 2, 5, 6, 7, 9, 11, 12, 29, 45 };
    std::vector<irs::doc_id_t> result;
    {
      disjunction it(detail::execute_all<disjunction::doc_iterator_t>(docs));
      auto& doc = it.attributes().get<irs::document>();
      ASSERT_TRUE(bool(doc));
      ASSERT_EQ(std::accumulate(docs.begin(), docs.end(), size_t(0), sum), irs::cost::extract(it.attributes()));
      ASSERT_FALSE(irs::type_limits<irs::type_t::doc_id_t>::valid(it.value()));
      for ( ; it.next(); ) {
        result.push_back( it.value() );
      }
      ASSERT_FALSE( it.next() );
      ASSERT_TRUE(irs::type_limits<irs::type_t::doc_id_t>::eof(it.value()));
    }
    ASSERT_EQ( expected, result );
  }

  // simple case
  {
    std::vector<std::vector<irs::doc_id_t>> docs{
      { 1, 2, 5, 7, 9, 11, 45 },
      { 1, 5, 6, 12, 29 },
      { 1, 5, 6 },
      { 256 },
      { 11, 79, 101, 141, 1025, 1101 }
    };

    std::vector<irs::doc_id_t> expected{ 1, 2, 5, 6, 7, 9, 11, 12, 29, 45, 79, 101, 141, 256, 1025, 1101 };
    std::vector<irs::doc_id_t> result;
    {
      disjunction it(detail::execute_all<disjunction::doc_iterator_t>(docs));
      auto& doc = it.attributes().get<irs::document>();
      ASSERT_TRUE(bool(doc));
      ASSERT_EQ(std::accumulate(docs.begin(), docs.end(), size_t(0), sum), irs::cost::extract(it.attributes()));
      ASSERT_FALSE(irs::type_limits<irs::type_t::doc_id_t>::valid(it.value()));
      for ( ; it.next(); ) {
        result.push_back( it.value() );
      }
      ASSERT_FALSE( it.next() );
      ASSERT_TRUE(irs::type_limits<irs::type_t::doc_id_t>::eof(it.value()));
    }
    ASSERT_EQ( expected, result );
  }

  // simple case
  {
    std::vector<std::vector<irs::doc_id_t>> docs{
      { 1 },
      { 2 },
      { 3 }
    };

    std::vector<irs::doc_id_t> expected{ 1, 2, 3 };
    std::vector<irs::doc_id_t> result;
    {
      disjunction it(detail::execute_all<disjunction::doc_iterator_t>(docs));
      auto& doc = it.attributes().get<irs::document>();
      ASSERT_TRUE(bool(doc));
      ASSERT_EQ(std::accumulate(docs.begin(), docs.end(), size_t(0), sum), irs::cost::extract(it.attributes()));
      ASSERT_FALSE(irs::type_limits<irs::type_t::doc_id_t>::valid(it.value()));
      for ( ; it.next(); ) {
        result.push_back( it.value() );
      }
      ASSERT_FALSE( it.next() );
      ASSERT_TRUE(irs::type_limits<irs::type_t::doc_id_t>::eof(it.value()));
    }
    ASSERT_EQ( expected, result );
  }

  // single dataset
  {
    std::vector<std::vector<irs::doc_id_t>> docs{
      { 1, 2, 5, 7, 9, 11, 45 },
    };

    std::vector<irs::doc_id_t> result;
    {
      disjunction it(detail::execute_all<disjunction::doc_iterator_t>(docs));
      auto& doc = it.attributes().get<irs::document>();
      ASSERT_TRUE(bool(doc));
      ASSERT_EQ(std::accumulate(docs.begin(), docs.end(), size_t(0), sum), irs::cost::extract(it.attributes()));
      ASSERT_FALSE(irs::type_limits<irs::type_t::doc_id_t>::valid(it.value()));
      for ( ; it.next(); ) {
        result.push_back( it.value() );
      }
      ASSERT_FALSE( it.next() );
      ASSERT_TRUE(irs::type_limits<irs::type_t::doc_id_t>::eof(it.value()));
    }
    ASSERT_EQ(docs.front(), result );
  }

  // same datasets
  {
    std::vector<std::vector<irs::doc_id_t>> docs{
      { 1, 2, 5, 7, 9, 11, 45 },
      { 1, 2, 5, 7, 9, 11, 45 },
      { 1, 2, 5, 7, 9, 11, 45 }
    };

    std::vector<irs::doc_id_t> result;
    {
      disjunction it(detail::execute_all<disjunction::doc_iterator_t>(docs));
      auto& doc = it.attributes().get<irs::document>();
      ASSERT_TRUE(bool(doc));
      ASSERT_EQ(std::accumulate(docs.begin(), docs.end(), size_t(0), sum), irs::cost::extract(it.attributes()));
      ASSERT_FALSE(irs::type_limits<irs::type_t::doc_id_t>::valid(it.value()));
      for ( ; it.next(); ) {
        result.push_back( it.value() );
      }
      ASSERT_FALSE( it.next() );
      ASSERT_TRUE(irs::type_limits<irs::type_t::doc_id_t>::eof(it.value()));
    }
    ASSERT_EQ( docs[0], result );
  }

  // empty datasets
  {
    std::vector<std::vector<irs::doc_id_t>> docs{
      { }, { }, { }
    };

    std::vector<irs::doc_id_t> expected{ };
    std::vector<irs::doc_id_t> result;
    {
      disjunction it(detail::execute_all<disjunction::doc_iterator_t>(docs));
      auto& doc = it.attributes().get<irs::document>();
      ASSERT_TRUE(bool(doc));
      ASSERT_EQ(std::accumulate(docs.begin(), docs.end(), size_t(0), sum), irs::cost::extract(it.attributes()));
      ASSERT_FALSE(irs::type_limits<irs::type_t::doc_id_t>::valid(it.value()));
      for ( ; it.next(); ) {
        result.push_back( it.value() );
      }
      ASSERT_FALSE( it.next() );
      ASSERT_TRUE(irs::type_limits<irs::type_t::doc_id_t>::eof(it.value()));
    }
    ASSERT_EQ( expected, result );
  }
}

TEST(disjunction_test, seek) {
  using disjunction = irs::disjunction<irs::doc_iterator::ptr>;
  auto sum = [](size_t sum, const std::vector<irs::doc_id_t>& docs) { return sum += docs.size(); };

  // no iterators provided
  {
    disjunction it({});
    auto& doc = it.attributes().get<irs::document>();
    ASSERT_TRUE(bool(doc));
    ASSERT_EQ(0, irs::cost::extract(it.attributes()));
    ASSERT_TRUE(irs::type_limits<irs::type_t::doc_id_t>::eof(it.value()));
    ASSERT_EQ(irs::type_limits<irs::type_t::doc_id_t>::eof(), it.seek(42));
    ASSERT_TRUE(irs::type_limits<irs::type_t::doc_id_t>::eof(it.value()));
  }

  // simple case
  {
    std::vector<std::vector<irs::doc_id_t>> docs{
      { 1, 2, 5, 7, 9, 11, 45 },
      { 1, 5, 6, 12, 29 }
    };

    std::vector<detail::seek_doc> expected{
        {irs::type_limits<irs::type_t::doc_id_t>::invalid(), irs::type_limits<irs::type_t::doc_id_t>::invalid()},
        {1, 1},
        {9, 9},
        {8, 9},
        {irs::type_limits<irs::type_t::doc_id_t>::invalid(), 9},
        {12, 12},
        {8, 12},
        {13, 29},
        {45, 45},
        {57, irs::type_limits<irs::type_t::doc_id_t>::eof()}
    };

    disjunction it(detail::execute_all<disjunction::doc_iterator_t>(docs));
    auto& doc = it.attributes().get<irs::document>();
    ASSERT_TRUE(bool(doc));
    ASSERT_EQ(std::accumulate(docs.begin(), docs.end(), size_t(0), sum), irs::cost::extract(it.attributes()));
    for (const auto& target : expected) {
      ASSERT_EQ(target.expected, it.seek( target.target ));
    }
  }

  // empty datasets
  {
    std::vector<std::vector<irs::doc_id_t>> docs{
      {}, {}
    };

    std::vector<detail::seek_doc> expected{
      {irs::type_limits<irs::type_t::doc_id_t>::invalid(), irs::type_limits<irs::type_t::doc_id_t>::invalid()},
      {6, irs::type_limits<irs::type_t::doc_id_t>::eof()},
      {irs::type_limits<irs::type_t::doc_id_t>::invalid(), irs::type_limits<irs::type_t::doc_id_t>::eof()}
    };

    disjunction it(detail::execute_all<disjunction::doc_iterator_t>(docs));
    auto& doc = it.attributes().get<irs::document>();
    ASSERT_TRUE(bool(doc));
    ASSERT_EQ(std::accumulate(docs.begin(), docs.end(), size_t(0), sum), irs::cost::extract(it.attributes()));

    for (const auto& target : expected) {
      ASSERT_EQ(target.expected, it.seek( target.target ));
    }
  }

  // NO_MORE_DOCS
  {
    std::vector<std::vector<irs::doc_id_t>> docs{
      { 1, 2, 5, 7, 9, 11, 45 },
      { 1, 5, 6, 12, 29 }
    };

    std::vector<detail::seek_doc> expected{
      {irs::type_limits<irs::type_t::doc_id_t>::invalid(), irs::type_limits<irs::type_t::doc_id_t>::invalid()},
      {irs::type_limits<irs::type_t::doc_id_t>::eof(), irs::type_limits<irs::type_t::doc_id_t>::eof()},
      {9, irs::type_limits<irs::type_t::doc_id_t>::eof()},
      {12, irs::type_limits<irs::type_t::doc_id_t>::eof()},
      {13, irs::type_limits<irs::type_t::doc_id_t>::eof()},
      {45, irs::type_limits<irs::type_t::doc_id_t>::eof()},
      {57, irs::type_limits<irs::type_t::doc_id_t>::eof()}
    };

    disjunction it(detail::execute_all<disjunction::doc_iterator_t>(docs));
    auto& doc = it.attributes().get<irs::document>();
    ASSERT_TRUE(bool(doc));
    ASSERT_EQ(std::accumulate(docs.begin(), docs.end(), size_t(0), sum), irs::cost::extract(it.attributes()));

    for (const auto& target : expected) {
      ASSERT_EQ(target.expected, it.seek( target.target ));
    }
  }

  // INVALID_DOC
  {
    std::vector<std::vector<irs::doc_id_t>> docs{
      { 1, 2, 5, 7, 9, 11, 45 },
      { 1, 5, 6, 12, 29 }
    };
    std::vector<detail::seek_doc> expected{
        {irs::type_limits<irs::type_t::doc_id_t>::invalid(), irs::type_limits<irs::type_t::doc_id_t>::invalid()},
        {9, 9},
        {12, 12},
        {irs::type_limits<irs::type_t::doc_id_t>::invalid(), 12},
        {45, 45},
        {57, irs::type_limits<irs::type_t::doc_id_t>::eof()}
    };

    disjunction it(detail::execute_all<disjunction::doc_iterator_t>(docs));
    auto& doc = it.attributes().get<irs::document>();
    ASSERT_TRUE(bool(doc));
    ASSERT_EQ(std::accumulate(docs.begin(), docs.end(), size_t(0), sum), irs::cost::extract(it.attributes()));

    for (const auto& target : expected) {
      ASSERT_EQ(target.expected, it.seek(target.target));
    }
  }

  // simple case
  {
    std::vector<std::vector<irs::doc_id_t>> docs{
      { 1, 2, 5, 7, 9, 11, 45 },
      { 1, 5, 6, 12, 29 },
      { 1, 5, 6 }
    };

    std::vector<detail::seek_doc> expected{
        {irs::type_limits<irs::type_t::doc_id_t>::invalid(), irs::type_limits<irs::type_t::doc_id_t>::invalid()},
        {1, 1},
        {9, 9},
        {8, 9},
        {12, 12},
        {13, 29},
        {45, 45},
        {44, 45},
        {irs::type_limits<irs::type_t::doc_id_t>::invalid(), 45},
        {57, irs::type_limits<irs::type_t::doc_id_t>::eof()}
    };

    disjunction it(detail::execute_all<disjunction::doc_iterator_t>(docs));
    auto& doc = it.attributes().get<irs::document>();
    ASSERT_TRUE(bool(doc));
    ASSERT_EQ(std::accumulate(docs.begin(), docs.end(), size_t(0), sum), irs::cost::extract(it.attributes()));
    for (const auto& target : expected) {
      ASSERT_EQ(target.expected, it.seek(target.target));
    }
  }

  // simple case
  {
    std::vector<std::vector<irs::doc_id_t>> docs{
      { 1, 2, 5, 7, 9, 11, 45 },
      { 1, 5, 6, 12, 29 },
      { 1, 5, 6 },
      { 256 },
      { 11, 79, 101, 141, 1025, 1101 }
    };

    std::vector<detail::seek_doc> expected{
        {irs::type_limits<irs::type_t::doc_id_t>::invalid(), irs::type_limits<irs::type_t::doc_id_t>::invalid()},
        {1, 1},
        {9, 9},
        {8, 9},
        {13, 29},
        {45, 45},
        {80, 101},
        {513, 1025},
        {2, 1025},
        {irs::type_limits<irs::type_t::doc_id_t>::invalid(), 1025},
        {2001, irs::type_limits<irs::type_t::doc_id_t>::eof()}
    };

    disjunction it(detail::execute_all<disjunction::doc_iterator_t>(docs));
    auto& doc = it.attributes().get<irs::document>();
    ASSERT_TRUE(bool(doc));
    ASSERT_EQ(std::accumulate(docs.begin(), docs.end(), size_t(0), sum), irs::cost::extract(it.attributes()));
    for (const auto& target : expected) {
      ASSERT_EQ(target.expected, it.seek(target.target));
    }
  }

  // empty datasets
  {
    std::vector<std::vector<irs::doc_id_t>> docs{
      {}, {}, {}, {}
    };
    std::vector<detail::seek_doc> expected{
      {irs::type_limits<irs::type_t::doc_id_t>::invalid(), irs::type_limits<irs::type_t::doc_id_t>::invalid()},
      {6, irs::type_limits<irs::type_t::doc_id_t>::eof()},
      {irs::type_limits<irs::type_t::doc_id_t>::invalid(), irs::type_limits<irs::type_t::doc_id_t>::eof()}
    };

    disjunction it(detail::execute_all<disjunction::doc_iterator_t>(docs));
    auto& doc = it.attributes().get<irs::document>();
    ASSERT_TRUE(bool(doc));
    ASSERT_EQ(std::accumulate(docs.begin(), docs.end(), size_t(0), sum), irs::cost::extract(it.attributes()));
    for (const auto& target : expected) {
      ASSERT_EQ(target.expected, it.seek(target.target));
    }
  }

  // NO_MORE_DOCS
  {
    std::vector<std::vector<irs::doc_id_t>> docs{
      { 1, 2, 5, 7, 9, 11, 45 },
      { 1, 5, 6, 12, 29 },
      { 1, 5, 6 },
      { 256 },
      { 11, 79, 101, 141, 1025, 1101 }
    };

    std::vector<detail::seek_doc> expected{
      {irs::type_limits<irs::type_t::doc_id_t>::invalid(), irs::type_limits<irs::type_t::doc_id_t>::invalid()},
      {irs::type_limits<irs::type_t::doc_id_t>::eof(), irs::type_limits<irs::type_t::doc_id_t>::eof()},
      {9, irs::type_limits<irs::type_t::doc_id_t>::eof()},
      {12, irs::type_limits<irs::type_t::doc_id_t>::eof()},
      {13, irs::type_limits<irs::type_t::doc_id_t>::eof()},
      {45, irs::type_limits<irs::type_t::doc_id_t>::eof()},
      {57, irs::type_limits<irs::type_t::doc_id_t>::eof()}
    };

    disjunction it(detail::execute_all<disjunction::doc_iterator_t>(docs));
    auto& doc = it.attributes().get<irs::document>();
    ASSERT_TRUE(bool(doc));
    ASSERT_EQ(std::accumulate(docs.begin(), docs.end(), size_t(0), sum), irs::cost::extract(it.attributes()));
    for (const auto& target : expected) {
      ASSERT_EQ(target.expected, it.seek(target.target));
    }
  }

  // INVALID_DOC
  {
    std::vector<std::vector<irs::doc_id_t>> docs{
      { 1, 2, 5, 7, 9, 11, 45 },
      { 1, 5, 6, 12, 29 },
      { 1, 5, 6 },
      { 256 },
      { 11, 79, 101, 141, 1025, 1101 }
    };

    std::vector<detail::seek_doc> expected{
        {irs::type_limits<irs::type_t::doc_id_t>::invalid(), irs::type_limits<irs::type_t::doc_id_t>::invalid()},
        {9, 9},
        {12, 12},
        {irs::type_limits<irs::type_t::doc_id_t>::invalid(), 12},
        {45, 45},
        {1201, irs::type_limits<irs::type_t::doc_id_t>::eof()}
    };

    disjunction it(detail::execute_all<disjunction::doc_iterator_t>(docs));
    auto& doc = it.attributes().get<irs::document>();
    ASSERT_TRUE(bool(doc));
    ASSERT_EQ(std::accumulate(docs.begin(), docs.end(), size_t(0), sum), irs::cost::extract(it.attributes()));
    for (const auto& target : expected) {
      ASSERT_EQ(target.expected, it.seek(target.target));
    }
  }
}

TEST(disjunction_test, seek_next) {
  using disjunction = irs::disjunction<irs::doc_iterator::ptr>;
  auto sum = [](size_t sum, const std::vector<irs::doc_id_t>& docs) { return sum += docs.size(); };

  {
    std::vector<std::vector<irs::doc_id_t>> docs{
      { 1, 2, 5, 7, 9, 11, 45 },
      { 1, 5, 6, 12, 29 },
      { 1, 5, 6 }
    };

    disjunction it(detail::execute_all<disjunction::doc_iterator_t>(docs));
    auto& doc = it.attributes().get<irs::document>();
    ASSERT_TRUE(bool(doc));

    // score
    ASSERT_EQ(nullptr, it.attributes().get<irs::score>()); // no order set
    auto& score = irs::score::extract(it.attributes());
    ASSERT_EQ(&irs::score::no_score(), &score);
    ASSERT_TRUE(score.empty());

    // cost
    ASSERT_EQ(std::accumulate(docs.begin(), docs.end(), size_t(0), sum), irs::cost::extract(it.attributes()));

    ASSERT_EQ(irs::type_limits<irs::type_t::doc_id_t>::invalid(), it.value());
    ASSERT_EQ(5, it.seek(5));
    ASSERT_TRUE(it.next());
    ASSERT_EQ(6, it.value());
    ASSERT_TRUE(it.next());
    ASSERT_EQ(7, it.value());
    ASSERT_EQ(29, it.seek(27));
    ASSERT_TRUE(it.next());
    ASSERT_EQ(45, it.value());
    ASSERT_FALSE(it.next());
    ASSERT_EQ(irs::type_limits<irs::type_t::doc_id_t>::eof(), it.value());
    ASSERT_FALSE(it.next());
    ASSERT_EQ(irs::type_limits<irs::type_t::doc_id_t>::eof(), it.value());
  }
}

TEST(disjunction_test, scored_seek_next) {
  using disjunction = irs::disjunction<irs::doc_iterator::ptr>;

  // disjunction without score, sub-iterators with scores
  {
    std::vector<std::pair<std::vector<irs::doc_id_t>, irs::order>> docs;
    {
      irs::order ord;
      ord.add<detail::basic_sort>(false, 1);
      docs.emplace_back(std::vector<irs::doc_id_t>{ 1, 2, 5, 7, 9, 11, 45 }, std::move(ord));
    }
    {
      irs::order ord;
      ord.add<detail::basic_sort>(false, 2);
      docs.emplace_back(std::vector<irs::doc_id_t>{ 1, 5, 6, 12, 29 }, std::move(ord));
    }
    {
      irs::order ord;
      ord.add<detail::basic_sort>(false, 4);
      docs.emplace_back(std::vector<irs::doc_id_t>{ 1, 5, 6 }, std::move(ord));
    }

    auto res = detail::execute_all<disjunction::doc_iterator_t>(docs);
    disjunction it(std::move(res.first), irs::order::prepared::unordered(), 1); // custom cost
    auto& doc = it.attributes().get<irs::document>();
    ASSERT_TRUE(bool(doc));

    // score
    ASSERT_EQ(nullptr, it.attributes().get<irs::score>()); // no order set
    auto& score = irs::score::extract(it.attributes());
    ASSERT_EQ(&irs::score::no_score(), &score);
    ASSERT_TRUE(score.empty());

    // cost
    ASSERT_EQ(1, irs::cost::extract(it.attributes()));

    ASSERT_EQ(irs::type_limits<irs::type_t::doc_id_t>::invalid(), it.value());
    ASSERT_EQ(5, it.seek(5));
    ASSERT_TRUE(it.next());
    ASSERT_EQ(6, it.value());
    ASSERT_TRUE(it.next());
    ASSERT_EQ(7, it.value());
    ASSERT_EQ(29, it.seek(27));
    ASSERT_TRUE(it.next());
    ASSERT_EQ(45, it.value());
    ASSERT_FALSE(it.next());
    ASSERT_EQ(irs::type_limits<irs::type_t::doc_id_t>::eof(), it.value());
    ASSERT_FALSE(it.next());
    ASSERT_EQ(irs::type_limits<irs::type_t::doc_id_t>::eof(), it.value());
  }

  // disjunction with score, sub-iterators with scores
  {
    std::vector<std::pair<std::vector<irs::doc_id_t>, irs::order>> docs;
    {
      irs::order ord;
      ord.add<detail::basic_sort>(false, 1);
      docs.emplace_back(std::vector<irs::doc_id_t>{ 1, 2, 5, 7, 9, 11, 45 }, std::move(ord));
    }
    {
      irs::order ord;
      ord.add<detail::basic_sort>(false, 2);
      docs.emplace_back(std::vector<irs::doc_id_t>{ 1, 5, 6, 12, 29 }, std::move(ord));
    }
    {
      irs::order ord;
      ord.add<detail::basic_sort>(false, 4);
      docs.emplace_back(std::vector<irs::doc_id_t>{ 1, 5, 6 }, std::move(ord));
    }

    irs::order ord;
    ord.add<detail::basic_sort>(false, std::numeric_limits<size_t>::max());
    auto prepared_order = ord.prepare();

    auto res = detail::execute_all<disjunction::doc_iterator_t>(docs);
    disjunction it(std::move(res.first), prepared_order, 1); // custom cost
    auto& doc = it.attributes().get<irs::document>();
    ASSERT_TRUE(bool(doc));

    // score
    ASSERT_NE(nullptr, it.attributes().get<irs::score>()); // no order set
    auto& score = irs::score::extract(it.attributes());
    ASSERT_NE(&irs::score::no_score(), &score);
    ASSERT_FALSE(score.empty());

    // cost
    ASSERT_EQ(1, irs::cost::extract(it.attributes()));

    ASSERT_EQ(irs::type_limits<irs::type_t::doc_id_t>::invalid(), it.value());
    ASSERT_TRUE(it.next());
    ASSERT_EQ(1, it.value());
    score.evaluate();
    ASSERT_EQ(7, *reinterpret_cast<const size_t*>(score.c_str())); // 1+2+4
    ASSERT_EQ(5, it.seek(5));
    score.evaluate();
    ASSERT_EQ(7, *reinterpret_cast<const size_t*>(score.c_str())); // 1+2+4
    ASSERT_TRUE(it.next());
    ASSERT_EQ(6, it.value());
    score.evaluate();
    ASSERT_EQ(6, *reinterpret_cast<const size_t*>(score.c_str())); // 2+4
    ASSERT_TRUE(it.next());
    ASSERT_EQ(7, it.value());
    score.evaluate();
    ASSERT_EQ(1, *reinterpret_cast<const size_t*>(score.c_str())); // 1
    ASSERT_EQ(29, it.seek(27));
    score.evaluate();
    ASSERT_EQ(2, *reinterpret_cast<const size_t*>(score.c_str())); // 2
    ASSERT_TRUE(it.next());
    ASSERT_EQ(45, it.value());
    score.evaluate();
    ASSERT_EQ(1, *reinterpret_cast<const size_t*>(score.c_str())); // 1
    ASSERT_FALSE(it.next());
    ASSERT_EQ(irs::type_limits<irs::type_t::doc_id_t>::eof(), it.value());
    ASSERT_FALSE(it.next());
    ASSERT_EQ(irs::type_limits<irs::type_t::doc_id_t>::eof(), it.value());
  }

  // disjunction with score, sub-iterators with scores partially
  {
    std::vector<std::pair<std::vector<irs::doc_id_t>, irs::order>> docs;
    {
      irs::order ord;
      ord.add<detail::basic_sort>(false, 1);
      docs.emplace_back(std::vector<irs::doc_id_t>{ 1, 2, 5, 7, 9, 11, 45 }, std::move(ord));
    }
    {
      irs::order ord;
      docs.emplace_back(std::vector<irs::doc_id_t>{ 1, 5, 6, 12, 29 }, std::move(ord));
    }
    {
      irs::order ord;
      ord.add<detail::basic_sort>(false, 4);
      docs.emplace_back(std::vector<irs::doc_id_t>{ 1, 5, 6 }, std::move(ord));
    }

    irs::order ord;
    ord.add<detail::basic_sort>(false, std::numeric_limits<size_t>::max());
    auto prepared_order = ord.prepare();

    auto res = detail::execute_all<disjunction::doc_iterator_t>(docs);
    disjunction it(std::move(res.first), prepared_order, 1); // custom cost
    auto& doc = it.attributes().get<irs::document>();
    ASSERT_TRUE(bool(doc));

    // score
    ASSERT_NE(nullptr, it.attributes().get<irs::score>()); // no order set
    auto& score = irs::score::extract(it.attributes());
    ASSERT_NE(&irs::score::no_score(), &score);
    ASSERT_FALSE(score.empty());

    // cost
    ASSERT_EQ(1, irs::cost::extract(it.attributes()));

    ASSERT_EQ(irs::type_limits<irs::type_t::doc_id_t>::invalid(), it.value());
    ASSERT_TRUE(it.next());
    ASSERT_EQ(1, it.value());
    score.evaluate();
    ASSERT_EQ(5, *reinterpret_cast<const size_t*>(score.c_str())); // 1+4
    ASSERT_EQ(5, it.seek(5));
    score.evaluate();
    ASSERT_EQ(5, *reinterpret_cast<const size_t*>(score.c_str())); // 1+4
    ASSERT_TRUE(it.next());
    ASSERT_EQ(6, it.value());
    score.evaluate();
    ASSERT_EQ(4, *reinterpret_cast<const size_t*>(score.c_str())); // 4
    ASSERT_TRUE(it.next());
    ASSERT_EQ(7, it.value());
    score.evaluate();
    ASSERT_EQ(1, *reinterpret_cast<const size_t*>(score.c_str())); // 1
    ASSERT_EQ(29, it.seek(27));
    score.evaluate();
    ASSERT_EQ(0, *reinterpret_cast<const size_t*>(score.c_str())); //
    ASSERT_TRUE(it.next());
    ASSERT_EQ(45, it.value());
    score.evaluate();
    ASSERT_EQ(1, *reinterpret_cast<const size_t*>(score.c_str())); // 1
    ASSERT_FALSE(it.next());
    ASSERT_EQ(irs::type_limits<irs::type_t::doc_id_t>::eof(), it.value());
    ASSERT_FALSE(it.next());
    ASSERT_EQ(irs::type_limits<irs::type_t::doc_id_t>::eof(), it.value());
  }

  // disjunction with score, sub-iterators without scores
  {
    std::vector<std::pair<std::vector<irs::doc_id_t>, irs::order>> docs;
    {
      irs::order ord;
      docs.emplace_back(std::vector<irs::doc_id_t>{ 1, 2, 5, 7, 9, 11, 45 }, std::move(ord));
    }
    {
      irs::order ord;
      docs.emplace_back(std::vector<irs::doc_id_t>{ 1, 5, 6, 12, 29 }, std::move(ord));
    }
    {
      irs::order ord;
      docs.emplace_back(std::vector<irs::doc_id_t>{ 1, 5, 6 }, std::move(ord));
    }

    irs::order ord;
    ord.add<detail::basic_sort>(false, std::numeric_limits<size_t>::max());
    auto prepared_order = ord.prepare();

    auto res = detail::execute_all<disjunction::doc_iterator_t>(docs);
    disjunction it(std::move(res.first), prepared_order, 1); // custom cost
    auto& doc = it.attributes().get<irs::document>();
    ASSERT_TRUE(bool(doc));

    // score
    ASSERT_NE(nullptr, it.attributes().get<irs::score>()); // no order set
    auto& score = irs::score::extract(it.attributes());
    ASSERT_NE(&irs::score::no_score(), &score);
    ASSERT_FALSE(score.empty());

    // cost
    ASSERT_EQ(1, irs::cost::extract(it.attributes()));

    ASSERT_EQ(irs::type_limits<irs::type_t::doc_id_t>::invalid(), it.value());
    ASSERT_TRUE(it.next());
    ASSERT_EQ(1, it.value());
    score.evaluate();
    ASSERT_EQ(0, *reinterpret_cast<const size_t*>(score.c_str())); // 1+4
    ASSERT_EQ(5, it.seek(5));
    score.evaluate();
    ASSERT_EQ(0, *reinterpret_cast<const size_t*>(score.c_str())); // 1+4
    ASSERT_TRUE(it.next());
    ASSERT_EQ(6, it.value());
    score.evaluate();
    ASSERT_EQ(0, *reinterpret_cast<const size_t*>(score.c_str())); // 4
    ASSERT_TRUE(it.next());
    ASSERT_EQ(7, it.value());
    score.evaluate();
    ASSERT_EQ(0, *reinterpret_cast<const size_t*>(score.c_str())); // 1
    ASSERT_EQ(29, it.seek(27));
    score.evaluate();
    ASSERT_EQ(0, *reinterpret_cast<const size_t*>(score.c_str())); //
    ASSERT_TRUE(it.next());
    ASSERT_EQ(45, it.value());
    score.evaluate();
    ASSERT_EQ(0, *reinterpret_cast<const size_t*>(score.c_str())); // 1
    ASSERT_FALSE(it.next());
    ASSERT_EQ(irs::type_limits<irs::type_t::doc_id_t>::eof(), it.value());
    ASSERT_FALSE(it.next());
    ASSERT_EQ(irs::type_limits<irs::type_t::doc_id_t>::eof(), it.value());
  }
}

// ----------------------------------------------------------------------------
// --SECTION--  Minimum match count: iterator0 OR iterator1 OR iterator2 OR ...
// ----------------------------------------------------------------------------

TEST(min_match_disjunction_test, next) {
  using disjunction = irs::min_match_disjunction<irs::doc_iterator::ptr>;
  // single dataset
  {
    std::vector<std::vector<irs::doc_id_t>> docs{
        { 1, 2, 5, 7, 9, 11, 45 },
    };

    {
      const size_t min_match_count = 0;
      std::vector<irs::doc_id_t> result;
      {
        disjunction it(
          detail::execute_all<irs::min_match_disjunction<irs::doc_iterator::ptr>::cost_iterator_adapter>(docs),
          min_match_count
        );
        auto& doc = it.attributes().get<irs::document>();
        ASSERT_TRUE(bool(doc));
        ASSERT_EQ(irs::type_limits<irs::type_t::doc_id_t>::invalid(), it.value());
        for ( ; it.next(); ) {
          result.push_back( it.value() );
        }
        ASSERT_FALSE( it.next() );
        ASSERT_TRUE(irs::type_limits<irs::type_t::doc_id_t>::eof(it.value()));
      }
      ASSERT_EQ( docs.front(), result );
    }

    {
      const size_t min_match_count = 1;
      std::vector<irs::doc_id_t> result;
      {
        disjunction it(
            detail::execute_all<irs::min_match_disjunction<irs::doc_iterator::ptr>::cost_iterator_adapter>(docs),
            min_match_count
        );
        auto& doc = it.attributes().get<irs::document>();
        ASSERT_TRUE(bool(doc));
        ASSERT_EQ(irs::type_limits<irs::type_t::doc_id_t>::invalid(), it.value());
        for ( ; it.next(); ) {
          result.push_back( it.value() );
        }
        ASSERT_FALSE( it.next() );
        ASSERT_TRUE(irs::type_limits<irs::type_t::doc_id_t>::eof(it.value()));
      }
      ASSERT_EQ( docs.front(), result );
    }

    {
      const size_t min_match_count = 2;
      std::vector<irs::doc_id_t> expected{};
      std::vector<irs::doc_id_t> result;
      {
        disjunction it(
            detail::execute_all<irs::min_match_disjunction<irs::doc_iterator::ptr>::cost_iterator_adapter>(docs),
            min_match_count
        );
        auto& doc = it.attributes().get<irs::document>();
        ASSERT_TRUE(bool(doc));
        ASSERT_EQ(irs::type_limits<irs::type_t::doc_id_t>::invalid(), it.value());
        for ( ; it.next(); ) {
          result.push_back( it.value() );
        }
        ASSERT_FALSE( it.next() );
        ASSERT_TRUE(irs::type_limits<irs::type_t::doc_id_t>::eof(it.value()));
      }
      ASSERT_EQ( docs.front(), result );
    }

    {
      const size_t min_match_count = 6;
      std::vector<irs::doc_id_t> expected{};
      std::vector<irs::doc_id_t> result;
      {
        disjunction it(
            detail::execute_all<irs::min_match_disjunction<irs::doc_iterator::ptr>::cost_iterator_adapter>(docs),
            min_match_count
        );
        auto& doc = it.attributes().get<irs::document>();
        ASSERT_TRUE(bool(doc));
        ASSERT_EQ(irs::type_limits<irs::type_t::doc_id_t>::invalid(), it.value());
        for ( ; it.next(); ) {
          result.push_back( it.value() );
        }
        ASSERT_FALSE( it.next() );
        ASSERT_TRUE(irs::type_limits<irs::type_t::doc_id_t>::eof(it.value()));
      }
      ASSERT_EQ( docs.front(), result );
    }

    {
      const size_t min_match_count = irs::integer_traits<size_t>::const_max;
      std::vector<irs::doc_id_t> expected{};
      std::vector<irs::doc_id_t> result;
      {
        disjunction it(
            detail::execute_all<irs::min_match_disjunction<irs::doc_iterator::ptr>::cost_iterator_adapter>(docs),
            min_match_count
        );
        auto& doc = it.attributes().get<irs::document>();
        ASSERT_TRUE(bool(doc));

        ASSERT_EQ(irs::type_limits<irs::type_t::doc_id_t>::invalid(), it.value());
        for ( ; it.next(); ) {
          result.push_back( it.value() );
        }
        ASSERT_FALSE( it.next() );
        ASSERT_TRUE(irs::type_limits<irs::type_t::doc_id_t>::eof(it.value()));
      }
      ASSERT_EQ( docs.front(), result );
    }
  }

  // simple case
  {
    std::vector<std::vector<irs::doc_id_t>> docs{
        { 1, 2, 5, 7, 9, 11, 45 },
        { 7, 15, 26, 212, 239 },
        { 1001,4001,5001 },
        { 10, 101, 490, 713, 1201, 2801 },
    };

    {
      const size_t min_match_count = 0;
      std::vector<irs::doc_id_t> expected = detail::union_all(docs);
      std::vector<irs::doc_id_t> result;
      {
        disjunction it(
            detail::execute_all<irs::min_match_disjunction<irs::doc_iterator::ptr>::cost_iterator_adapter>(docs),
            min_match_count
        );
        auto& doc = it.attributes().get<irs::document>();
        ASSERT_TRUE(bool(doc));
        ASSERT_EQ(irs::type_limits<irs::type_t::doc_id_t>::invalid(), it.value());
        for ( ; it.next(); ) {
          result.push_back( it.value() );
        }
        ASSERT_FALSE( it.next() );
        ASSERT_TRUE(irs::type_limits<irs::type_t::doc_id_t>::eof(it.value()));
      }
      ASSERT_EQ( expected, result );
    }

    {
      const size_t min_match_count = 1;
      std::vector<irs::doc_id_t> expected = detail::union_all(docs);
      std::vector<irs::doc_id_t> result;
      {
        disjunction it(
            detail::execute_all<irs::min_match_disjunction<irs::doc_iterator::ptr>::cost_iterator_adapter>(docs),
            min_match_count
        );
        auto& doc = it.attributes().get<irs::document>();
        ASSERT_TRUE(bool(doc));
        ASSERT_EQ(irs::type_limits<irs::type_t::doc_id_t>::invalid(), it.value());
        for ( ; it.next(); ) {
          result.push_back( it.value() );
        }
        ASSERT_FALSE( it.next() );
        ASSERT_TRUE(irs::type_limits<irs::type_t::doc_id_t>::eof(it.value()));
      }
      ASSERT_EQ( expected, result );
    }

    {
      const size_t min_match_count = 2;
      std::vector<irs::doc_id_t> expected{ 7 };
      std::vector<irs::doc_id_t> result;
      {
        disjunction it(
            detail::execute_all<irs::min_match_disjunction<irs::doc_iterator::ptr>::cost_iterator_adapter>(docs),
            min_match_count
        );
        auto& doc = it.attributes().get<irs::document>();
        ASSERT_TRUE(bool(doc));
        ASSERT_EQ(irs::type_limits<irs::type_t::doc_id_t>::invalid(), it.value());
        for ( ; it.next(); ) {
          result.push_back( it.value() );
        }
        ASSERT_FALSE( it.next() );
        ASSERT_TRUE(irs::type_limits<irs::type_t::doc_id_t>::eof(it.value()));
      }
      ASSERT_EQ( expected, result );
    }

    {
      const size_t min_match_count = 3;
      std::vector<irs::doc_id_t> expected;
      std::vector<irs::doc_id_t> result;
      {
        disjunction it(
            detail::execute_all<irs::min_match_disjunction<irs::doc_iterator::ptr>::cost_iterator_adapter>(docs),
            min_match_count
        );
        auto& doc = it.attributes().get<irs::document>();
        ASSERT_TRUE(bool(doc));
        ASSERT_EQ(irs::type_limits<irs::type_t::doc_id_t>::invalid(), it.value());
        for ( ; it.next(); ) {
          result.push_back( it.value() );
        }
        ASSERT_FALSE( it.next() );
        ASSERT_TRUE(irs::type_limits<irs::type_t::doc_id_t>::eof(it.value()));
      }
      ASSERT_EQ( expected, result );
    }

    // equals to conjunction
    {
      const size_t min_match_count = 4;
      std::vector<irs::doc_id_t> expected;
      std::vector<irs::doc_id_t> result;
      {
        disjunction it(
            detail::execute_all<irs::min_match_disjunction<irs::doc_iterator::ptr>::cost_iterator_adapter>(docs),
            min_match_count
        );
        auto& doc = it.attributes().get<irs::document>();
        ASSERT_TRUE(bool(doc));
        ASSERT_EQ(irs::type_limits<irs::type_t::doc_id_t>::invalid(), it.value());
        for ( ; it.next(); ) {
          result.push_back( it.value() );
        }
        ASSERT_FALSE( it.next() );
        ASSERT_TRUE(irs::type_limits<irs::type_t::doc_id_t>::eof(it.value()));
      }
      ASSERT_EQ( expected, result );
    }

    // equals to conjunction
    {
      const size_t min_match_count = 5;
      std::vector<irs::doc_id_t> expected{};
      std::vector<irs::doc_id_t> result;
      {
        disjunction it(
            detail::execute_all<irs::min_match_disjunction<irs::doc_iterator::ptr>::cost_iterator_adapter>(docs),
            min_match_count
        );
        auto& doc = it.attributes().get<irs::document>();
        ASSERT_TRUE(bool(doc));
        ASSERT_EQ(irs::type_limits<irs::type_t::doc_id_t>::invalid(), it.value());
        for ( ; it.next(); ) {
          result.push_back( it.value() );
        }
        ASSERT_FALSE( it.next() );
        ASSERT_TRUE(irs::type_limits<irs::type_t::doc_id_t>::eof(it.value()));
      }
      ASSERT_EQ( expected, result );
    }

    // equals to conjunction
    {
      const size_t min_match_count = irs::integer_traits<size_t>::const_max;
      std::vector<irs::doc_id_t> expected{};
      std::vector<irs::doc_id_t> result;
      {
        disjunction it(
            detail::execute_all<irs::min_match_disjunction<irs::doc_iterator::ptr>::cost_iterator_adapter>(docs),
            min_match_count
        );
        auto& doc = it.attributes().get<irs::document>();
        ASSERT_TRUE(bool(doc));
        ASSERT_EQ(irs::type_limits<irs::type_t::doc_id_t>::invalid(), it.value());
        for ( ; it.next(); ) {
          result.push_back( it.value() );
        }
        ASSERT_FALSE( it.next() );
        ASSERT_TRUE(irs::type_limits<irs::type_t::doc_id_t>::eof(it.value()));
      }
      ASSERT_EQ( expected, result );
    }
  }

  // simple case
  {
    std::vector<std::vector<irs::doc_id_t>> docs{
        { 1, 2, 5, 7, 9, 11, 45 },
        { 1, 5, 6, 12, 29 },
        { 1 ,5, 6 },
        { 1, 2, 5, 8, 13, 29 },
    };

    {
      const size_t min_match_count = 0;
      std::vector<irs::doc_id_t> expected{ 1, 2, 5, 6, 7, 8, 9, 11, 12, 13, 29, 45 };
      std::vector<irs::doc_id_t> result;
      {
        disjunction it(
            detail::execute_all<irs::min_match_disjunction<irs::doc_iterator::ptr>::cost_iterator_adapter>(docs),
            min_match_count
        );
        auto& doc = it.attributes().get<irs::document>();
        ASSERT_TRUE(bool(doc));
        ASSERT_EQ(irs::type_limits<irs::type_t::doc_id_t>::invalid(), it.value());
        for ( ; it.next(); ) {
          result.push_back( it.value() );
        }
        ASSERT_FALSE( it.next() );
        ASSERT_TRUE(irs::type_limits<irs::type_t::doc_id_t>::eof(it.value()));
      }
      ASSERT_EQ( expected, result );
    }

    {
      const size_t min_match_count = 1;
      std::vector<irs::doc_id_t> expected{ 1, 2, 5, 6, 7, 8, 9, 11, 12, 13, 29, 45 };
      std::vector<irs::doc_id_t> result;
      {
        disjunction it(
            detail::execute_all<irs::min_match_disjunction<irs::doc_iterator::ptr>::cost_iterator_adapter>(docs),
            min_match_count
        );
        auto& doc = it.attributes().get<irs::document>();
        ASSERT_TRUE(bool(doc));
        ASSERT_EQ(irs::type_limits<irs::type_t::doc_id_t>::invalid(), it.value());
        for ( ; it.next(); ) {
          result.push_back( it.value() );
        }
        ASSERT_FALSE( it.next() );
        ASSERT_TRUE(irs::type_limits<irs::type_t::doc_id_t>::eof(it.value()));
      }
      ASSERT_EQ( expected, result );
    }

    {
      const size_t min_match_count = 2;
      std::vector<irs::doc_id_t> expected{ 1, 2, 5, 6, 29 };
      std::vector<irs::doc_id_t> result;
      {
        disjunction it(
            detail::execute_all<irs::min_match_disjunction<irs::doc_iterator::ptr>::cost_iterator_adapter>(docs),
            min_match_count
        );
        auto& doc = it.attributes().get<irs::document>();
        ASSERT_TRUE(bool(doc));
        ASSERT_EQ(irs::type_limits<irs::type_t::doc_id_t>::invalid(), it.value());
        for ( ; it.next(); ) {
          result.push_back( it.value() );
        }
        ASSERT_FALSE( it.next() );
        ASSERT_TRUE(irs::type_limits<irs::type_t::doc_id_t>::eof(it.value()));
      }
      ASSERT_EQ( expected, result );
    }

    {
      const size_t min_match_count = 3;
      std::vector<irs::doc_id_t> expected{ 1, 5 };
      std::vector<irs::doc_id_t> result;
      {
        disjunction it(
            detail::execute_all<irs::min_match_disjunction<irs::doc_iterator::ptr>::cost_iterator_adapter>(docs),
            min_match_count
        );
        auto& doc = it.attributes().get<irs::document>();
        ASSERT_TRUE(bool(doc));
        ASSERT_EQ(irs::type_limits<irs::type_t::doc_id_t>::invalid(), it.value());
        for ( ; it.next(); ) {
          result.push_back( it.value() );
        }
        ASSERT_FALSE( it.next() );
        ASSERT_TRUE(irs::type_limits<irs::type_t::doc_id_t>::eof(it.value()));
      }
      ASSERT_EQ( expected, result );
    }

    // equals to conjunction
    {
      const size_t min_match_count = 4;
      std::vector<irs::doc_id_t> expected{ 1, 5 };
      std::vector<irs::doc_id_t> result;
      {
        disjunction it(
            detail::execute_all<irs::min_match_disjunction<irs::doc_iterator::ptr>::cost_iterator_adapter>(docs),
            min_match_count
        );
        auto& doc = it.attributes().get<irs::document>();
        ASSERT_TRUE(bool(doc));
        ASSERT_EQ(irs::type_limits<irs::type_t::doc_id_t>::invalid(), it.value());
        for ( ; it.next(); ) {
          result.push_back( it.value() );
        }
        ASSERT_FALSE( it.next() );
        ASSERT_TRUE(irs::type_limits<irs::type_t::doc_id_t>::eof(it.value()));
      }
      ASSERT_EQ( expected, result );
    }

    // equals to conjunction
    {
      const size_t min_match_count = 5;
      std::vector<irs::doc_id_t> expected{ 1, 5 };
      std::vector<irs::doc_id_t> result;
      {
        disjunction it(
            detail::execute_all<irs::min_match_disjunction<irs::doc_iterator::ptr>::cost_iterator_adapter>(docs),
            min_match_count
        );
        auto& doc = it.attributes().get<irs::document>();
        ASSERT_TRUE(bool(doc));
        ASSERT_EQ(irs::type_limits<irs::type_t::doc_id_t>::invalid(), it.value());
        for ( ; it.next(); ) {
          result.push_back( it.value() );
        }
        ASSERT_FALSE( it.next() );
        ASSERT_TRUE(irs::type_limits<irs::type_t::doc_id_t>::eof(it.value()));
      }
      ASSERT_EQ( expected, result );
    }

    // equals to conjunction
    {
      const size_t min_match_count = irs::integer_traits<size_t>::const_max;
      std::vector<irs::doc_id_t> expected{ 1, 5 };
      std::vector<irs::doc_id_t> result;
      {
        disjunction it(
            detail::execute_all<irs::min_match_disjunction<irs::doc_iterator::ptr>::cost_iterator_adapter>(docs),
            min_match_count
        );
        auto& doc = it.attributes().get<irs::document>();
        ASSERT_TRUE(bool(doc));
        ASSERT_EQ(irs::type_limits<irs::type_t::doc_id_t>::invalid(), it.value());
        for ( ; it.next(); ) {
          result.push_back( it.value() );
        }
        ASSERT_FALSE( it.next() );
        ASSERT_TRUE(irs::type_limits<irs::type_t::doc_id_t>::eof(it.value()));
      }
      ASSERT_EQ( expected, result );
    }
  }

  // same datasets
  {
    std::vector<std::vector<irs::doc_id_t>> docs{
        { 1, 2, 5, 7, 9, 11, 45 },
        { 1, 2, 5, 7, 9, 11, 45 },
        { 1, 2, 5, 7, 9, 11, 45 },
        { 1, 2, 5, 7, 9, 11, 45 },
    };

    // equals to disjunction
    {
      const size_t min_match_count = 0;
      std::vector<irs::doc_id_t> result;
      {
        disjunction it(
            detail::execute_all<irs::min_match_disjunction<irs::doc_iterator::ptr>::cost_iterator_adapter>(docs),
            min_match_count
        );
        auto& doc = it.attributes().get<irs::document>();
        ASSERT_TRUE(bool(doc));
        ASSERT_EQ(irs::type_limits<irs::type_t::doc_id_t>::invalid(), it.value());
        for ( ; it.next(); ) {
          result.push_back( it.value() );
        }
        ASSERT_FALSE( it.next() );
        ASSERT_TRUE(irs::type_limits<irs::type_t::doc_id_t>::eof(it.value()));
      }
      ASSERT_EQ( docs.front(), result );
    }

    // equals to disjunction
    {
      const size_t min_match_count = 1;
      std::vector<irs::doc_id_t> result;
      {
        disjunction it(
            detail::execute_all<irs::min_match_disjunction<irs::doc_iterator::ptr>::cost_iterator_adapter>(docs),
            min_match_count
        );
        auto& doc = it.attributes().get<irs::document>();
        ASSERT_TRUE(bool(doc));
        ASSERT_EQ(irs::type_limits<irs::type_t::doc_id_t>::invalid(), it.value());
        for ( ; it.next(); ) {
          result.push_back( it.value() );
        }
        ASSERT_FALSE( it.next() );
        ASSERT_TRUE(irs::type_limits<irs::type_t::doc_id_t>::eof(it.value()));
      }
      ASSERT_EQ( docs.front(), result );
    }

    {
      const size_t min_match_count = 2;
      std::vector<irs::doc_id_t> result;
      {
        disjunction it(
            detail::execute_all<irs::min_match_disjunction<irs::doc_iterator::ptr>::cost_iterator_adapter>(docs),
            min_match_count
        );
        auto& doc = it.attributes().get<irs::document>();
        ASSERT_TRUE(bool(doc));
        ASSERT_EQ(irs::type_limits<irs::type_t::doc_id_t>::invalid(), it.value());
        for ( ; it.next(); ) {
          result.push_back( it.value() );
        }
        ASSERT_FALSE( it.next() );
        ASSERT_TRUE(irs::type_limits<irs::type_t::doc_id_t>::eof(it.value()));
      }
      ASSERT_EQ( docs.front(), result );
    }

    {
      const size_t min_match_count = 3;
      std::vector<irs::doc_id_t> result;
      {
        disjunction it(
            detail::execute_all<irs::min_match_disjunction<irs::doc_iterator::ptr>::cost_iterator_adapter>(docs),
            min_match_count
        );
        auto& doc = it.attributes().get<irs::document>();
        ASSERT_TRUE(bool(doc));
        ASSERT_EQ(irs::type_limits<irs::type_t::doc_id_t>::invalid(), it.value());
        for ( ; it.next(); ) {
          result.push_back( it.value() );
        }
        ASSERT_FALSE( it.next() );
        ASSERT_TRUE(irs::type_limits<irs::type_t::doc_id_t>::eof(it.value()));
      }
      ASSERT_EQ( docs.front(), result );
    }

    // equals to conjunction
    {
      const size_t min_match_count = 4;
      std::vector<irs::doc_id_t> result;
      {
        disjunction it(
            detail::execute_all<irs::min_match_disjunction<irs::doc_iterator::ptr>::cost_iterator_adapter>(docs),
            min_match_count
        );
        auto& doc = it.attributes().get<irs::document>();
        ASSERT_TRUE(bool(doc));
        ASSERT_EQ(irs::type_limits<irs::type_t::doc_id_t>::invalid(), it.value());
        for ( ; it.next(); ) {
          result.push_back( it.value() );
        }
        ASSERT_FALSE( it.next() );
        ASSERT_TRUE(irs::type_limits<irs::type_t::doc_id_t>::eof(it.value()));
      }
      ASSERT_EQ( docs.front(), result );
    }

    // equals to conjunction
    {
      const size_t min_match_count = 5;
      std::vector<irs::doc_id_t> result;
      {
        disjunction it(
            detail::execute_all<irs::min_match_disjunction<irs::doc_iterator::ptr>::cost_iterator_adapter>(docs),
            min_match_count
        );
        auto& doc = it.attributes().get<irs::document>();
        ASSERT_TRUE(bool(doc));
        ASSERT_EQ(irs::type_limits<irs::type_t::doc_id_t>::invalid(), it.value());
        for ( ; it.next(); ) {
          result.push_back( it.value() );
        }
        ASSERT_FALSE( it.next() );
        ASSERT_TRUE(irs::type_limits<irs::type_t::doc_id_t>::eof(it.value()));
      }
      ASSERT_EQ( docs.front(), result );
    }

    // equals to conjunction
    {
      const size_t min_match_count = irs::integer_traits<size_t>::const_max;
      std::vector<irs::doc_id_t> result;
      {
        disjunction it(
            detail::execute_all<irs::min_match_disjunction<irs::doc_iterator::ptr>::cost_iterator_adapter>(docs),
            min_match_count
        );
        auto& doc = it.attributes().get<irs::document>();
        ASSERT_TRUE(bool(doc));
        ASSERT_EQ(irs::type_limits<irs::type_t::doc_id_t>::invalid(), it.value());
        for ( ; it.next(); ) {
          result.push_back( it.value() );
        }
        ASSERT_FALSE( it.next() );
        ASSERT_TRUE(irs::type_limits<irs::type_t::doc_id_t>::eof(it.value()));
      }
      ASSERT_EQ( docs.front(), result );
    }
  }

  // empty datasets
  {
    std::vector<std::vector<irs::doc_id_t>> docs{
        { }, { }, { }
    };

    std::vector<irs::doc_id_t> expected{ };
    {
      std::vector<irs::doc_id_t> expected{};
      {
        std::vector<irs::doc_id_t> result;
        {
          disjunction it(
              detail::execute_all<irs::min_match_disjunction<irs::doc_iterator::ptr>::cost_iterator_adapter>(docs), 0
          );
          auto& doc = it.attributes().get<irs::document>();
          ASSERT_TRUE(bool(doc));
          ASSERT_EQ(irs::type_limits<irs::type_t::doc_id_t>::invalid(), it.value());
          for ( ; it.next(); ) {
            result.push_back( it.value() );
          }
          ASSERT_FALSE( it.next() );
          ASSERT_TRUE(irs::type_limits<irs::type_t::doc_id_t>::eof(it.value()));
        }
        ASSERT_EQ( docs.front(), result );
      }

      {
        std::vector<irs::doc_id_t> result;
        {
          disjunction it(
              detail::execute_all<irs::min_match_disjunction<irs::doc_iterator::ptr>::cost_iterator_adapter>(docs), 1
          );
          auto& doc = it.attributes().get<irs::document>();
          ASSERT_TRUE(bool(doc));
          ASSERT_EQ(irs::type_limits<irs::type_t::doc_id_t>::invalid(), it.value());
          for ( ; it.next(); ) {
            result.push_back( it.value() );
          }
          ASSERT_FALSE( it.next() );
          ASSERT_TRUE(irs::type_limits<irs::type_t::doc_id_t>::eof(it.value()));
        }
        ASSERT_EQ( docs.front(), result );
      }

      {
        std::vector<irs::doc_id_t> result;
        {
          disjunction it(
              detail::execute_all<irs::min_match_disjunction<irs::doc_iterator::ptr>::cost_iterator_adapter>(docs), irs::integer_traits<size_t>::const_max
          );
          auto& doc = it.attributes().get<irs::document>();
          ASSERT_TRUE(bool(doc));
          ASSERT_EQ(irs::type_limits<irs::type_t::doc_id_t>::invalid(), it.value());
          for ( ; it.next(); ) {
            result.push_back( it.value() );
          }
          ASSERT_FALSE( it.next() );
          ASSERT_TRUE(irs::type_limits<irs::type_t::doc_id_t>::eof(it.value()));
        }
        ASSERT_EQ( docs.front(), result );
      }
    }
  }
}

TEST(min_match_disjunction_test, seek) {
  using disjunction = irs::min_match_disjunction<irs::doc_iterator::ptr>;

  // simple case
  {
    std::vector<std::vector<irs::doc_id_t>> docs{
      { 1, 2, 5, 7, 9, 11, 29, 45 },
      { 1, 5, 6, 12, 29 },
      { 1, 5, 6, 12 }
    };

    // equals to disjunction
    {
      const size_t min_match_count = 0;
      std::vector<detail::seek_doc> expected{
          {irs::type_limits<irs::type_t::doc_id_t>::invalid(), irs::type_limits<irs::type_t::doc_id_t>::invalid()},
          {1, 1},
          {9, 9},
          {irs::type_limits<irs::type_t::doc_id_t>::invalid(), 9},
          {12, 12},
          {11, 12},
          {13, 29},
          {45, 45},
          {57, irs::type_limits<irs::type_t::doc_id_t>::eof()}
      };

      disjunction it(
        detail::execute_all<irs::min_match_disjunction<irs::doc_iterator::ptr>::cost_iterator_adapter>(docs),
        min_match_count
      );
      auto& doc = it.attributes().get<irs::document>();
      ASSERT_TRUE(bool(doc));
      for (const auto& target : expected) {
        ASSERT_EQ(target.expected, it.seek(target.target));
      }
    }

    // equals to disjunction
    {
      const size_t min_match_count = 1;
      std::vector<detail::seek_doc> expected{
          {irs::type_limits<irs::type_t::doc_id_t>::invalid(), irs::type_limits<irs::type_t::doc_id_t>::invalid()},
          {1, 1},
          {9, 9},
          {8, 9},
          {12, 12},
          {13, 29},
          {irs::type_limits<irs::type_t::doc_id_t>::invalid(), 29},
          {45, 45},
          {57, irs::type_limits<irs::type_t::doc_id_t>::eof()}
      };

      disjunction it(
          detail::execute_all<irs::min_match_disjunction<irs::doc_iterator::ptr>::cost_iterator_adapter>(docs),
          min_match_count
      );
      auto& doc = it.attributes().get<irs::document>();
      ASSERT_TRUE(bool(doc));
      for (const auto& target : expected) {
        ASSERT_EQ(target.expected, it.seek(target.target));
      }
    }

    {
      const size_t min_match_count = 2;
      std::vector<detail::seek_doc> expected{
          {irs::type_limits<irs::type_t::doc_id_t>::invalid(), irs::type_limits<irs::type_t::doc_id_t>::invalid()},
          {1, 1},
          {6, 6},
          {4, 6},
          {7, 12},
          {irs::type_limits<irs::type_t::doc_id_t>::invalid(), 12},
          {29, 29},
          {45, irs::type_limits<irs::type_t::doc_id_t>::eof()}
      };

      disjunction it(
          detail::execute_all<irs::min_match_disjunction<irs::doc_iterator::ptr>::cost_iterator_adapter>(docs),
          min_match_count
      );
      auto& doc = it.attributes().get<irs::document>();
      ASSERT_TRUE(bool(doc));
      for (const auto& target : expected) {
        ASSERT_EQ(target.expected, it.seek(target.target));
      }
    }

    // equals to conjunction
    {
      const size_t min_match_count = 3;
      std::vector<detail::seek_doc> expected{
          {irs::type_limits<irs::type_t::doc_id_t>::invalid(), irs::type_limits<irs::type_t::doc_id_t>::invalid()},
          {1, 1},
          {6, irs::type_limits<irs::type_t::doc_id_t>::eof()}
      };

      disjunction it(
          detail::execute_all<irs::min_match_disjunction<irs::doc_iterator::ptr>::cost_iterator_adapter>(docs),
          min_match_count
      );
      auto& doc = it.attributes().get<irs::document>();
      ASSERT_TRUE(bool(doc));
      for (const auto& target : expected) {
        ASSERT_EQ(target.expected, it.seek(target.target));
      }
    }

    // equals to conjunction
    {
      const size_t min_match_count = irs::integer_traits<size_t>::const_max;
      std::vector<detail::seek_doc> expected{
          {irs::type_limits<irs::type_t::doc_id_t>::invalid(), irs::type_limits<irs::type_t::doc_id_t>::invalid()},
          {1, 1},
          {6, irs::type_limits<irs::type_t::doc_id_t>::eof()}
      };

      disjunction it(
          detail::execute_all<irs::min_match_disjunction<irs::doc_iterator::ptr>::cost_iterator_adapter>(docs),
          min_match_count
      );
      auto& doc = it.attributes().get<irs::document>();
      ASSERT_TRUE(bool(doc));
      for (const auto& target : expected) {
        ASSERT_EQ(target.expected, it.seek(target.target));
      }
    }
  }

  // simple case
  {
    std::vector<std::vector<irs::doc_id_t>> docs{
      { 1, 2, 5, 7, 9, 11, 45, 79, 101 },
      { 1, 5, 6, 12, 29 },
      { 1, 5, 6 },
      { 256 },
      { 11, 79, 101, 141, 1025, 1101 }
    };

    // equals to disjunction
    {
      const size_t min_match_count = 0;
      std::vector<detail::seek_doc> expected{
          {irs::type_limits<irs::type_t::doc_id_t>::invalid(), irs::type_limits<irs::type_t::doc_id_t>::invalid()},
          {1, 1},
          {9, 9},
          {8, 9},
          {13, 29},
          {45, 45},
          {irs::type_limits<irs::type_t::doc_id_t>::invalid(), 45},
          {80, 101},
          {513, 1025},
          {2001, irs::type_limits<irs::type_t::doc_id_t>::eof()}
      };

      disjunction it(
          detail::execute_all<irs::min_match_disjunction<irs::doc_iterator::ptr>::cost_iterator_adapter>(docs),
          min_match_count
      );
      auto& doc = it.attributes().get<irs::document>();
      ASSERT_TRUE(bool(doc));
      for (const auto& target : expected) {
        ASSERT_EQ(target.expected, it.seek(target.target));
      }
    }

    // equals to disjunction
    {
      const size_t min_match_count = 1;
      std::vector<detail::seek_doc> expected{
          {irs::type_limits<irs::type_t::doc_id_t>::invalid(), irs::type_limits<irs::type_t::doc_id_t>::invalid()},
          {1, 1},
          {9, 9},
          {8, 9},
          {13, 29},
          {45, 45},
          {irs::type_limits<irs::type_t::doc_id_t>::invalid(), 45},
          {80, 101},
          {513, 1025},
          {2001, irs::type_limits<irs::type_t::doc_id_t>::eof()}
      };

      disjunction it(
          detail::execute_all<irs::min_match_disjunction<irs::doc_iterator::ptr>::cost_iterator_adapter>(docs),
          min_match_count
      );
      auto& doc = it.attributes().get<irs::document>();
      ASSERT_TRUE(bool(doc));
      for (const auto& target : expected) {
        ASSERT_EQ(target.expected, it.seek(target.target));
      }
    }

    {
      const size_t min_match_count = 2;
      std::vector<detail::seek_doc> expected{
          {irs::type_limits<irs::type_t::doc_id_t>::invalid(), irs::type_limits<irs::type_t::doc_id_t>::invalid()},
          {1, 1},
          {6, 6},
          {2, 6},
          {13, 79},
          {irs::type_limits<irs::type_t::doc_id_t>::invalid(), 79},
          {101, 101},
          {513, irs::type_limits<irs::type_t::doc_id_t>::eof()}
      };

      disjunction it(
          detail::execute_all<irs::min_match_disjunction<irs::doc_iterator::ptr>::cost_iterator_adapter>(docs),
          min_match_count
      );
      auto& doc = it.attributes().get<irs::document>();
      ASSERT_TRUE(bool(doc));
      for (const auto& target : expected) {
        ASSERT_EQ(target.expected, it.seek(target.target));
        ASSERT_EQ(it.value(), doc->value);
      }
    }

    {
      const size_t min_match_count = 3;
      std::vector<detail::seek_doc> expected{
          {irs::type_limits<irs::type_t::doc_id_t>::invalid(), irs::type_limits<irs::type_t::doc_id_t>::invalid()},
          {1, 1},
          {6, irs::type_limits<irs::type_t::doc_id_t>::eof()}
      };

      disjunction it(
          detail::execute_all<irs::min_match_disjunction<irs::doc_iterator::ptr>::cost_iterator_adapter>(docs),
          min_match_count
      );
      auto& doc = it.attributes().get<irs::document>();
      ASSERT_TRUE(bool(doc));
      for (const auto& target : expected) {
        ASSERT_EQ(target.expected, it.seek(target.target));
        ASSERT_EQ(it.value(), doc->value);
      }
    }

    // equals to conjunction
    {
      const size_t min_match_count = irs::integer_traits<size_t>::const_max;
      std::vector<detail::seek_doc> expected{
        {irs::type_limits<irs::type_t::doc_id_t>::invalid(), irs::type_limits<irs::type_t::doc_id_t>::invalid()},
        {1, irs::type_limits<irs::type_t::doc_id_t>::eof()},
        {6, irs::type_limits<irs::type_t::doc_id_t>::eof()}
      };

      disjunction it(
          detail::execute_all<irs::min_match_disjunction<irs::doc_iterator::ptr>::cost_iterator_adapter>(docs),
          min_match_count
      );
      auto& doc = it.attributes().get<irs::document>();
      ASSERT_TRUE(bool(doc));
      for (const auto& target : expected) {
        ASSERT_EQ(target.expected, it.seek(target.target));
        ASSERT_EQ(it.value(), doc->value);
      }
    }
  }

  // empty datasets
  {
    std::vector<std::vector<irs::doc_id_t>> docs{
      {}, {}, {}, {}
    };

    std::vector<detail::seek_doc> expected{
      {irs::type_limits<irs::type_t::doc_id_t>::invalid(), irs::type_limits<irs::type_t::doc_id_t>::invalid()},
      {6, irs::type_limits<irs::type_t::doc_id_t>::eof()},
      {irs::type_limits<irs::type_t::doc_id_t>::invalid(), irs::type_limits<irs::type_t::doc_id_t>::eof()}
    };

    {
      disjunction it(
          detail::execute_all<irs::min_match_disjunction<irs::doc_iterator::ptr>::cost_iterator_adapter>(docs), 0
      );
      auto& doc = it.attributes().get<irs::document>();
      ASSERT_TRUE(bool(doc));
      for (const auto& target : expected) {
        ASSERT_EQ(target.expected, it.seek(target.target));
      }
    }

    {
      disjunction it(
          detail::execute_all<irs::min_match_disjunction<irs::doc_iterator::ptr>::cost_iterator_adapter>(docs), 1
      );
      auto& doc = it.attributes().get<irs::document>();
      ASSERT_TRUE(bool(doc));
      for (const auto& target : expected) {
        ASSERT_EQ(target.expected, it.seek(target.target));
      }
    }

    {
      disjunction it(
          detail::execute_all<irs::min_match_disjunction<irs::doc_iterator::ptr>::cost_iterator_adapter>(docs), irs::integer_traits<size_t>::const_max
      );
      auto& doc = it.attributes().get<irs::document>();
      ASSERT_TRUE(bool(doc));
      for (const auto& target : expected) {
        ASSERT_EQ(target.expected, it.seek(target.target));
      }
    }
  }

  // NO_MORE_DOCS
  {
    std::vector<std::vector<irs::doc_id_t>> docs{
      { 1, 2, 5, 7, 9, 11, 45 },
      { 1, 5, 6, 12, 29 },
      { 1, 5, 6 },
      { 256 },
      { 11, 79, 101, 141, 1025, 1101 }
    };

    std::vector<detail::seek_doc> expected{
      {irs::type_limits<irs::type_t::doc_id_t>::invalid(), irs::type_limits<irs::type_t::doc_id_t>::invalid()},
      {irs::type_limits<irs::type_t::doc_id_t>::eof(), irs::type_limits<irs::type_t::doc_id_t>::eof()},
      {9, irs::type_limits<irs::type_t::doc_id_t>::eof()},
      {irs::type_limits<irs::type_t::doc_id_t>::invalid(), irs::type_limits<irs::type_t::doc_id_t>::eof()},
      {12, irs::type_limits<irs::type_t::doc_id_t>::eof()},
      {13, irs::type_limits<irs::type_t::doc_id_t>::eof()},
      {45, irs::type_limits<irs::type_t::doc_id_t>::eof()},
      {57, irs::type_limits<irs::type_t::doc_id_t>::eof()}
    };

    {
      disjunction it(
          detail::execute_all<irs::min_match_disjunction<irs::doc_iterator::ptr>::cost_iterator_adapter>(docs), 0
      );
      auto& doc = it.attributes().get<irs::document>();
      ASSERT_TRUE(bool(doc));
      for (const auto& target : expected) {
        ASSERT_EQ(target.expected, it.seek(target.target));
      }
    }

    {
      disjunction it(
          detail::execute_all<irs::min_match_disjunction<irs::doc_iterator::ptr>::cost_iterator_adapter>(docs), 1
      );
      auto& doc = it.attributes().get<irs::document>();
      ASSERT_TRUE(bool(doc));
      for (const auto& target : expected) {
        ASSERT_EQ(target.expected, it.seek(target.target));
      }
    }

    {
      disjunction it(
          detail::execute_all<irs::min_match_disjunction<irs::doc_iterator::ptr>::cost_iterator_adapter>(docs), 2
      );
      auto& doc = it.attributes().get<irs::document>();
      ASSERT_TRUE(bool(doc));
      for (const auto& target : expected) {
        ASSERT_EQ(target.expected, it.seek(target.target));
      }
    }

    {
      disjunction it(
          detail::execute_all<irs::min_match_disjunction<irs::doc_iterator::ptr>::cost_iterator_adapter>(docs), irs::integer_traits<size_t>::const_max
      );
      auto& doc = it.attributes().get<irs::document>();
      ASSERT_TRUE(bool(doc));
      for (const auto& target : expected) {
        ASSERT_EQ(target.expected, it.seek(target.target));
      }
    }
  }

  // INVALID_DOC
  {
    std::vector<std::vector<irs::doc_id_t>> docs{
      { 1, 2, 5, 7, 9, 11, 45 },
      { 1, 5, 6, 12, 29 },
      { 1, 5, 6 },
      { 256 },
      { 11, 79, 101, 141, 1025, 1101 }
    };

    // equals to disjunction
    {
      std::vector<detail::seek_doc> expected{
        {irs::type_limits<irs::type_t::doc_id_t>::invalid(), irs::type_limits<irs::type_t::doc_id_t>::invalid()},
        {9, 9},
        {12, 12},
        {irs::type_limits<irs::type_t::doc_id_t>::invalid(), 12},
        {45, 45},
        {44, 45},
        {1201, irs::type_limits<irs::type_t::doc_id_t>::eof()}
      };

      {
        disjunction it(
            detail::execute_all<irs::min_match_disjunction<irs::doc_iterator::ptr>::cost_iterator_adapter>(docs), 0
        );
      auto& doc = it.attributes().get<irs::document>();
      ASSERT_TRUE(bool(doc));
        for (const auto& target : expected) {
          ASSERT_EQ(target.expected, it.seek(target.target));
        }
      }

      {
        disjunction it(
            detail::execute_all<irs::min_match_disjunction<irs::doc_iterator::ptr>::cost_iterator_adapter>(docs), 1
        );
        auto& doc = it.attributes().get<irs::document>();
        ASSERT_TRUE(bool(doc));
        for (const auto& target : expected) {
          ASSERT_EQ(target.expected, it.seek(target.target));
        }
      }
    }

    {
      std::vector<detail::seek_doc> expected{
        {irs::type_limits<irs::type_t::doc_id_t>::invalid(), irs::type_limits<irs::type_t::doc_id_t>::invalid()},
        {6, 6},
        {irs::type_limits<irs::type_t::doc_id_t>::invalid(), 6},
        {12, irs::type_limits<irs::type_t::doc_id_t>::eof()}
      };

      {
        disjunction it(
            detail::execute_all<irs::min_match_disjunction<irs::doc_iterator::ptr>::cost_iterator_adapter>(docs), 2
        );
        auto& doc = it.attributes().get<irs::document>();
        ASSERT_TRUE(bool(doc));
        for (const auto& target : expected) {
          ASSERT_EQ(target.expected, it.seek(target.target));
        }
      }
    }

    {
      std::vector<detail::seek_doc> expected{
        {irs::type_limits<irs::type_t::doc_id_t>::invalid(), irs::type_limits<irs::type_t::doc_id_t>::invalid()},
        {6, irs::type_limits<irs::type_t::doc_id_t>::eof()},
        {irs::type_limits<irs::type_t::doc_id_t>::invalid(), irs::type_limits<irs::type_t::doc_id_t>::eof()},
      };

      {
        disjunction it(
            detail::execute_all<irs::min_match_disjunction<irs::doc_iterator::ptr>::cost_iterator_adapter>(docs), 3
        );
        auto& doc = it.attributes().get<irs::document>();
        ASSERT_TRUE(bool(doc));
        for (const auto& target : expected) {
          ASSERT_EQ(target.expected, it.seek(target.target));
        }
      }
    }

    // equals to conjuction
    {
      std::vector<detail::seek_doc> expected{
        {irs::type_limits<irs::type_t::doc_id_t>::invalid(), irs::type_limits<irs::type_t::doc_id_t>::invalid()},
        {6, irs::type_limits<irs::type_t::doc_id_t>::eof()},
        {irs::type_limits<irs::type_t::doc_id_t>::invalid(), irs::type_limits<irs::type_t::doc_id_t>::eof()},
      };

      {
        disjunction it(
            detail::execute_all<irs::min_match_disjunction<irs::doc_iterator::ptr>::cost_iterator_adapter>(docs), 5
        );
        auto& doc = it.attributes().get<irs::document>();
        ASSERT_TRUE(bool(doc));
        for (const auto& target : expected) {
          ASSERT_EQ(target.expected, it.seek(target.target));
        }
      }

      {
        disjunction it(
            detail::execute_all<irs::min_match_disjunction<irs::doc_iterator::ptr>::cost_iterator_adapter>(docs), irs::integer_traits<size_t>::const_max
        );
        auto& doc = it.attributes().get<irs::document>();
        ASSERT_TRUE(bool(doc));
        for (const auto& target : expected) {
          ASSERT_EQ(target.expected, it.seek(target.target));
        }
      }
    }
  }
}

TEST(min_match_disjunction_test, seek_next) {
  using disjunction = irs::min_match_disjunction<irs::doc_iterator::ptr>;

  {
    std::vector<std::vector<irs::doc_id_t>> docs{
      { 1, 2, 5, 7, 9, 11, 45 },
      { 1, 5, 6, 12, 29 },
      { 1, 5, 6, 9, 29 }
    };

    disjunction it(detail::execute_all<irs::min_match_disjunction<irs::doc_iterator::ptr>::cost_iterator_adapter>(docs), 2);
    auto& doc = it.attributes().get<irs::document>();
    ASSERT_TRUE(bool(doc));

    // score
    ASSERT_EQ(nullptr, it.attributes().get<irs::score>()); // no order set
    auto& score = irs::score::extract(it.attributes());
    ASSERT_EQ(&irs::score::no_score(), &score);
    ASSERT_TRUE(score.empty());

    // cost
    ASSERT_EQ(irs::type_limits<irs::type_t::doc_id_t>::invalid(), it.value());

    ASSERT_EQ(5, it.seek(5));
    ASSERT_EQ(it.value(), doc->value);
    ASSERT_TRUE(it.next());
    ASSERT_EQ(it.value(), doc->value);
    ASSERT_EQ(6, it.value());
    ASSERT_EQ(it.value(), doc->value);
    ASSERT_TRUE(it.next());
    ASSERT_EQ(it.value(), doc->value);
    ASSERT_EQ(9, it.value());
    ASSERT_EQ(it.value(), doc->value);
    ASSERT_EQ(29, it.seek(27));
    ASSERT_EQ(it.value(), doc->value);
    ASSERT_FALSE(it.next());
    ASSERT_EQ(it.value(), doc->value);
    ASSERT_EQ(irs::type_limits<irs::type_t::doc_id_t>::eof(), it.value());
    ASSERT_EQ(it.value(), doc->value);
    ASSERT_FALSE(it.next());
    ASSERT_EQ(it.value(), doc->value);
    ASSERT_EQ(irs::type_limits<irs::type_t::doc_id_t>::eof(), it.value());
    ASSERT_EQ(it.value(), doc->value);
  }
}

TEST(min_match_disjunction_test, scored_seek_next) {
  using disjunction = irs::min_match_disjunction<irs::doc_iterator::ptr>;

  // disjunction without score, sub-iterators with scores
  {
    std::vector<std::pair<std::vector<irs::doc_id_t>, irs::order>> docs;
    {
      irs::order ord;
      ord.add<detail::basic_sort>(false, 1);
      docs.emplace_back(std::vector<irs::doc_id_t>{ 1, 2, 5, 7, 9, 11, 45 }, std::move(ord));
    }
    {
      irs::order ord;
      ord.add<detail::basic_sort>(false, 2);
      docs.emplace_back(std::vector<irs::doc_id_t>{ 1, 5, 6, 12, 29 }, std::move(ord));
    }
    {
      irs::order ord;
      ord.add<detail::basic_sort>(false, 4);
      docs.emplace_back(std::vector<irs::doc_id_t>{ 1, 5, 6, 9, 29 }, std::move(ord));
    }

    auto res = detail::execute_all<irs::min_match_disjunction<irs::doc_iterator::ptr>::cost_iterator_adapter>(docs);
    disjunction it(std::move(res.first), 2, irs::order::prepared::unordered());
    auto& doc = it.attributes().get<irs::document>();
    ASSERT_TRUE(bool(doc));

    // score
    ASSERT_EQ(nullptr, it.attributes().get<irs::score>()); // no order set
    auto& score = irs::score::extract(it.attributes());
    ASSERT_EQ(&irs::score::no_score(), &score);
    ASSERT_TRUE(score.empty());

    // cost
    ASSERT_EQ(docs[0].first.size() + docs[1].first.size() + docs[2].first.size(),  irs::cost::extract(it.attributes()));

    ASSERT_EQ(irs::type_limits<irs::type_t::doc_id_t>::invalid(), it.value());
    ASSERT_EQ(5, it.seek(5));
    ASSERT_TRUE(it.next());
    ASSERT_EQ(6, it.value());
    ASSERT_TRUE(it.next());
    ASSERT_EQ(9, it.value());
    ASSERT_EQ(29, it.seek(27));
    ASSERT_FALSE(it.next());
    ASSERT_EQ(irs::type_limits<irs::type_t::doc_id_t>::eof(), it.value());
    ASSERT_FALSE(it.next());
    ASSERT_EQ(irs::type_limits<irs::type_t::doc_id_t>::eof(), it.value());
  }

  // disjunction with score, sub-iterators with scores
  {
    std::vector<std::pair<std::vector<irs::doc_id_t>, irs::order>> docs;
    {
      irs::order ord;
      ord.add<detail::basic_sort>(false, 1);
      docs.emplace_back(std::vector<irs::doc_id_t>{ 1, 2, 5, 7, 9, 11, 45 }, std::move(ord));
    }
    {
      irs::order ord;
      ord.add<detail::basic_sort>(false, 2);
      docs.emplace_back(std::vector<irs::doc_id_t>{ 1, 5, 6, 12, 29 }, std::move(ord));
    }
    {
      irs::order ord;
      ord.add<detail::basic_sort>(false, 4);
      docs.emplace_back(std::vector<irs::doc_id_t>{ 1, 5, 6, 9, 29 }, std::move(ord));
    }

    irs::order ord;
    ord.add<detail::basic_sort>(false, std::numeric_limits<size_t>::max());
    auto prepared_order = ord.prepare();

    auto res = detail::execute_all<irs::min_match_disjunction<irs::doc_iterator::ptr>::cost_iterator_adapter>(docs);
    disjunction it(std::move(res.first), 2, prepared_order);
    auto& doc = it.attributes().get<irs::document>();
    ASSERT_TRUE(bool(doc));

    // score
    ASSERT_NE(nullptr, it.attributes().get<irs::score>()); // no order set
    auto& score = irs::score::extract(it.attributes());
    ASSERT_NE(&irs::score::no_score(), &score);
    ASSERT_FALSE(score.empty());

    // cost
    ASSERT_EQ(docs[0].first.size() + docs[1].first.size() + docs[2].first.size(),  irs::cost::extract(it.attributes()));

    ASSERT_EQ(irs::type_limits<irs::type_t::doc_id_t>::invalid(), it.value());
    ASSERT_TRUE(it.next());
    ASSERT_EQ(1, it.value());
    score.evaluate();
    ASSERT_EQ(7, *reinterpret_cast<const size_t*>(score.c_str())); // 1+2+4
    ASSERT_EQ(5, it.seek(5));
    score.evaluate();
    ASSERT_EQ(7, *reinterpret_cast<const size_t*>(score.c_str())); // 1+2+4
    ASSERT_TRUE(it.next());
    ASSERT_EQ(6, it.value());
    score.evaluate();
    ASSERT_EQ(6, *reinterpret_cast<const size_t*>(score.c_str())); // 2+4
    ASSERT_TRUE(it.next());
    ASSERT_EQ(9, it.value());
    score.evaluate();
    ASSERT_EQ(5, *reinterpret_cast<const size_t*>(score.c_str())); // 1+4
    ASSERT_EQ(29, it.seek(27));
    score.evaluate();
    ASSERT_EQ(6, *reinterpret_cast<const size_t*>(score.c_str())); // 2+4
    ASSERT_FALSE(it.next());
    ASSERT_EQ(irs::type_limits<irs::type_t::doc_id_t>::eof(), it.value());
    ASSERT_FALSE(it.next());
    ASSERT_EQ(irs::type_limits<irs::type_t::doc_id_t>::eof(), it.value());
  }

  // disjunction with score, sub-iterators with scores partially
  {
    std::vector<std::pair<std::vector<irs::doc_id_t>, irs::order>> docs;
    {
      irs::order ord;
      ord.add<detail::basic_sort>(false, 1);
      docs.emplace_back(std::vector<irs::doc_id_t>{ 1, 2, 5, 7, 9, 11, 45 }, std::move(ord));
    }
    {
      irs::order ord;
      docs.emplace_back(std::vector<irs::doc_id_t>{ 1, 5, 6, 12, 29 }, std::move(ord));
    }
    {
      irs::order ord;
      ord.add<detail::basic_sort>(false, 4);
      docs.emplace_back(std::vector<irs::doc_id_t>{ 1, 5, 6, 9, 29 }, std::move(ord));
    }

    irs::order ord;
    ord.add<detail::basic_sort>(false, std::numeric_limits<size_t>::max());
    auto prepared_order = ord.prepare();

    auto res = detail::execute_all<irs::min_match_disjunction<irs::doc_iterator::ptr>::cost_iterator_adapter>(docs);
    disjunction it(std::move(res.first), 2, prepared_order);
    auto& doc = it.attributes().get<irs::document>();
    ASSERT_TRUE(bool(doc));

    // score
    ASSERT_NE(nullptr, it.attributes().get<irs::score>()); // no order set
    auto& score = irs::score::extract(it.attributes());
    ASSERT_NE(&irs::score::no_score(), &score);
    ASSERT_FALSE(score.empty());

    // cost
    ASSERT_EQ(docs[0].first.size()+docs[1].first.size()+docs[2].first.size(), irs::cost::extract(it.attributes()));

    ASSERT_EQ(irs::type_limits<irs::type_t::doc_id_t>::invalid(), it.value());
    ASSERT_TRUE(it.next());
    ASSERT_EQ(1, it.value());
    score.evaluate();
    ASSERT_EQ(5, *reinterpret_cast<const size_t*>(score.c_str())); // 1+2+4
    ASSERT_EQ(5, it.seek(5));
    score.evaluate();
    ASSERT_EQ(5, *reinterpret_cast<const size_t*>(score.c_str())); // 1+2+4
    ASSERT_TRUE(it.next());
    ASSERT_EQ(6, it.value());
    score.evaluate();
    ASSERT_EQ(4, *reinterpret_cast<const size_t*>(score.c_str())); // 2+4
    ASSERT_TRUE(it.next());
    ASSERT_EQ(9, it.value());
    score.evaluate();
    ASSERT_EQ(5, *reinterpret_cast<const size_t*>(score.c_str())); // 1+4
    ASSERT_EQ(29, it.seek(27));
    score.evaluate();
    ASSERT_EQ(4, *reinterpret_cast<const size_t*>(score.c_str())); // 2+4
    ASSERT_FALSE(it.next());
    ASSERT_EQ(irs::type_limits<irs::type_t::doc_id_t>::eof(), it.value());
    ASSERT_FALSE(it.next());
    ASSERT_EQ(irs::type_limits<irs::type_t::doc_id_t>::eof(), it.value());
  }

  // disjunction with score, sub-iterators without scores
  {
    std::vector<std::pair<std::vector<irs::doc_id_t>, irs::order>> docs;
    {
      irs::order ord;
      docs.emplace_back(std::vector<irs::doc_id_t>{ 1, 2, 5, 7, 9, 11, 45 }, std::move(ord));
    }
    {
      irs::order ord;
      docs.emplace_back(std::vector<irs::doc_id_t>{ 1, 5, 6, 12, 29 }, std::move(ord));
    }
    {
      irs::order ord;
      docs.emplace_back(std::vector<irs::doc_id_t>{ 1, 5, 6, 9, 29 }, std::move(ord));
    }

    irs::order ord;
    ord.add<detail::basic_sort>(false, std::numeric_limits<size_t>::max());
    auto prepared_order = ord.prepare();

    auto res = detail::execute_all<irs::min_match_disjunction<irs::doc_iterator::ptr>::cost_iterator_adapter>(docs);
    disjunction it(std::move(res.first), 2, prepared_order);
    auto& doc = it.attributes().get<irs::document>();
    ASSERT_TRUE(bool(doc));

    // score
    ASSERT_NE(nullptr, it.attributes().get<irs::score>()); // no order set
    auto& score = irs::score::extract(it.attributes());
    ASSERT_NE(&irs::score::no_score(), &score);
    ASSERT_FALSE(score.empty());

    // cost
    ASSERT_EQ(docs[0].first.size() + docs[1].first.size() + docs[2].first.size(),  irs::cost::extract(it.attributes()));

    ASSERT_EQ(irs::type_limits<irs::type_t::doc_id_t>::invalid(), it.value());
    ASSERT_TRUE(it.next());
    ASSERT_EQ(1, it.value());
    score.evaluate();
    ASSERT_EQ(0, *reinterpret_cast<const size_t*>(score.c_str())); // 1+2+4
    ASSERT_EQ(5, it.seek(5));
    score.evaluate();
    ASSERT_EQ(0, *reinterpret_cast<const size_t*>(score.c_str())); // 1+2+4
    ASSERT_TRUE(it.next());
    ASSERT_EQ(6, it.value());
    score.evaluate();
    ASSERT_EQ(0, *reinterpret_cast<const size_t*>(score.c_str())); // 2+4
    ASSERT_TRUE(it.next());
    ASSERT_EQ(9, it.value());
    score.evaluate();
    ASSERT_EQ(0, *reinterpret_cast<const size_t*>(score.c_str())); // 1+4
    ASSERT_EQ(29, it.seek(27));
    score.evaluate();
    ASSERT_EQ(0, *reinterpret_cast<const size_t*>(score.c_str())); // 2+4
    ASSERT_FALSE(it.next());
    ASSERT_EQ(irs::type_limits<irs::type_t::doc_id_t>::eof(), it.value());
    ASSERT_FALSE(it.next());
    ASSERT_EQ(irs::type_limits<irs::type_t::doc_id_t>::eof(), it.value());
  }
}

// ----------------------------------------------------------------------------
// --SECTION--                    iterator0 AND iterator1 AND iterator2 AND ... 
// ----------------------------------------------------------------------------

TEST(conjunction_test, next) {
  using conjunction = irs::conjunction<irs::doc_iterator::ptr>;
  auto shortest = [](const std::vector<irs::doc_id_t>& lhs, const std::vector<irs::doc_id_t>& rhs) {
    return lhs.size() < rhs.size();
  };

  // simple case
  {
    std::vector<std::vector<irs::doc_id_t>> docs{
      { 1, 5, 6 },
      { 1, 2, 5, 7, 9, 11, 45 },
      { 1, 5, 6, 12, 29 },
      { 1, 5, 79, 101, 141, 1025, 1101 }
    };

    std::vector<irs::doc_id_t> expected{ 1, 5 };
    std::vector<irs::doc_id_t> result;
    {
      conjunction it(detail::execute_all<conjunction::doc_iterator_t>(docs));
      auto& doc = it.attributes().get<irs::document>();
      ASSERT_TRUE(bool(doc));
      ASSERT_EQ(std::min_element(docs.begin(), docs.end(), shortest)->size(), irs::cost::extract(it.attributes()));
      ASSERT_EQ(irs::type_limits<irs::type_t::doc_id_t>::invalid(), it.value());
      for ( ; it.next(); ) {
        result.push_back( it.value() );
        ASSERT_EQ(it.value(), doc->value);
      }
      ASSERT_FALSE( it.next() );
      ASSERT_TRUE(irs::type_limits<irs::type_t::doc_id_t>::eof(it.value()));
    }
    ASSERT_EQ( expected, result );
  }

  // not optimal case, first is the longest
  {
    std::vector<std::vector<irs::doc_id_t>> docs{
      { 1, 2, 3, 4, 5, 6, 7, 8, 9, 10, 11, 12, 13, 14, 15, 16, 17, 18, 19, 20, 21, 22, 23, 24, 25, 26, 27, 28, 29, 30, 31, 32 },
      { 1, 5, 11, 21, 27, 31 }
    };

    std::vector<irs::doc_id_t> expected{ 1, 5, 11, 21, 27, 31 };
    std::vector<irs::doc_id_t> result;
    {
      conjunction it(detail::execute_all<conjunction::doc_iterator_t>(docs));
      auto& doc = it.attributes().get<irs::document>();
      ASSERT_TRUE(bool(doc));
      ASSERT_EQ(std::min_element(docs.begin(), docs.end(), shortest)->size(), irs::cost::extract(it.attributes()));
      ASSERT_EQ(irs::type_limits<irs::type_t::doc_id_t>::invalid(), it.value());
      for ( ; it.next(); ) {
        result.push_back( it.value() );
      }
      ASSERT_FALSE( it.next() );
      ASSERT_TRUE(irs::type_limits<irs::type_t::doc_id_t>::eof(it.value()));
    }
    ASSERT_EQ( expected, result );
  }

  // simple case
  {
    std::vector<std::vector<irs::doc_id_t>> docs{
      { 1, 5, 11, 21, 27, 31 },
      { 1, 2, 3, 4, 5, 6, 7, 8, 9, 10, 11, 12, 13, 14, 15, 16, 17, 18, 19, 20, 21, 22, 23, 24, 25, 26, 27, 28, 29, 30, 31, 32 },
    };

    std::vector<irs::doc_id_t> expected{ 1, 5, 11, 21, 27, 31 };
    std::vector<irs::doc_id_t> result;
    {
      conjunction it(detail::execute_all<conjunction::doc_iterator_t>(docs));
      auto& doc = it.attributes().get<irs::document>();
      ASSERT_TRUE(bool(doc));
      ASSERT_EQ(std::min_element(docs.begin(), docs.end(), shortest)->size(), irs::cost::extract(it.attributes()));
      ASSERT_EQ(irs::type_limits<irs::type_t::doc_id_t>::invalid(), it.value());
      for ( ; it.next(); ) {
        result.push_back( it.value() );
      }
      ASSERT_FALSE( it.next() );
      ASSERT_TRUE(irs::type_limits<irs::type_t::doc_id_t>::eof(it.value()));
    }
    ASSERT_EQ( expected, result );
  }

  // not optimal case, first is the longest
  {
    std::vector<std::vector<irs::doc_id_t>> docs{
      { 1, 5, 79, 101, 141, 1025, 1101 },
      { 1, 5, 6 },
      { 1, 2, 5, 7, 9, 11, 45 },
      { 1, 5, 6, 12, 29 }
    };

    std::vector<irs::doc_id_t> expected{ 1, 5 };
    std::vector<irs::doc_id_t> result;
    {
      conjunction it(detail::execute_all<conjunction::doc_iterator_t>(docs));
      auto& doc = it.attributes().get<irs::document>();
      ASSERT_TRUE(bool(doc));
      ASSERT_EQ(std::min_element(docs.begin(), docs.end(), shortest)->size(), irs::cost::extract(it.attributes()));
      ASSERT_EQ(irs::type_limits<irs::type_t::doc_id_t>::invalid(), it.value());
      for ( ; it.next(); ) {
        result.push_back( it.value() );
      }
      ASSERT_FALSE( it.next() );
      ASSERT_TRUE(irs::type_limits<irs::type_t::doc_id_t>::eof(it.value()));
    }
    ASSERT_EQ( expected, result );
  }

  // same datasets
  {
    std::vector<std::vector<irs::doc_id_t>> docs{
      { 1, 5, 79, 101, 141, 1025, 1101 },
      { 1, 5, 79, 101, 141, 1025, 1101 },
      { 1, 5, 79, 101, 141, 1025, 1101 },
      { 1, 5, 79, 101, 141, 1025, 1101 }
    };

    std::vector<irs::doc_id_t> result;
    {
      conjunction it(detail::execute_all<conjunction::doc_iterator_t>(docs));
      auto& doc = it.attributes().get<irs::document>();
      ASSERT_TRUE(bool(doc));
      ASSERT_EQ(std::min_element(docs.begin(), docs.end(), shortest)->size(), irs::cost::extract(it.attributes()));
      ASSERT_EQ(irs::type_limits<irs::type_t::doc_id_t>::invalid(), it.value());
      for ( ; it.next(); ) {
        result.push_back( it.value() );
      }
      ASSERT_FALSE( it.next() );
      ASSERT_TRUE(irs::type_limits<irs::type_t::doc_id_t>::eof(it.value()));
    }
    ASSERT_EQ( docs.front(), result );
  }

  // single dataset
  {
    std::vector<std::vector<irs::doc_id_t>> docs{
      { 1, 5, 79, 101, 141, 1025, 1101 }
    };

    std::vector<irs::doc_id_t> result;
    {
      conjunction it(detail::execute_all<conjunction::doc_iterator_t>(docs));
      auto& doc = it.attributes().get<irs::document>();
      ASSERT_TRUE(bool(doc));
      ASSERT_EQ(std::min_element(docs.begin(), docs.end(), shortest)->size(), irs::cost::extract(it.attributes()));
      ASSERT_EQ(irs::type_limits<irs::type_t::doc_id_t>::invalid(), it.value());
      for ( ; it.next(); ) {
        result.push_back(it.value());
      }
      ASSERT_FALSE(it.next());
      ASSERT_TRUE(irs::type_limits<irs::type_t::doc_id_t>::eof(it.value()));
    }
    ASSERT_EQ(docs.front(), result);
  }

  // empty intersection
  {
    std::vector<std::vector<irs::doc_id_t>> docs{
      { 1, 5, 6 },
      { 1, 2, 3, 7, 9, 11, 45 },
      { 3, 5, 6, 12, 29 },
      { 1, 5, 79, 101, 141, 1025, 1101 }
    };

    std::vector<irs::doc_id_t> expected{ };
    std::vector<irs::doc_id_t> result;
    {
      conjunction it(detail::execute_all<conjunction::doc_iterator_t>(docs));
      auto& doc = it.attributes().get<irs::document>();
      ASSERT_TRUE(bool(doc));
      ASSERT_EQ(std::min_element(docs.begin(), docs.end(), shortest)->size(), irs::cost::extract(it.attributes()));
      ASSERT_EQ(irs::type_limits<irs::type_t::doc_id_t>::invalid(), it.value());
      for ( ; it.next(); ) {
        result.push_back( it.value() );
      }
      ASSERT_FALSE( it.next() );
      ASSERT_TRUE(irs::type_limits<irs::type_t::doc_id_t>::eof(it.value()));
    }
    ASSERT_EQ( expected, result );
  }

  // empty datasets
  {
    std::vector<std::vector<irs::doc_id_t>> docs{
      {}, {}, {}, {}
    };

    std::vector<irs::doc_id_t> expected{};
    std::vector<irs::doc_id_t> result;
    {
      conjunction it(detail::execute_all<conjunction::doc_iterator_t>(docs));
      auto& doc = it.attributes().get<irs::document>();
      ASSERT_TRUE(bool(doc));
      ASSERT_EQ(std::min_element(docs.begin(), docs.end(), shortest)->size(), irs::cost::extract(it.attributes()));
      ASSERT_EQ(irs::type_limits<irs::type_t::doc_id_t>::invalid(), it.value());
      for ( ; it.next(); ) {
        result.push_back( it.value() );
      }
      ASSERT_FALSE( it.next() );
      ASSERT_TRUE(irs::type_limits<irs::type_t::doc_id_t>::eof(it.value()));
    }
    ASSERT_EQ( expected, result );
  }
}

TEST(conjunction_test, seek) {
  using conjunction = irs::conjunction<irs::doc_iterator::ptr>;
  auto shortest = [](const std::vector<irs::doc_id_t>& lhs, const std::vector<irs::doc_id_t>& rhs) {
    return lhs.size() < rhs.size();
  };

  // simple case
  {
    // 1 6 28 45 99 256
    std::vector<std::vector<irs::doc_id_t>> docs{
      { 1, 5, 6, 45, 77, 99, 256, 988 },
      { 1, 2, 5, 6, 7, 9, 11, 28, 45, 99, 256 },
      { 1, 5, 6, 12, 28, 45, 99, 124, 256, 553 },
      { 1, 6, 11, 29, 45, 99, 141, 256, 1025, 1101 }
    };

    std::vector<detail::seek_doc> expected{
      {irs::type_limits<irs::type_t::doc_id_t>::invalid(), irs::type_limits<irs::type_t::doc_id_t>::invalid()},
      {1, 1},
      {6, 6},
      {irs::type_limits<irs::type_t::doc_id_t>::invalid(), 6},
      {29, 45},
      {46, 99},
      {68, 99},
      {256, 256},
      {257, irs::type_limits<irs::type_t::doc_id_t>::eof()}
    };

    conjunction it(detail::execute_all<conjunction::doc_iterator_t>(docs));
    auto& doc = it.attributes().get<irs::document>();
    ASSERT_TRUE(bool(doc));
    ASSERT_EQ(std::min_element(docs.begin(), docs.end(), shortest)->size(), irs::cost::extract(it.attributes()));
    for (const auto& target : expected) {
      ASSERT_EQ(target.expected, it.seek(target.target));
      ASSERT_EQ(it.value(), doc->value);
    }
  }

  // not optimal, first is the longest
  {
    // 1 6 28 45 99 256
    std::vector<std::vector<irs::doc_id_t>> docs{
      { 1, 6, 11, 29, 45, 99, 141, 256, 1025, 1101 },
      { 1, 2, 5, 6, 7, 9, 11, 28, 45, 99, 256 },
      { 1, 5, 6, 12, 29, 45, 99, 124, 256, 553 },
      { 1, 5, 6, 45, 77, 99, 256, 988 }
    };

    std::vector<detail::seek_doc> expected{
        {irs::type_limits<irs::type_t::doc_id_t>::invalid(), irs::type_limits<irs::type_t::doc_id_t>::invalid()},
        {1, 1},
        {6, 6},
        {29, 45},
        {44, 45},
        {46, 99},
        {irs::type_limits<irs::type_t::doc_id_t>::invalid(), 99},
        {256, 256},
        {257, irs::type_limits<irs::type_t::doc_id_t>::eof()}
    };

    conjunction it(detail::execute_all<conjunction ::doc_iterator_t>(docs));
    auto& doc = it.attributes().get<irs::document>();
    ASSERT_TRUE(bool(doc));
    ASSERT_EQ(std::min_element(docs.begin(), docs.end(), shortest)->size(), irs::cost::extract(it.attributes()));
    for (const auto& target : expected) {
      ASSERT_EQ(target.expected, it.seek(target.target));
    }
  }

  // empty datasets
  {
    std::vector<std::vector<irs::doc_id_t>> docs{
      {}, {}, {}, {}
    };
    std::vector<detail::seek_doc> expected{
      {irs::type_limits<irs::type_t::doc_id_t>::invalid(), irs::type_limits<irs::type_t::doc_id_t>::invalid()},
      {6, irs::type_limits<irs::type_t::doc_id_t>::eof()},
      {irs::type_limits<irs::type_t::doc_id_t>::invalid(), irs::type_limits<irs::type_t::doc_id_t>::eof()}
    };

    conjunction it(detail::execute_all<conjunction::doc_iterator_t>(docs));
    auto& doc = it.attributes().get<irs::document>();
    ASSERT_TRUE(bool(doc));
    ASSERT_EQ(std::min_element(docs.begin(), docs.end(), shortest)->size(), irs::cost::extract(it.attributes()));
    for (const auto& target : expected) {
      ASSERT_EQ(target.expected, it.seek(target.target));
    }
  }

  // NO_MORE_DOCS
  {
    // 1 6 28 45 99 256
    std::vector<std::vector<irs::doc_id_t>> docs{
        {1, 6, 11, 29, 45, 99, 141, 256, 1025, 1101},
        {1, 2, 5,  6,  7,  9,  11,  28,  45, 99, 256},
        {1, 5, 6,  12, 29, 45, 99,  124, 256,  553},
        {1, 5, 6,  45, 77, 99, 256, 988}
    };

    std::vector<detail::seek_doc> expected{
      {irs::type_limits<irs::type_t::doc_id_t>::invalid(), irs::type_limits<irs::type_t::doc_id_t>::invalid()},
      {irs::type_limits<irs::type_t::doc_id_t>::eof(), irs::type_limits<irs::type_t::doc_id_t>::eof()},
      {9, irs::type_limits<irs::type_t::doc_id_t>::eof()},
      {12, irs::type_limits<irs::type_t::doc_id_t>::eof()},
      {13, irs::type_limits<irs::type_t::doc_id_t>::eof()},
      {45, irs::type_limits<irs::type_t::doc_id_t>::eof()},
      {57, irs::type_limits<irs::type_t::doc_id_t>::eof()}
    };

    conjunction it(detail::execute_all<conjunction::doc_iterator_t>(docs));
    auto& doc = it.attributes().get<irs::document>();
    ASSERT_TRUE(bool(doc));
    ASSERT_EQ(std::min_element(docs.begin(), docs.end(), shortest)->size(), irs::cost::extract(it.attributes()));
    for (const auto& target : expected) {
      ASSERT_EQ(target.expected, it.seek(target.target));
    }
  }

  // INVALID_DOC
  {
    // 1 6 28 45 99 256
    std::vector<std::vector<irs::doc_id_t>> docs{
      { 1, 6, 11, 29, 45, 99, 141, 256, 1025, 1101 },
      { 1, 2, 5, 6, 7, 9, 11, 28, 45, 99, 256 },
      { 1, 5, 6, 12, 29, 45, 99, 124, 256, 553 },
      { 1, 5, 6, 45, 77, 99, 256, 988 }
    };

    std::vector<detail::seek_doc> expected{
      {irs::type_limits<irs::type_t::doc_id_t>::invalid(), irs::type_limits<irs::type_t::doc_id_t>::invalid()},
      {6, 6},
      {45, 45},
      {irs::type_limits<irs::type_t::doc_id_t>::invalid(), 45},
      {99, 99},
      {257, irs::type_limits<irs::type_t::doc_id_t>::eof()}
    };

    conjunction it(detail::execute_all<conjunction::doc_iterator_t>(docs));
    auto& doc = it.attributes().get<irs::document>();
    ASSERT_TRUE(bool(doc));
    ASSERT_EQ(std::min_element(docs.begin(), docs.end(), shortest)->size(), irs::cost::extract(it.attributes()));
    for (const auto& target : expected) {
      ASSERT_EQ(target.expected, it.seek(target.target));
    }
  }
}

TEST(conjunction_test, seek_next) {
  using conjunction = irs::conjunction<irs::doc_iterator::ptr>;
  auto shortest = [](const std::vector<irs::doc_id_t>& lhs, const std::vector<irs::doc_id_t>& rhs) {
    return lhs.size() < rhs.size();
  };

  {
    std::vector<std::vector<irs::doc_id_t>> docs{
      { 1, 2, 4, 5, 7, 8, 9, 11, 14, 45 },
      { 1, 4, 5, 6, 8, 12, 14, 29 },
      { 1, 4, 5, 8, 14 }
    };

    conjunction it(detail::execute_all<conjunction::doc_iterator_t>(docs));
    auto& doc = it.attributes().get<irs::document>();
    ASSERT_TRUE(bool(doc));

    // score
    ASSERT_EQ(nullptr, it.attributes().get<irs::score>()); // no order set
    auto& score = irs::score::extract(it.attributes());
    ASSERT_EQ(&irs::score::no_score(), &score);
    ASSERT_TRUE(score.empty());

    // cost
    ASSERT_EQ(std::min_element(docs.begin(), docs.end(), shortest)->size(), irs::cost::extract(it.attributes()));

    ASSERT_EQ(irs::type_limits<irs::type_t::doc_id_t>::invalid(), it.value());
    ASSERT_EQ(4, it.seek(3));
    ASSERT_TRUE(it.next());
    ASSERT_EQ(5, it.value());
    ASSERT_TRUE(it.next());
    ASSERT_EQ(8, it.value());
    ASSERT_EQ(14, it.seek(14));
    ASSERT_FALSE(it.next());
    ASSERT_EQ(irs::type_limits<irs::type_t::doc_id_t>::eof(), it.value());
    ASSERT_FALSE(it.next());
    ASSERT_EQ(irs::type_limits<irs::type_t::doc_id_t>::eof(), it.value());
  }
}

TEST(conjunction_test, scored_seek_next) {
  using conjunction = irs::conjunction<irs::doc_iterator::ptr>;

  // conjunction without score, sub-iterators with scores
  {
    std::vector<std::pair<std::vector<irs::doc_id_t>, irs::order>> docs;
    {
      irs::order ord;
      ord.add<detail::basic_sort>(false, 1);
      docs.emplace_back(std::vector<irs::doc_id_t>{ 1, 2, 4, 5, 7, 8, 9, 11, 14, 45 }, std::move(ord));
    }
    {
      irs::order ord;
      ord.add<detail::basic_sort>(false, 2);
      docs.emplace_back(std::vector<irs::doc_id_t>{ 1, 4, 5, 6, 8, 12, 14, 29 }, std::move(ord));
    }
    {
      irs::order ord;
      ord.add<detail::basic_sort>(false, 4);
      docs.emplace_back(std::vector<irs::doc_id_t>{ 1, 4, 5, 8, 14 }, std::move(ord));
    }

    auto res = detail::execute_all<conjunction::doc_iterator_t>(docs);
    conjunction it(std::move(res.first), irs::order::prepared::unordered());
    auto& doc = it.attributes().get<irs::document>();
    ASSERT_TRUE(bool(doc));

    // score
    ASSERT_EQ(nullptr, it.attributes().get<irs::score>()); // no order set
    auto& score = irs::score::extract(it.attributes());
    ASSERT_EQ(&irs::score::no_score(), &score);
    ASSERT_TRUE(score.empty());

    // cost
    ASSERT_EQ(docs[2].first.size(), irs::cost::extract(it.attributes()));

    ASSERT_EQ(irs::type_limits<irs::type_t::doc_id_t>::invalid(), it.value());
    ASSERT_EQ(4, it.seek(3));
    ASSERT_TRUE(it.next());
    ASSERT_EQ(5, it.value());
    ASSERT_TRUE(it.next());
    ASSERT_EQ(8, it.value());
    ASSERT_EQ(14, it.seek(14));
    ASSERT_FALSE(it.next());
    ASSERT_EQ(irs::type_limits<irs::type_t::doc_id_t>::eof(), it.value());
    ASSERT_FALSE(it.next());
    ASSERT_EQ(irs::type_limits<irs::type_t::doc_id_t>::eof(), it.value());
  }

  // conjunction with score, sub-iterators with scores
  {
    std::vector<std::pair<std::vector<irs::doc_id_t>, irs::order>> docs;
    {
      irs::order ord;
      ord.add<detail::basic_sort>(false, 1);
      docs.emplace_back(std::vector<irs::doc_id_t>{ 1, 2, 4, 5, 7, 8, 9, 11, 14, 45 }, std::move(ord));
    }
    {
      irs::order ord;
      ord.add<detail::basic_sort>(false, 2);
      docs.emplace_back(std::vector<irs::doc_id_t>{ 1, 4, 5, 6, 8, 12, 14, 29 }, std::move(ord));
    }
    {
      irs::order ord;
      ord.add<detail::basic_sort>(false, 4);
      docs.emplace_back(std::vector<irs::doc_id_t>{ 1, 4, 5, 8, 14 }, std::move(ord));
    }

    irs::order ord;
    ord.add<detail::basic_sort>(false, std::numeric_limits<size_t>::max());
    auto prepared_order = ord.prepare();

    auto res = detail::execute_all<conjunction::doc_iterator_t>(docs);
    conjunction it(std::move(res.first), prepared_order);
    auto& doc = it.attributes().get<irs::document>();
    ASSERT_TRUE(bool(doc));

    // score
    ASSERT_NE(nullptr, it.attributes().get<irs::score>()); // no order set
    auto& score = irs::score::extract(it.attributes());
    ASSERT_NE(&irs::score::no_score(), &score);
    ASSERT_FALSE(score.empty());

    // cost
    ASSERT_EQ(docs[2].first.size(), irs::cost::extract(it.attributes()));

    ASSERT_EQ(irs::type_limits<irs::type_t::doc_id_t>::invalid(), it.value());
    ASSERT_TRUE(it.next());
    ASSERT_EQ(1, it.value());
    score.evaluate();
    ASSERT_EQ(7, *reinterpret_cast<const size_t*>(score.c_str())); // 1+2+4
    ASSERT_EQ(4, it.seek(3));
    score.evaluate();
    ASSERT_EQ(7, *reinterpret_cast<const size_t*>(score.c_str())); // 1+2+4
    ASSERT_TRUE(it.next());
    ASSERT_EQ(5, it.value());
    score.evaluate();
    ASSERT_EQ(7, *reinterpret_cast<const size_t*>(score.c_str())); // 1+2+4
    ASSERT_TRUE(it.next());
    ASSERT_EQ(8, it.value());
    score.evaluate();
    ASSERT_EQ(7, *reinterpret_cast<const size_t*>(score.c_str())); // 1+2+4
    ASSERT_EQ(14, it.seek(14));
    score.evaluate();
    ASSERT_EQ(7, *reinterpret_cast<const size_t*>(score.c_str())); // 1+2+4
    ASSERT_FALSE(it.next());
    ASSERT_EQ(irs::type_limits<irs::type_t::doc_id_t>::eof(), it.value());
    ASSERT_FALSE(it.next());
    ASSERT_EQ(irs::type_limits<irs::type_t::doc_id_t>::eof(), it.value());
  }

  // conjunction with score, sub-iterators with scores partially
  {
    std::vector<std::pair<std::vector<irs::doc_id_t>, irs::order>> docs;
    {
      irs::order ord;
      ord.add<detail::basic_sort>(false, 1);
      docs.emplace_back(std::vector<irs::doc_id_t>{ 1, 2, 4, 5, 7, 8, 9, 11, 14, 45 }, std::move(ord));
    }
    {
      irs::order ord;
      docs.emplace_back(std::vector<irs::doc_id_t>{ 1, 4, 5, 6, 8, 12, 14, 29 }, std::move(ord));
    }
    {
      irs::order ord;
      ord.add<detail::basic_sort>(false, 4);
      docs.emplace_back(std::vector<irs::doc_id_t>{ 1, 4, 5, 8, 14 }, std::move(ord));
    }

    irs::order ord;
    ord.add<detail::basic_sort>(false, std::numeric_limits<size_t>::max());
    auto prepared_order = ord.prepare();

    auto res = detail::execute_all<conjunction::doc_iterator_t>(docs);
    conjunction it(std::move(res.first), prepared_order);
    auto& doc = it.attributes().get<irs::document>();
    ASSERT_TRUE(bool(doc));

    // score
    ASSERT_NE(nullptr, it.attributes().get<irs::score>()); // no order set
    auto& score = irs::score::extract(it.attributes());
    ASSERT_NE(&irs::score::no_score(), &score);
    ASSERT_FALSE(score.empty());

    // cost
    ASSERT_EQ(docs[2].first.size(), irs::cost::extract(it.attributes()));

    ASSERT_EQ(irs::type_limits<irs::type_t::doc_id_t>::invalid(), it.value());
    ASSERT_TRUE(it.next());
    ASSERT_EQ(1, it.value());
    score.evaluate();
    ASSERT_EQ(5, *reinterpret_cast<const size_t*>(score.c_str())); // 1+2+4
    ASSERT_EQ(4, it.seek(3));
    score.evaluate();
    ASSERT_EQ(5, *reinterpret_cast<const size_t*>(score.c_str())); // 1+2+4
    ASSERT_TRUE(it.next());
    ASSERT_EQ(5, it.value());
    score.evaluate();
    ASSERT_EQ(5, *reinterpret_cast<const size_t*>(score.c_str())); // 1+2+4
    ASSERT_TRUE(it.next());
    ASSERT_EQ(8, it.value());
    score.evaluate();
    ASSERT_EQ(5, *reinterpret_cast<const size_t*>(score.c_str())); // 1+2+4
    ASSERT_EQ(14, it.seek(14));
    score.evaluate();
    ASSERT_EQ(5, *reinterpret_cast<const size_t*>(score.c_str())); // 1+2+4
    ASSERT_FALSE(it.next());
    ASSERT_EQ(irs::type_limits<irs::type_t::doc_id_t>::eof(), it.value());
    ASSERT_FALSE(it.next());
    ASSERT_EQ(irs::type_limits<irs::type_t::doc_id_t>::eof(), it.value());
  }

  // conjunction with score, sub-iterators without scores
  {
    std::vector<std::pair<std::vector<irs::doc_id_t>, irs::order>> docs;
    {
      irs::order ord;
      docs.emplace_back(std::vector<irs::doc_id_t>{ 1, 2, 4, 5, 7, 8, 9, 11, 14, 45 }, std::move(ord));
    }
    {
      irs::order ord;
      docs.emplace_back(std::vector<irs::doc_id_t>{ 1, 4, 5, 6, 8, 12, 14, 29 }, std::move(ord));
    }
    {
      irs::order ord;
      docs.emplace_back(std::vector<irs::doc_id_t>{ 1, 4, 5, 8, 14 }, std::move(ord));
    }

    irs::order ord;
    ord.add<detail::basic_sort>(false, std::numeric_limits<size_t>::max());
    auto prepared_order = ord.prepare();

    auto res = detail::execute_all<conjunction::doc_iterator_t>(docs);
    conjunction it(std::move(res.first), prepared_order);
    auto& doc = it.attributes().get<irs::document>();
    ASSERT_TRUE(bool(doc));

    // score
    ASSERT_NE(nullptr, it.attributes().get<irs::score>()); // no order set
    auto& score = irs::score::extract(it.attributes());
    ASSERT_NE(&irs::score::no_score(), &score);
    ASSERT_FALSE(score.empty());

    // cost
    ASSERT_EQ(docs[2].first.size(), irs::cost::extract(it.attributes()));

    ASSERT_EQ(irs::type_limits<irs::type_t::doc_id_t>::invalid(), it.value());
    ASSERT_TRUE(it.next());
    ASSERT_EQ(1, it.value());
    score.evaluate();
    ASSERT_EQ(0, *reinterpret_cast<const size_t*>(score.c_str())); // 1+2+4
    ASSERT_EQ(4, it.seek(3));
    score.evaluate();
    ASSERT_EQ(0, *reinterpret_cast<const size_t*>(score.c_str())); // 1+2+4
    ASSERT_TRUE(it.next());
    ASSERT_EQ(5, it.value());
    score.evaluate();
    ASSERT_EQ(0, *reinterpret_cast<const size_t*>(score.c_str())); // 1+2+4
    ASSERT_TRUE(it.next());
    ASSERT_EQ(8, it.value());
    score.evaluate();
    ASSERT_EQ(0, *reinterpret_cast<const size_t*>(score.c_str())); // 1+2+4
    ASSERT_EQ(14, it.seek(14));
    score.evaluate();
    ASSERT_EQ(0, *reinterpret_cast<const size_t*>(score.c_str())); // 1+2+4
    ASSERT_FALSE(it.next());
    ASSERT_EQ(irs::type_limits<irs::type_t::doc_id_t>::eof(), it.value());
    ASSERT_FALSE(it.next());
    ASSERT_EQ(irs::type_limits<irs::type_t::doc_id_t>::eof(), it.value());
  }
}

// ----------------------------------------------------------------------------
// --SECTION--                                      iterator0 AND NOT iterator1
// ----------------------------------------------------------------------------

TEST(exclusion_test, next) {
  // simple case
  {
    std::vector<irs::doc_id_t> included{ 1, 2, 5, 7, 9, 11, 45 };
    std::vector<irs::doc_id_t> excluded{ 1, 5, 6, 12, 29 };
    std::vector<irs::doc_id_t> expected{ 2, 7, 9, 11, 45 };
    std::vector<irs::doc_id_t> result;
    {
      irs::exclusion it(
        irs::doc_iterator::make<detail::basic_doc_iterator>(included.begin(), included.end()),
        irs::doc_iterator::make<detail::basic_doc_iterator>(excluded.begin(), excluded.end())
      );

      // score
      ASSERT_EQ(nullptr, it.attributes().get<irs::score>()); // no order set
      auto& score = irs::score::extract(it.attributes());
      ASSERT_EQ(&irs::score::no_score(), &score);
      ASSERT_TRUE(score.empty());

      // cost
      ASSERT_EQ(included.size(), irs::cost::extract(it.attributes()));
      ASSERT_FALSE(irs::type_limits<irs::type_t::doc_id_t>::valid(it.value()));
      for ( ; it.next(); ) {
        result.push_back( it.value() );
      }
      ASSERT_FALSE( it.next() );
      ASSERT_TRUE(irs::type_limits<irs::type_t::doc_id_t>::eof(it.value()));
    }
    ASSERT_EQ( expected, result );
  }

  // basic case: single dataset
  {
    std::vector<irs::doc_id_t> included{ 1, 2, 5, 7, 9, 11, 45 };
    std::vector<irs::doc_id_t> excluded{};
    std::vector<irs::doc_id_t> result;
    {
      irs::exclusion it(
        irs::doc_iterator::make<detail::basic_doc_iterator>(included.begin(), included.end()),
        irs::doc_iterator::make<detail::basic_doc_iterator>(excluded.begin(), excluded.end())
      );
      ASSERT_EQ(included.size(), irs::cost::extract(it.attributes()));
      ASSERT_FALSE(irs::type_limits<irs::type_t::doc_id_t>::valid(it.value()));
      for ( ; it.next(); ) {
        result.push_back( it.value() );
      }
      ASSERT_FALSE( it.next() );
      ASSERT_TRUE(irs::type_limits<irs::type_t::doc_id_t>::eof(it.value()));
    }
    ASSERT_EQ(included, result);
  }

  // basic case: single dataset
  {
    std::vector<irs::doc_id_t> included{};
    std::vector<irs::doc_id_t> excluded{ 1, 5, 6, 12, 29 };
    std::vector<irs::doc_id_t> result;
    {
      irs::exclusion it(
        irs::doc_iterator::make<detail::basic_doc_iterator>(included.begin(), included.end()),
        irs::doc_iterator::make<detail::basic_doc_iterator>(excluded.begin(), excluded.end())
      );
      ASSERT_FALSE(irs::type_limits<irs::type_t::doc_id_t>::valid(it.value()));
      for ( ; it.next(); ) {
        result.push_back( it.value() );
      }
      ASSERT_FALSE( it.next() );
      ASSERT_TRUE(irs::type_limits<irs::type_t::doc_id_t>::eof(it.value()));
    }
    ASSERT_EQ(included, result);
  }

  // basic case: same datasets
  {
    std::vector<irs::doc_id_t> included{ 1, 2, 5, 7, 9, 11, 45 };
    std::vector<irs::doc_id_t> excluded{ 1, 2, 5, 7, 9, 11, 45 };
    std::vector<irs::doc_id_t> expected{};
    std::vector<irs::doc_id_t> result;
    {
      irs::exclusion it(
        irs::doc_iterator::make<detail::basic_doc_iterator>(included.begin(), included.end()),
        irs::doc_iterator::make<detail::basic_doc_iterator>(excluded.begin(), excluded.end())
      );
      ASSERT_FALSE(irs::type_limits<irs::type_t::doc_id_t>::valid(it.value()));
      for ( ; it.next(); ) {
        result.push_back( it.value() );
      }
      ASSERT_FALSE( it.next() );
      ASSERT_TRUE(irs::type_limits<irs::type_t::doc_id_t>::eof(it.value()));
    }
    ASSERT_EQ( expected, result );
  }

  // basic case: single dataset
  {
    std::vector<irs::doc_id_t> included{ 24 };
    std::vector<irs::doc_id_t> excluded{};
    std::vector<irs::doc_id_t> result;
    {
      irs::exclusion it(
        irs::doc_iterator::make<detail::basic_doc_iterator>(included.begin(), included.end()),
        irs::doc_iterator::make<detail::basic_doc_iterator>(excluded.begin(), excluded.end())
      );
      ASSERT_EQ(included.size(), irs::cost::extract(it.attributes()));
      ASSERT_FALSE(irs::type_limits<irs::type_t::doc_id_t>::valid(it.value()));
      for ( ; it.next(); ) {
        result.push_back( it.value() );
      }
      ASSERT_FALSE( it.next() );
      ASSERT_TRUE(irs::type_limits<irs::type_t::doc_id_t>::eof(it.value()));
    }
    ASSERT_EQ( included, result );
  }

  // empty
  {
    std::vector<irs::doc_id_t> included{};
    std::vector<irs::doc_id_t> excluded{};
    std::vector<irs::doc_id_t> expected{};
    std::vector<irs::doc_id_t> result;
    {
      irs::exclusion it(
        irs::doc_iterator::make<detail::basic_doc_iterator>(included.begin(), included.end()),
        irs::doc_iterator::make<detail::basic_doc_iterator>(excluded.begin(), excluded.end())
      );
      ASSERT_EQ(included.size(), irs::cost::extract(it.attributes()));
      ASSERT_FALSE(irs::type_limits<irs::type_t::doc_id_t>::valid(it.value()));
      for ( ; it.next(); ) {
        result.push_back( it.value() );
      }
      ASSERT_FALSE( it.next() );
      ASSERT_TRUE(irs::type_limits<irs::type_t::doc_id_t>::eof(it.value()));
    }
    ASSERT_EQ( expected, result );
  }
}

TEST(exclusion_test, seek) {
  // simple case
  {
    // 2, 7, 9, 11, 45
    std::vector<irs::doc_id_t> included{ 1, 2, 5, 7, 9, 11, 29, 45 };
    std::vector<irs::doc_id_t> excluded{ 1, 5, 6, 12, 29 };
    std::vector<detail::seek_doc> expected{
        {irs::type_limits<irs::type_t::doc_id_t>::invalid(), irs::type_limits<irs::type_t::doc_id_t>::invalid()},
        {1, 2},
        {5, 7},
        {irs::type_limits<irs::type_t::doc_id_t>::invalid(), 7},
        {9, 9},
        {45, 45},
        {43, 45},
        {57, irs::type_limits<irs::type_t::doc_id_t>::eof()}
    };
    irs::exclusion it(
      irs::doc_iterator::make<detail::basic_doc_iterator>(included.begin(), included.end()),
      irs::doc_iterator::make<detail::basic_doc_iterator>(excluded.begin(), excluded.end())
    );
    ASSERT_EQ(included.size(), irs::cost::extract(it.attributes()));

    for (const auto& target : expected) {
      ASSERT_EQ(target.expected, it.seek( target.target ));
    }
  }

  // empty datasets
  {
    std::vector<irs::doc_id_t> included{};
    std::vector<irs::doc_id_t> excluded{};
    std::vector<detail::seek_doc> expected{
      {irs::type_limits<irs::type_t::doc_id_t>::invalid(), irs::type_limits<irs::type_t::doc_id_t>::invalid()},
      {6, irs::type_limits<irs::type_t::doc_id_t>::eof()},
      {irs::type_limits<irs::type_t::doc_id_t>::invalid(), irs::type_limits<irs::type_t::doc_id_t>::eof()}
    };
    irs::exclusion it(
      irs::doc_iterator::make<detail::basic_doc_iterator>(included.begin(), included.end()),
      irs::doc_iterator::make<detail::basic_doc_iterator>(excluded.begin(), excluded.end())
    );
    ASSERT_EQ(included.size(), irs::cost::extract(it.attributes()));

    for (const auto& target : expected) {
      ASSERT_EQ(target.expected, it.seek( target.target ));
    }
  }

  // NO_MORE_DOCS
  {
    // 2, 7, 9, 11, 45
    std::vector<irs::doc_id_t> included{ 1, 2, 5, 7, 9, 11, 29, 45 };
    std::vector<irs::doc_id_t> excluded{ 1, 5, 6, 12, 29 };
    std::vector<detail::seek_doc> expected{
      {irs::type_limits<irs::type_t::doc_id_t>::invalid(), irs::type_limits<irs::type_t::doc_id_t>::invalid()},
      {irs::type_limits<irs::type_t::doc_id_t>::eof(), irs::type_limits<irs::type_t::doc_id_t>::eof()},
      {9, irs::type_limits<irs::type_t::doc_id_t>::eof()},
      {12, irs::type_limits<irs::type_t::doc_id_t>::eof()},
      {13, irs::type_limits<irs::type_t::doc_id_t>::eof()},
      {45, irs::type_limits<irs::type_t::doc_id_t>::eof()},
      {57, irs::type_limits<irs::type_t::doc_id_t>::eof()}
    };
    irs::exclusion it(
      irs::doc_iterator::make<detail::basic_doc_iterator>(included.begin(), included.end()),
      irs::doc_iterator::make<detail::basic_doc_iterator>(excluded.begin(), excluded.end())
    );
    ASSERT_EQ(included.size(), irs::cost::extract(it.attributes()));

    for (const auto& target : expected) {
      ASSERT_EQ(target.expected, it.seek( target.target ));
    }
  }

  // INVALID_DOC
  {
    // 2, 7, 9, 11, 45
    std::vector<irs::doc_id_t> included{ 1, 2, 5, 7, 9, 11, 29, 45 };
    std::vector<irs::doc_id_t> excluded{ 1, 5, 6, 12, 29 };
    std::vector<detail::seek_doc> expected{
      {irs::type_limits<irs::type_t::doc_id_t>::invalid(), irs::type_limits<irs::type_t::doc_id_t>::invalid()},
      {7, 7},
      {11, 11},
      {irs::type_limits<irs::type_t::doc_id_t>::invalid(), 11},
      {45, 45},
      {57, irs::type_limits<irs::type_t::doc_id_t>::eof()}
    };
    irs::exclusion it(
      irs::doc_iterator::make<detail::basic_doc_iterator>(included.begin(), included.end()),
      irs::doc_iterator::make<detail::basic_doc_iterator>(excluded.begin(), excluded.end())
    );
    ASSERT_EQ(included.size(), irs::cost::extract(it.attributes()));

    for (const auto& target : expected) {
      ASSERT_EQ(target.expected, it.seek( target.target ));
    }
  }
}

// ----------------------------------------------------------------------------
// --SECTION--                                                Boolean test case 
// ----------------------------------------------------------------------------

class boolean_filter_test_case : public filter_test_case_base { };

TEST_P(boolean_filter_test_case, or_sequential_multiple_segments) {
  // populate index
  {
    tests::json_doc_generator gen(
      resource("simple_sequential.json"),
      &tests::generic_json_field_factory);

    tests::document const *doc1 = gen.next();
    tests::document const *doc2 = gen.next();
    tests::document const *doc3 = gen.next();
    tests::document const *doc4 = gen.next();
    tests::document const *doc5 = gen.next();
    tests::document const *doc6 = gen.next();
    tests::document const *doc7 = gen.next();
    tests::document const *doc8 = gen.next();
    tests::document const *doc9 = gen.next();

    auto writer = open_writer();

    ASSERT_TRUE(insert(*writer,
      doc1->indexed.begin(), doc1->indexed.end(),
      doc1->stored.begin(), doc1->stored.end()
    )); // A
    ASSERT_TRUE(insert(*writer,
      doc2->indexed.begin(), doc2->indexed.end(),
      doc2->stored.begin(), doc2->stored.end()
    )); // B
    ASSERT_TRUE(insert(*writer,
      doc3->indexed.begin(), doc3->indexed.end(),
      doc3->stored.begin(), doc3->stored.end()
    )); // C
    ASSERT_TRUE(insert(*writer,
      doc4->indexed.begin(), doc4->indexed.end(),
      doc4->stored.begin(), doc4->stored.end()
    )); // D
    writer->commit();
    ASSERT_TRUE(insert(*writer,
      doc5->indexed.begin(), doc5->indexed.end(),
      doc5->stored.begin(), doc5->stored.end()
    )); // E
    ASSERT_TRUE(insert(*writer,
      doc6->indexed.begin(), doc6->indexed.end(),
      doc6->stored.begin(), doc6->stored.end()
    )); // F
    ASSERT_TRUE(insert(*writer,
      doc7->indexed.begin(), doc7->indexed.end(),
      doc7->stored.begin(), doc7->stored.end()
    )); // G
    writer->commit();
    ASSERT_TRUE(insert(*writer,
      doc8->indexed.begin(), doc8->indexed.end(),
      doc8->stored.begin(), doc8->stored.end()
    )); // H
    ASSERT_TRUE(insert(*writer,
      doc9->indexed.begin(), doc9->indexed.end(),
      doc9->stored.begin(), doc9->stored.end()
    )); // I
    writer->commit();
  }

  auto rdr = open_reader();
  {
    irs::Or root;
    root.add<irs::by_term>().field("name").term("B");
    root.add<irs::by_term>().field("name").term("F");
    root.add<irs::by_term>().field("name").term("I");

    auto prep = root.prepare(rdr);
    auto segment = rdr.begin();
    {
      auto docs = prep->execute(*segment);
      ASSERT_TRUE(docs->next());
      ASSERT_EQ(2, docs->value());
      ASSERT_FALSE(docs->next());
    }

    ++segment;
    {
      auto docs = prep->execute(*segment);
      ASSERT_TRUE(docs->next());
      ASSERT_EQ(2, docs->value());
      ASSERT_FALSE(docs->next());
    }

    ++segment;
    {
      auto docs = prep->execute(*segment);
      ASSERT_TRUE(docs->next());
      ASSERT_EQ(2, docs->value());
      ASSERT_FALSE(docs->next());
    }
  }
}

TEST_P(boolean_filter_test_case, or_sequential) {
  // add segment
  {
    tests::json_doc_generator gen(
      resource("simple_sequential.json"),
      &tests::generic_json_field_factory);
    add_segment( gen );
  }

  auto rdr = open_reader();

  // empty query
  {
    check_query(irs::Or(), docs_t{}, rdr);
  }

  // name=V
  {
    irs::Or root;
    root.add<irs::by_term>().field("name").term("V"); // 22

    check_query(root, docs_t{ 22 }, rdr);
  }

  // name=W OR name=Z
  {
    irs::Or root;
    root.add<irs::by_term>().field("name").term("W"); // 23
    root.add<irs::by_term>().field("name").term("C"); // 3

    check_query(root, docs_t{ 3, 23 }, rdr);
  }

  // name=A OR name=Q OR name=Z
  {
    irs::Or root;
    root.add<irs::by_term>().field("name").term("A"); // 1
    root.add<irs::by_term>().field("name").term("Q"); // 17
    root.add<irs::by_term>().field("name").term("Z"); // 26

    check_query(root, docs_t{ 1, 17, 26 }, rdr);
  }

  // name=A OR name=Q OR same!=xyz
  {
    irs::Or root;
    root.add<irs::by_term>().field("name").term("A"); // 1
    root.add<irs::by_term>().field("name").term("Q"); // 17
    root.add<irs::Or>().add<irs::Not>().filter<irs::by_term>().field("same").term("xyz"); // none (not within an OR must be wrapped inside a single-branch OR)

    check_query(root, docs_t{ 1, 17 }, rdr);
  }

  // (name=A OR name=Q) OR same!=xyz
  {
    irs::Or root;
    root.add<irs::by_term>().field("name").term("A"); // 1
    root.add<irs::by_term>().field("name").term("Q"); // 17
    root.add<irs::Or>().add<irs::Not>().filter<irs::by_term>().field("same").term("xyz"); // none (not within an OR must be wrapped inside a single-branch OR)

    check_query(root, docs_t{ 1, 17 }, rdr);
  }

  // name=A OR name=Q OR name=Z OR same=invalid_term OR invalid_field=V
  {
    irs::Or root;
    root.add<irs::by_term>().field("name").term("A"); // 1
    root.add<irs::by_term>().field("name").term("Q"); // 17
    root.add<irs::by_term>().field("name").term("Z"); // 26
    root.add<irs::by_term>().field("same").term("invalid_term");
    root.add<irs::by_term>().field("invalid_field").term("V");

    check_query(root, docs_t{ 1, 17, 26 }, rdr);
  }

  // search : all terms
  {
    irs::Or root;
    root.add<irs::by_term>().field("name").term("A"); // 1
    root.add<irs::by_term>().field("name").term("Q"); // 17
    root.add<irs::by_term>().field("name").term("Z"); // 26
    root.add<irs::by_term>().field("same").term("xyz"); // 1..32
    root.add<irs::by_term>().field("same").term("invalid_term");

    check_query(
      root,
      docs_t{ 1, 2, 3, 4, 5, 6, 7, 8, 9, 10, 11, 12, 13, 14, 15, 16, 17, 18, 19, 20, 21, 22, 23, 24, 25, 26, 27, 28, 29, 30, 31, 32 },
      rdr
    );
  }

  // search : empty result
  check_query(
    irs::by_term().field( "same" ).term( "invalid_term" ),
    docs_t{},
    rdr
  );
}

TEST_P(boolean_filter_test_case, and_schemas) {
  // write segments
  {
    auto writer = open_writer(irs::OM_CREATE);

    std::vector<doc_generator_base::ptr> gens;

    gens.emplace_back(new tests::json_doc_generator(
      resource("AdventureWorks2014.json"),
      &tests::generic_json_field_factory));
    gens.emplace_back(new tests::json_doc_generator(
      resource("AdventureWorks2014Edges.json"),
      &tests::generic_json_field_factory));
    gens.emplace_back(new tests::json_doc_generator(
      resource("Northwnd.json"),
      &tests::generic_json_field_factory));
    gens.emplace_back(new tests::json_doc_generator(
      resource("NorthwndEdges.json"),
      &tests::generic_json_field_factory));

    add_segments(*writer, gens);
  }

  auto rdr = open_reader();

  // Name = Product AND source=AdventureWor3ks2014
  {
    irs::And root;
    root.add<irs::by_term>().field("Name").term("Product");
    root.add<irs::by_term>().field("source").term("AdventureWor3ks2014");
    check_query(root, docs_t{}, rdr);
  }
}

TEST_P(boolean_filter_test_case, and_sequential) {
  // add segment
  {
    tests::json_doc_generator gen(
      resource("simple_sequential.json"),
      &tests::generic_json_field_factory);
    add_segment( gen );
  }

  auto rdr = open_reader();

  // empty query
  {
    check_query(irs::And(), docs_t{}, rdr);
  }

  // name=V
  {
    irs::And root;
    root.add<irs::by_term>().field("name").term("V"); // 22

    check_query(root, docs_t{ 22 }, rdr);
  }

  // duplicated=abcd AND same=xyz
  {
    irs::And root;
    root.add<irs::by_term>().field("duplicated").term("abcd"); // 1,5,11,21,27,31
    root.add<irs::by_term>().field("same").term("xyz"); // 1..32
    check_query(root, docs_t{ 1, 5, 11, 21, 27, 31 }, rdr);
  }

  // duplicated=abcd AND same=xyz AND name=A
  {
    irs::And root;
    root.add<irs::by_term>().field("duplicated").term("abcd"); // 1,5,11,21,27,31
    root.add<irs::by_term>().field("same").term("xyz"); // 1..32
    root.add<irs::by_term>().field("name").term("A"); // 1
    check_query(root, docs_t{ 1 }, rdr);
  }

  // duplicated=abcd AND same=xyz AND name=B
  {
    irs::And root;
    root.add<irs::by_term>().field("duplicated").term("abcd"); // 1,5,11,21,27,31
    root.add<irs::by_term>().field("same").term("xyz"); // 1..32
    root.add<irs::by_term>().field("name").term("B"); // 2
    check_query(root, docs_t{}, rdr);
  }
}

TEST_P(boolean_filter_test_case, not_standalone_sequential_ordered) {
  // add segment
  {
    tests::json_doc_generator gen(
      resource("simple_sequential.json"),
      &tests::generic_json_field_factory);
    add_segment(gen);
  }

  auto rdr = open_reader();

  // reverse order
  {
    const std::string column_name = "duplicated";

    std::vector<irs::doc_id_t> expected = { 32, 30, 29, 28, 26, 25, 24, 23, 22, 20, 19, 18, 17, 16, 15, 14, 13, 12, 10, 9, 8, 7, 6, 4, 3, 2 };

    irs::Not not_node;
    not_node.filter<irs::by_term>().field(column_name).term("abcd");

    irs::order order;
    size_t collector_collect_field_count = 0;
    size_t collector_collect_term_count = 0;
    size_t collector_finish_count = 0;
    size_t scorer_score_count = 0;
    auto& sort = order.add<sort::custom_sort>(false);

    sort.collector_collect_field = [&collector_collect_field_count](const irs::sub_reader&, const irs::term_reader&)->void {
      ++collector_collect_field_count;
    };
    sort.collector_collect_term = [&collector_collect_term_count](const irs::sub_reader&, const irs::term_reader&, const irs::attribute_view&)->void {
      ++collector_collect_term_count;
    };
    sort.collectors_collect_ = [&collector_finish_count](irs::byte_type*, const irs::index_reader&, const irs::sort::field_collector*, const irs::sort::term_collector*)->void {
      ++collector_finish_count;
    };
    sort.scorer_add = [](irs::doc_id_t& dst, const irs::doc_id_t& src)->void { ASSERT_TRUE(&dst); ASSERT_TRUE(&src); dst = src; };
    sort.scorer_less = [](const irs::doc_id_t& lhs, const irs::doc_id_t& rhs)->bool { return (lhs > rhs); }; // reverse order
    sort.scorer_score = [&scorer_score_count](irs::doc_id_t& score)->void { ASSERT_TRUE(&score); ++scorer_score_count; };

    auto prepared_order = order.prepare();
    auto prepared_filter = not_node.prepare(*rdr, prepared_order);
    auto score_less = [&prepared_order](
      const irs::bytes_ref& lhs, const irs::bytes_ref& rhs
    )->bool {
      return prepared_order.less(lhs.c_str(), rhs.c_str());
    };
    std::multimap<irs::bstring, irs::doc_id_t, decltype(score_less)> scored_result(score_less);

    ASSERT_EQ(1, rdr->size());
    auto& segment = (*rdr)[0];

    auto filter_itr = prepared_filter->execute(segment, prepared_order);
    ASSERT_EQ(32, irs::cost::extract(filter_itr->attributes()));

    size_t docs_count = 0;
    auto& score = filter_itr->attributes().get<irs::score>();

    // ensure that we avoid COW for pre c++11 std::basic_string
    const irs::bytes_ref score_value = score->value();

    while (filter_itr->next()) {
      score->evaluate();
      ASSERT_FALSE(!score);
      scored_result.emplace(score_value, filter_itr->value());
      ++docs_count;
    }

    ASSERT_EQ(expected.size(), docs_count);

    ASSERT_EQ(0, collector_collect_field_count); // should not be executed (a negated possibly complex filter)
    ASSERT_EQ(0, collector_collect_term_count); // should not be executed
    ASSERT_EQ(1, collector_finish_count); // from "all" query
    ASSERT_EQ(expected.size(), scorer_score_count);

    std::vector<irs::doc_id_t> actual;

    for (auto& entry: scored_result) {
      actual.emplace_back(entry.second);
    }

    ASSERT_EQ(expected, actual);
  }
}

TEST_P(boolean_filter_test_case, not_sequential_ordered) {
  // add segment
  {
    tests::json_doc_generator gen(
      resource("simple_sequential.json"),
      &tests::generic_json_field_factory);
    add_segment(gen);
  }

  auto rdr = open_reader();

  // reverse order
  {
    const std::string column_name = "duplicated";

    std::vector<irs::doc_id_t> expected = { 32, 30, 29, 28, 26, 25, 24, 23, 22, 20, 19, 18, 17, 16, 15, 14, 13, 12, 10, 9, 8, 7, 6, 4, 3, 2 };

    irs::And root;
    root.add<irs::Not>().filter<irs::by_term>().field(column_name).term("abcd");

    irs::order order;
    size_t collector_collect_field_count = 0;
    size_t collector_collect_term_count = 0;
    size_t collector_finish_count = 0;
    size_t scorer_score_count = 0;
    auto& sort = order.add<sort::custom_sort>(false);

    sort.collector_collect_field = [&collector_collect_field_count](const irs::sub_reader&, const irs::term_reader&)->void {
      ++collector_collect_field_count;
    };
    sort.collector_collect_term = [&collector_collect_term_count](const irs::sub_reader&, const irs::term_reader&, const irs::attribute_view&)->void {
      ++collector_collect_term_count;
    };
    sort.collectors_collect_ = [&collector_finish_count](irs::byte_type*, const irs::index_reader&, const irs::sort::field_collector*, const irs::sort::term_collector*)->void {
      ++collector_finish_count;
    };
    sort.scorer_add = [](irs::doc_id_t& dst, const irs::doc_id_t& src)->void { ASSERT_TRUE(&dst); ASSERT_TRUE(&src); dst = src; };
    sort.scorer_less = [](const irs::doc_id_t& lhs, const irs::doc_id_t& rhs)->bool { return (lhs > rhs); }; // reverse order
    sort.scorer_score = [&scorer_score_count](irs::doc_id_t& score)->void { ASSERT_TRUE(&score); ++scorer_score_count; };

    auto prepared_order = order.prepare();
    auto prepared_filter = root.prepare(*rdr, prepared_order);
    auto score_less = [&prepared_order](
      const irs::bytes_ref& lhs, const irs::bytes_ref& rhs
    )->bool {
      return prepared_order.less(lhs.c_str(), rhs.c_str());
    };
    std::multimap<irs::bstring, irs::doc_id_t, decltype(score_less)> scored_result(score_less);

    ASSERT_EQ(1, rdr->size());
    auto& segment = (*rdr)[0];

    auto filter_itr = prepared_filter->execute(segment, prepared_order);
    ASSERT_EQ(32, irs::cost::extract(filter_itr->attributes()));

    size_t docs_count = 0;
    auto& score = filter_itr->attributes().get<irs::score>();

    // ensure that we avoid COW for pre c++11 std::basic_string
    const irs::bytes_ref score_value = score->value();

    while (filter_itr->next()) {
      score->evaluate();
      ASSERT_FALSE(!score);
      scored_result.emplace(score_value, filter_itr->value());
      ++docs_count;
    }

    ASSERT_EQ(expected.size(), docs_count);

    ASSERT_EQ(0, collector_collect_field_count); // should not be executed (a negated possibly complex filter)
    ASSERT_EQ(0, collector_collect_term_count); // should not be executed
    ASSERT_EQ(1, collector_finish_count); // from "all" query
    ASSERT_EQ(expected.size(), scorer_score_count);

    std::vector<irs::doc_id_t> actual;

    for (auto& entry: scored_result) {
      actual.emplace_back(entry.second);
    }

    ASSERT_EQ(expected, actual);
  }
}


TEST_P(boolean_filter_test_case, not_sequential) {
  // add segment
  {
    tests::json_doc_generator gen(
      resource("simple_sequential.json"),
      &tests::generic_json_field_factory);
    add_segment( gen );
  }

  auto rdr = open_reader();

  // empty query
  {
    check_query(irs::Not(), docs_t{}, rdr);
  }

  // single not statement - empty result
  {
    irs::Not not_node;
    not_node.filter<irs::by_term>().field("same").term("xyz"),

    check_query(not_node, docs_t{}, rdr);
  }

  // duplicated=abcd AND (NOT ( NOT name=A ))
  {
    irs::And root;
    root.add<irs::by_term>().field("duplicated").term("abcd");
    root.add<irs::Not>().filter<irs::Not>().filter<irs::by_term>().field("name").term("A");
    check_query(root, docs_t{ 1 }, rdr);
  }

  // duplicated=abcd AND (NOT ( NOT (NOT (NOT ( NOT name=A )))))
  {
    irs::And root;
    root.add<irs::by_term>().field("duplicated").term("abcd");
    root.add<irs::Not>().filter<irs::Not>().filter<irs::Not>().filter<irs::Not>().filter<irs::Not>().filter<irs::by_term>().field("name").term("A");
    check_query(root, docs_t{ 5, 11, 21, 27, 31 }, rdr);
  }

  // * AND NOT *
  {
    {
      irs::And root;
      root.add<irs::all>();
      root.add<irs::Not>().filter<irs::all>();
      check_query(root, docs_t{ }, rdr);
    }

    {
      irs::Or root;
      root.add<irs::all>();
      root.add<irs::Not>().filter<irs::all>();
      check_query(root, docs_t{ }, rdr);
    }
  }

  // duplicated=abcd AND NOT name=A
  {
    {
      irs::And root;
      root.add<irs::by_term>().field("duplicated").term("abcd");
      root.add<irs::Not>().filter<irs::by_term>().field("name").term("A");
      check_query(root, docs_t{ 5, 11, 21, 27, 31 }, rdr);
    }

    {
      irs::Or root;
      root.add<irs::by_term>().field("duplicated").term("abcd");
      root.add<irs::Not>().filter<irs::by_term>().field("name").term("A");
      check_query(root, docs_t{ 5, 11, 21, 27, 31 }, rdr);
    }
  }

  // duplicated=abcd AND NOT name=A AND NOT name=A
  {
    {
      irs::And root;
      root.add<irs::by_term>().field("duplicated").term("abcd");
      root.add<irs::Not>().filter<irs::by_term>().field("name").term("A");
      root.add<irs::Not>().filter<irs::by_term>().field("name").term("A");
      check_query(root, docs_t{ 5, 11, 21, 27, 31 }, rdr);
    }

    {
      irs::Or root;
      root.add<irs::by_term>().field("duplicated").term("abcd");
      root.add<irs::Not>().filter<irs::by_term>().field("name").term("A");
      root.add<irs::Not>().filter<irs::by_term>().field("name").term("A");
      check_query(root, docs_t{ 5, 11, 21, 27, 31 }, rdr);
    }
  }

  // duplicated=abcd AND NOT name=A AND NOT name=E
  {
    {
      irs::And root;
      root.add<irs::by_term>().field("duplicated").term("abcd");
      root.add<irs::Not>().filter<irs::by_term>().field("name").term("A");
      root.add<irs::Not>().filter<irs::by_term>().field("name").term("E");
      check_query(root, docs_t{ 11, 21, 27, 31 }, rdr);
    }

    {
      irs::Or root;
      root.add<irs::by_term>().field("duplicated").term("abcd");
      root.add<irs::Not>().filter<irs::by_term>().field("name").term("A");
      root.add<irs::Not>().filter<irs::by_term>().field("name").term("E");
      check_query(root, docs_t{ 11, 21, 27, 31 }, rdr);
    }
  }
}


TEST_P(boolean_filter_test_case, not_standalone_sequential) {
  // add segment
  {
    tests::json_doc_generator gen(
      resource("simple_sequential.json"),
      &tests::generic_json_field_factory);
    add_segment( gen );
  }

  auto rdr = open_reader();

  // empty query
  {
    check_query(irs::Not(), docs_t{}, rdr);
  }

  // single not statement - empty result
  {
    irs::Not not_node;
    not_node.filter<irs::by_term>().field("same").term("xyz"),

    check_query(not_node, docs_t{}, rdr);
  }

  // single not statement - all docs
  {
    irs::Not not_node;
    not_node.filter<irs::by_term>().field("same").term("invalid_term"),

    check_query(not_node, docs_t{ 1, 2, 3, 4, 5, 6, 7, 8, 9, 10, 11, 12, 13, 14, 15, 16, 17, 18, 19, 20, 21, 22, 23, 24, 25, 26, 27, 28, 29, 30, 31, 32 }, rdr);
  }

  // (NOT (NOT name=A))
  {
    irs::Not not_node;
    not_node.filter<irs::Not>().filter<irs::by_term>().field("name").term("A");
    check_query(not_node, docs_t{ 1 }, rdr);
  }

  // (NOT (NOT (NOT (NOT (NOT name=A)))))
  {
    irs::Not not_node;
    not_node.filter<irs::Not>().filter<irs::Not>().filter<irs::Not>().filter<irs::Not>().filter<irs::by_term>().field("name").term("A");

    check_query(not_node, docs_t{ 2, 3, 4, 5, 6, 7, 8, 9, 10, 11, 12, 13, 14, 15, 16, 17, 18, 19, 20, 21, 22, 23, 24, 25, 26, 27, 28, 29, 30, 31, 32 }, rdr);
  }
}

TEST_P(boolean_filter_test_case, mixed) {
  {
    // add segment
    {
      tests::json_doc_generator gen(
        resource("simple_sequential.json"),
        &tests::generic_json_field_factory);
      add_segment( gen );
    }

    auto rdr = open_reader();

    // (same=xyz AND duplicated=abcd) OR (same=xyz AND duplicated=vczc)
    {
      irs::Or root;

      // same=xyz AND duplicated=abcd
      {
        irs::And& child = root.add<irs::And>();
        child.add<irs::by_term>().field("same").term("xyz");
        child.add<irs::by_term>().field("duplicated").term("abcd");
      }

      // same=xyz AND duplicated=vczc
      {
        irs::And& child = root.add<irs::And>();
        child.add<irs::by_term>().field("same").term("xyz");
        child.add<irs::by_term>().field("duplicated").term("vczc");
      }

      check_query(root, docs_t{ 1, 2, 3, 5, 8, 11, 14, 17, 19, 21, 24, 27, 31 }, rdr);
    }

    // ((same=xyz AND duplicated=abcd) OR (same=xyz AND duplicated=vczc)) AND name=X
    {
      irs::And root;
      root.add<irs::by_term>().field("name").term("X");

      // ( same = xyz AND duplicated = abcd ) OR( same = xyz AND duplicated = vczc )
      {
        irs::Or& child = root.add<irs::Or>();

        // same=xyz AND duplicated=abcd
        {
          irs::And& subchild = child.add<irs::And>();
          subchild.add<irs::by_term>().field("same").term("xyz");
          subchild.add<irs::by_term>().field("duplicated").term("abcd");
        }

        // same=xyz AND duplicated=vczc
        {
          irs::And& subchild = child.add<irs::And>();
          subchild.add<irs::by_term>().field("same").term("xyz");
          subchild.add<irs::by_term>().field("duplicated").term("vczc");
        }
      }

      check_query(root, docs_t{ 24 }, rdr);
    }

    // ((same=xyz AND duplicated=abcd) OR (name=A or name=C or NAME=P or name=U or name=X)) OR (same=xyz AND (duplicated=vczc OR (name=A OR name=C OR NAME=P OR name=U OR name=X)) )
    // 1, 2, 3, 4, 5, 8, 11, 14, 16, 17, 19, 21, 24, 27, 31
    {
      irs::Or root;

      // (same=xyz AND duplicated=abcd) OR (name=A or name=C or NAME=P or name=U or name=X)
      // 1, 3, 5,11, 16, 21, 24, 27, 31
      {
        irs::Or& child = root.add<irs::Or>();

        // ( same = xyz AND duplicated = abcd )
        {
          irs::And& subchild = root.add<irs::And>();
          subchild.add<irs::by_term>().field("same").term("xyz");
          subchild.add<irs::by_term>().field("duplicated").term("abcd");
        }

        child.add<irs::by_term>().field("name").term("A");
        child.add<irs::by_term>().field("name").term("C");
        child.add<irs::by_term>().field("name").term("P");
        child.add<irs::by_term>().field("name").term("X");
      }

      // (same=xyz AND (duplicated=vczc OR (name=A OR name=C OR NAME=P OR name=U OR name=X))
      // 1, 2, 3, 8, 14, 16, 17, 19, 21, 24
      {
        irs::And& child = root.add<irs::And>();
        child.add<irs::by_term>().field("same").term("xyz");

        // (duplicated=vczc OR (name=A OR name=C OR NAME=P OR name=U OR name=X)
        {
          irs::Or& subchild = child.add<irs::Or>();
          subchild.add<irs::by_term>().field("duplicated").term("vczc");

          // name=A OR name=C OR NAME=P OR name=U OR name=X
          {
            irs::Or& subsubchild = subchild.add<irs::Or>();
            subchild.add<irs::by_term>().field("name").term("A");
            subchild.add<irs::by_term>().field("name").term("C");
            subchild.add<irs::by_term>().field("name").term("P");
            subchild.add<irs::by_term>().field("name").term("X");
          }
        }
      }

      check_query(root, docs_t{ 1, 2, 3, 5, 8, 11, 14, 16, 17, 19, 21, 24, 27, 31 }, rdr);
    }

    // (same=xyz AND duplicated=abcd) OR (same=xyz AND duplicated=vczc) AND *
    {
      irs::Or root;

      // *
      root.add<irs::all>();

      // same=xyz AND duplicated=abcd
      {
        irs::And& child = root.add<irs::And>();
        child.add<irs::by_term>().field("same").term("xyz");
        child.add<irs::by_term>().field("duplicated").term("abcd");
      }

      // same=xyz AND duplicated=vczc
      {
        irs::And& child = root.add<irs::And>();
        child.add<irs::by_term>().field("same").term("xyz");
        child.add<irs::by_term>().field("duplicated").term("vczc");
      }

      check_query(
        root,
        docs_t{ 1, 2, 3, 4, 5, 6, 7, 8, 9, 10, 11, 12, 13, 14, 15, 16, 17, 18, 19, 20, 21, 22, 23, 24, 25, 26, 27, 28, 29, 30, 31, 32 },
        rdr
      );
    }

    // (same=xyz AND duplicated=abcd) OR (same=xyz AND duplicated=vczc) OR NOT *
    {
      irs::Or root;

      // NOT *
      root.add<irs::Not>().filter<irs::all>();

      // same=xyz AND duplicated=abcd
      {
        irs::And& child = root.add<irs::And>();
        child.add<irs::by_term>().field("same").term("xyz");
        child.add<irs::by_term>().field("duplicated").term("abcd");
      }

      // same=xyz AND duplicated=vczc
      {
        irs::And& child = root.add<irs::And>();
        child.add<irs::by_term>().field("same").term("xyz");
        child.add<irs::by_term>().field("duplicated").term("vczc");
      }

      check_query(root, docs_t{}, rdr);
    }
  }
}

#ifndef IRESEARCH_DLL

TEST_P(boolean_filter_test_case, mixed_ordered) {
  // add segment
  {
    tests::json_doc_generator gen(
      resource("simple_sequential.json"),
      &tests::generic_json_field_factory);
    add_segment( gen );
  }

  auto rdr = open_reader();
  ASSERT_TRUE(bool(rdr));

  {
    irs::Or root;
    auto& sub = root.add<irs::And>();
    sub.add<irs::by_range>().field("name").include<irs::Bound::MIN>(false).term<irs::Bound::MIN>("!");
    sub.add<irs::by_range>().field("name").include<irs::Bound::MAX>(false).term<irs::Bound::MAX>("~");

    irs::order ord;
    ord.add<irs::tfidf_sort>(false);
    ord.add<irs::bm25_sort>(false);

    auto prepared_ord = ord.prepare();
    ASSERT_FALSE(prepared_ord.empty());
    ASSERT_EQ(2, prepared_ord.size());

    auto prepared = root.prepare(*rdr, prepared_ord);
    ASSERT_NE(nullptr, prepared);

    std::vector<irs::doc_id_t> expected_docs {
      1, 2, 3, 4, 5, 6, 7, 8, 9, 10, 11, 12, 13, 14,
      15, 16, 17, 18, 19, 20, 21, 22, 23, 24, 25, 26,
      29, 30, 31, 32
    };

    auto expected_doc = expected_docs.begin();
    for (const auto& sub: rdr) {
      auto docs = prepared->execute(sub, prepared_ord);

      auto& doc = docs->attributes().get<irs::document>();
      ASSERT_TRUE(bool(doc)); // ensure all iterators contain "document" attribute

      const auto* score = docs->attributes().get<irs::score>().get();
      ASSERT_NE(nullptr, score);

      // ensure that we avoid COW for pre c++11 std::basic_string
      irs::bytes_ref score_value = score->value();

      std::vector<irs::bstring> scores;
      while (docs->next()) {
        EXPECT_EQ(*expected_doc, doc->value);
        ++expected_doc;

        score->evaluate();
        scores.emplace_back(score_value.c_str(), score_value.size());
      }

      ASSERT_EQ(expected_docs.end(), expected_doc);
      ASSERT_TRUE(irs::irstd::all_equal(scores.begin(), scores.end()));
    }
  }
}

#endif

// ----------------------------------------------------------------------------
// --SECTION--                                                   Not base tests
// ----------------------------------------------------------------------------

TEST(Not_test, ctor) {
  irs::Not q;
  ASSERT_EQ(irs::Not::type(), q.type());
  ASSERT_EQ(nullptr, q.filter());
  ASSERT_EQ(irs::no_boost(), q.boost());
}

TEST(Not_test, equal) {
  {
    irs::Not lhs, rhs;
    ASSERT_EQ(lhs, rhs);
    ASSERT_EQ(lhs.hash(), rhs.hash());
  }

  {
    irs::Not lhs;
    lhs.filter<irs::by_term>().field("abc").term("def");

    irs::Not rhs;
    rhs.filter<irs::by_term>().field("abc").term("def");
    ASSERT_EQ(lhs, rhs);
    ASSERT_EQ(lhs.hash(), rhs.hash());
  }

  {
    irs::Not lhs;
    lhs.filter<irs::by_term>().field("abc").term("def");

    irs::Not rhs;
    rhs.filter<irs::by_term>().field("abcd").term("def");
    ASSERT_NE(lhs, rhs);
  }
}

// ----------------------------------------------------------------------------
// --SECTION--                                                   And base tests 
// ----------------------------------------------------------------------------

TEST(And_test, ctor) {
  irs::And q;
  ASSERT_EQ(irs::And::type(), q.type());
  ASSERT_TRUE(q.empty());
  ASSERT_EQ(0, q.size());
  ASSERT_EQ(irs::no_boost(), q.boost());
}

TEST(And_test, add_clear) {
  irs::And q;
  q.add<irs::by_term>();
  q.add<irs::by_term>();
  ASSERT_FALSE(q.empty());
  ASSERT_EQ(2, q.size());
  q.clear();
  ASSERT_TRUE(q.empty());
  ASSERT_EQ(0, q.size());
}

TEST(And_test, equal) {
  irs::And lhs;
  lhs.add<irs::by_term>().field("field").term("term");
  lhs.add<irs::by_term>().field("field1").term("term1");
  {
    irs::And& subq = lhs.add<irs::And>();
    subq.add<irs::by_term>().field("field123").term("dfterm");
    subq.add<irs::by_term>().field("fieasfdld1").term("term1");
  }

  {
    irs::And rhs;
    rhs.add<irs::by_term>().field("field").term("term");
    rhs.add<irs::by_term>().field("field1").term("term1");
    {
      irs::And& subq = rhs.add<irs::And>();
      subq.add<irs::by_term>().field("field123").term("dfterm");
      subq.add<irs::by_term>().field("fieasfdld1").term("term1");
    }

    ASSERT_EQ(lhs, rhs);
    ASSERT_EQ(lhs.hash(), rhs.hash());
  }

  {
    irs::And rhs;
    rhs.add<irs::by_term>().field("field").term("term");
    rhs.add<irs::by_term>().field("field1").term("term1");
    {
      irs::And& subq = rhs.add<irs::And>();
      subq.add<irs::by_term>().field("field123").term("dfterm");
      subq.add<irs::by_term>().field("fieasfdld1").term("term1");
      subq.add<irs::by_term>().field("fieasfdld1").term("term1");
    }

    ASSERT_NE(lhs, rhs);
  }
}

#ifndef IRESEARCH_DLL

TEST(And_test, optimize_double_negation) {
  irs::And root;
  auto& term = root.add<irs::Not>().filter<irs::Not>().filter<irs::by_term>();
  term.field("test_field").term("test_term");

  auto prepared = root.prepare(irs::sub_reader::empty());
  ASSERT_NE(nullptr, dynamic_cast<const irs::term_query*>(prepared.get()));
}

TEST(And_test, prepare_empty_filter) {
  irs::And root;
  auto prepared = root.prepare(irs::sub_reader::empty());
  ASSERT_NE(nullptr, prepared);
  ASSERT_EQ(typeid(irs::filter::prepared::empty().get()), typeid(prepared.get()));
}

TEST(And_test, optimize_single_node) {
  // simple hierarchy
  {
    irs::And root;
    auto& term = root.add<irs::by_term>();
    term.field("test_field").term("test_term");

    auto prepared = root.prepare(irs::sub_reader::empty());
    ASSERT_NE(nullptr, dynamic_cast<const irs::term_query*>(prepared.get()));
  }

  // complex hierarchy
  {
    irs::And root;
    auto& term = root.add<irs::And>().add<irs::And>().add<irs::by_term>();
    term.field("test_field").term("test_term");

    auto prepared = root.prepare(irs::sub_reader::empty());
    ASSERT_NE(nullptr, dynamic_cast<const irs::term_query*>(prepared.get()));
  }
}

TEST(And_test, optimize_all_filters) {
  // single `all` filter
  {
    irs::And root;
    root.add<irs::all>().boost(5.f);

    auto prepared = root.prepare(irs::sub_reader::empty());
    ASSERT_EQ(typeid(irs::all().prepare(irs::sub_reader::empty()).get()), typeid(prepared.get()));
    ASSERT_EQ(5.f, prepared->boost());
  }

  // multiple `all` filters
  {
    irs::And root;
    root.add<irs::all>().boost(5.f);
    root.add<irs::all>().boost(2.f);
    root.add<irs::all>().boost(3.f);

    auto prepared = root.prepare(irs::sub_reader::empty());
    ASSERT_EQ(typeid(irs::all().prepare(irs::sub_reader::empty()).get()), typeid(prepared.get()));
    ASSERT_EQ(30.f, prepared->boost());
  }

  // multiple `all` filters + term filter
  {
    irs::And root;
    auto& term = root.add<irs::by_term>();
    term.field("test_field").term("test_term");
    root.add<irs::all>().boost(5.f);
    root.add<irs::all>().boost(2.f);

    auto prepared = root.prepare(irs::sub_reader::empty());
    ASSERT_NE(nullptr, dynamic_cast<const irs::term_query*>(prepared.get()));
    ASSERT_EQ(10.f, prepared->boost());
  }

  // `all` filter + term filter
  {
    irs::And root;
    auto& term = root.add<irs::by_term>();
    term.field("test_field").term("test_term");
    root.add<irs::all>().boost(5.f);

    auto prepared = root.prepare(irs::sub_reader::empty());
    ASSERT_NE(nullptr, dynamic_cast<const irs::term_query*>(prepared.get()));
    ASSERT_EQ(5.f, prepared->boost());
  }
}

#endif // IRESEARCH_DLL

// ----------------------------------------------------------------------------
// --SECTION--                                                    Or base tests 
// ----------------------------------------------------------------------------

TEST(Or_test, ctor) {
  irs::Or q;
  ASSERT_EQ(irs::Or::type(), q.type());
  ASSERT_TRUE(q.empty());
  ASSERT_EQ(0, q.size());
  ASSERT_EQ(1, q.min_match_count());
  ASSERT_EQ(irs::no_boost(), q.boost());
}

TEST(Or_test, add_clear) {
  irs::Or q;
  q.add<irs::by_term>();
  q.add<irs::by_term>();
  ASSERT_FALSE(q.empty());
  ASSERT_EQ(2, q.size());
  q.clear();
  ASSERT_TRUE(q.empty());
  ASSERT_EQ(0, q.size());
}

TEST(Or_test, equal) {
  irs::Or lhs;
  lhs.add<irs::by_term>().field("field").term("term");
  lhs.add<irs::by_term>().field("field1").term("term1");
  {
    irs::And& subq = lhs.add<irs::And>();
    subq.add<irs::by_term>().field("field123").term("dfterm");
    subq.add<irs::by_term>().field("fieasfdld1").term("term1");
  }

  {
    irs::Or rhs;
    rhs.add<irs::by_term>().field("field").term("term");
    rhs.add<irs::by_term>().field("field1").term("term1");
    {
      irs::And& subq = rhs.add<irs::And>();
      subq.add<irs::by_term>().field("field123").term("dfterm");
      subq.add<irs::by_term>().field("fieasfdld1").term("term1");
    }

    ASSERT_EQ(lhs, rhs);
    ASSERT_EQ(lhs.hash(), rhs.hash());
  }

  {
    irs::Or rhs;
    rhs.add<irs::by_term>().field("field").term("term");
    rhs.add<irs::by_term>().field("field1").term("term1");
    {
      irs::And& subq = rhs.add<irs::And>();
      subq.add<irs::by_term>().field("field123").term("dfterm");
      subq.add<irs::by_term>().field("fieasfdld1").term("term1");
      subq.add<irs::by_term>().field("fieasfdld1").term("term1");
    }

    ASSERT_NE(lhs, rhs);
  }
}

#ifndef IRESEARCH_DLL

TEST(Or_test, optimize_double_negation) {
  irs::Or root;
  auto& term = root.add<irs::Not>().filter<irs::Not>().filter<irs::by_term>();
  term.field("test_field").term("test_term");

  auto prepared = root.prepare(irs::sub_reader::empty());
  ASSERT_NE(nullptr, dynamic_cast<const irs::term_query*>(prepared.get()));
}

TEST(Or_test, optimize_single_node) {
  // simple hierarchy
  {
    irs::Or root;
    auto& term = root.add<irs::by_term>();
    term.field("test_field").term("test_term");

    auto prepared = root.prepare(irs::sub_reader::empty());
    ASSERT_NE(nullptr, dynamic_cast<const irs::term_query*>(prepared.get()));
  }

  // complex hierarchy
  {
    irs::Or root;
    auto& term = root.add<irs::Or>().add<irs::Or>().add<irs::by_term>();
    term.field("test_field").term("test_term");

    auto prepared = root.prepare(irs::sub_reader::empty());
    ASSERT_NE(nullptr, dynamic_cast<const irs::term_query*>(prepared.get()));
  }
}

#endif // IRESEARCH_DLL

INSTANTIATE_TEST_CASE_P(
  boolean_filter_test,
  boolean_filter_test_case,
  ::testing::Combine(
    ::testing::Values(
      &tests::memory_directory,
      &tests::fs_directory,
      &tests::mmap_directory
    ),
    ::testing::Values("1_0")
  ),
  tests::to_string
);

NS_END // tests

// -----------------------------------------------------------------------------
// --SECTION--                                                       END-OF-FILE
// -----------------------------------------------------------------------------<|MERGE_RESOLUTION|>--- conflicted
+++ resolved
@@ -118,17 +118,6 @@
       return nullptr; // do not need to collect stats
     }
 
-<<<<<<< HEAD
-    virtual void merge(irs::byte_type* dst, const irs::byte_type** src_start,
-                       const size_t size, size_t offset) const override {
-      score_cast<size_t>(dst + offset) = 0;
-      for (size_t i = 0; i < size; ++i) {
-        score_cast<size_t>(dst + offset) += score_cast<size_t>(src_start[i]  + offset);
-      }
-    }
-
-=======
->>>>>>> 3974ce46
     bool less(const irs::byte_type* lhs, const irs::byte_type* rhs) const override {
       return score_cast<size_t>(lhs) < score_cast<size_t>(rhs);
     }
