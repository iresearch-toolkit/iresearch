--- conflicted
+++ resolved
@@ -970,11 +970,10 @@
     }
   }
 
-<<<<<<< HEAD
   // FIXME!!!
   //  by_range single + scored_terms_limit(0)
   //  {
-  //    auto values = column->iterator(false);
+//    auto values = column->iterator(irs::ColumnHint::kNormal);
   //    ASSERT_NE(nullptr, values);
   //    auto* actual_value = irs::get<irs::payload>(*values);
   //    ASSERT_NE(nullptr, actual_value);
@@ -1012,49 +1011,6 @@
   //      ASSERT_EQ(expected[i++], entry.second);
   //    }
   //  }
-=======
-  //FIXME!!!
-  // by_range single + scored_terms_limit(0)
-//  {
-//    auto values = column->iterator(irs::ColumnHint::kNormal);
-//    ASSERT_NE(nullptr, values);
-//    auto* actual_value = irs::get<irs::payload>(*values);
-//    ASSERT_NE(nullptr, actual_value);
-//
-//    irs::by_range filter;
-//
-//    filter.field("field").scored_terms_limit(0)
-//      .include<irs::Bound::MIN>(true).term<irs::Bound::MIN>("8")
-//      .include<irs::Bound::MAX>(false).term<irs::Bound::MAX>("9");
-//
-//    std::multimap<irs::score_t, uint64_t, std::greater<>> sorted;
-//    std::vector<uint64_t> expected{ 3, 7 };
-//
-//    irs::bytes_ref_input in;
-//    auto prepared_filter = filter.prepare(reader, prepared_order);
-//    auto docs = prepared_filter->execute(segment, prepared_order);
-//    auto* score = irs::get<irs::score>(*docs);
-//    ASSERT_TRUE(bool(score));
-//
-//    while(docs->next()) {
-//      irs::score_t score_value;
-//      (*score)(&score_value);
-//      ASSERT_EQ(docs->value(), values->seek(docs->value()));
-//      in.reset(actual_value->value);
-//
-//      auto str_seq = irs::read_string<std::string>(in);
-//      auto seq = strtoull(str_seq.c_str(), nullptr, 10);
-//      sorted.emplace(score_value, seq);
-//    }
-//
-//    ASSERT_EQ(expected.size(), sorted.size());
-//    size_t i = 0;
-//
-//    for (auto& entry: sorted) {
-//      ASSERT_EQ(expected[i++], entry.second);
-//    }
-//  }
->>>>>>> fff577a3
 
   // by_range multiple
   {
