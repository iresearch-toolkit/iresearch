--- conflicted
+++ resolved
@@ -97,34 +97,6 @@
   auto codec = irs::formats::get(GetParam());
   ASSERT_NE(nullptr, codec);
 
-<<<<<<< HEAD
-  struct comparator final : irs::comparer {
-    bool less(irs::bytes_view lhs,
-              irs::bytes_view rhs) const noexcept override {
-      const auto* plhs = lhs.data();
-      const auto* prhs = rhs.data();
-
-      if (!plhs && !prhs) {
-        return false;
-      }
-
-      if (!plhs) {
-        return true;
-      }
-
-      if (!prhs) {
-        return false;
-      }
-
-      const auto lhs_value = irs::vread<uint32_t>(plhs);
-      const auto rhs_value = irs::vread<uint32_t>(prhs);
-
-      return lhs_value < rhs_value;
-    }
-  } less;
-
-=======
->>>>>>> 909ad8d6
   // write sorted column
   {
     auto writer = codec->get_columnstore_writer(false);
@@ -173,34 +145,6 @@
     81, 82, 74, 53, 84, 13, 95, 84, 51,  9,  19, 18, 21, 82, 22,  91, 70,
     68, 14, 73, 30, 70, 38, 85, 98, 79,  75, 38, 79, 85, 85, 100, 91};
 
-<<<<<<< HEAD
-  struct comparator final : irs::comparer {
-    bool less(irs::bytes_view lhs,
-              irs::bytes_view rhs) const noexcept override {
-      const auto* plhs = lhs.data();
-      const auto* prhs = rhs.data();
-
-      if (!plhs && !prhs) {
-        return false;
-      }
-
-      if (!plhs) {
-        return true;
-      }
-
-      if (!prhs) {
-        return false;
-      }
-
-      const auto lhs_value = irs::vread<uint32_t>(plhs);
-      const auto rhs_value = irs::vread<uint32_t>(prhs);
-
-      return lhs_value < rhs_value;
-    }
-  } less;
-
-=======
->>>>>>> 909ad8d6
   irs::segment_meta segment;
   segment.name = "123";
 
@@ -285,34 +229,6 @@
     81, 82, 74, 53, 84, 13, 95, 84, 51,  9,  19, 18, 21, 82, 22,  91, 70,
     68, 14, 73, 30, 70, 38, 85, 98, 79,  75, 38, 79, 85, 85, 100, 91};
 
-<<<<<<< HEAD
-  struct comparator final : irs::comparer {
-    bool less(irs::bytes_view lhs,
-              irs::bytes_view rhs) const noexcept override {
-      const auto* plhs = lhs.data();
-      const auto* prhs = rhs.data();
-
-      if (!plhs && !prhs) {
-        return false;
-      }
-
-      if (!plhs) {
-        return true;
-      }
-
-      if (!prhs) {
-        return false;
-      }
-
-      const auto lhs_value = irs::vread<uint32_t>(plhs);
-      const auto rhs_value = irs::vread<uint32_t>(prhs);
-
-      return lhs_value < rhs_value;
-    }
-  } less;
-
-=======
->>>>>>> 909ad8d6
   irs::segment_meta segment;
   segment.name = "123";
 
