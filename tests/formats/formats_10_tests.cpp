////////////////////////////////////////////////////////////////////////////////
/// DISCLAIMER
///
/// Copyright 2016 by EMC Corporation, All Rights Reserved
///
/// Licensed under the Apache License, Version 2.0 (the "License");
/// you may not use this file except in compliance with the License.
/// You may obtain a copy of the License at
///
///     http://www.apache.org/licenses/LICENSE-2.0
///
/// Unless required by applicable law or agreed to in writing, software
/// distributed under the License is distributed on an "AS IS" BASIS,
/// WITHOUT WARRANTIES OR CONDITIONS OF ANY KIND, either express or implied.
/// See the License for the specific language governing permissions and
/// limitations under the License.
///
/// Copyright holder is EMC Corporation
///
/// @author Andrey Abramov
/// @author Vasiliy Nabatchikov
////////////////////////////////////////////////////////////////////////////////

#include "tests_shared.hpp"

#include "index/field_meta.hpp"
#include "utils/bit_packing.hpp"
#include "utils/type_limits.hpp"
#include "formats/formats_10_attributes.hpp"
#include "formats/formats_10.hpp"
#include "formats_test_case_base.hpp"
#include "formats/format_utils.hpp"

namespace {

using tests::format_test_case;

class format_10_test_case : public tests::format_test_case {
 protected:
  const size_t VERSION10_POSTINGS_WRITER_BLOCK_SIZE = 128;

  struct basic_attribute_provider : irs::attribute_provider {
    irs::attribute* get_mutable(irs::type_info::type_id type) noexcept {
      if (type == irs::type<irs::frequency>::id()) {
        return freq;
      }
      if (type == irs::type<irs::term_meta>::id()) {
        return meta;
      }
      return nullptr;
    }

    irs::frequency* freq{};
    irs::term_meta* meta{};
  };

  void assert_positions(irs::doc_iterator& expected, irs::doc_iterator& actual) {
    auto* expected_pos = irs::get_mutable<irs::position>(&expected);
    auto* actual_pos = irs::get_mutable<irs::position>(&actual);
    ASSERT_EQ(!expected_pos, !actual_pos);

    if (!expected_pos) {
      return;
    }

    auto* expected_offset = irs::get<irs::offset>(*expected_pos);
    auto* actual_offset = irs::get<irs::offset>(*actual_pos);
    ASSERT_EQ(!expected_offset, !actual_offset);

    auto* expected_payload = irs::get<irs::payload>(*expected_pos);
    auto* actual_payload = irs::get<irs::payload>(*actual_pos);
    ASSERT_EQ(!expected_payload, !actual_payload);

    for (; expected_pos->next();) {
      ASSERT_TRUE(actual_pos->next());
      ASSERT_EQ(expected_pos->value(), actual_pos->value());

      if (expected_offset) {
        ASSERT_EQ(expected_offset->start, actual_offset->start);
        ASSERT_EQ(expected_offset->end, actual_offset->end);
      }

      if (expected_payload) {
        ASSERT_EQ(expected_payload->value, actual_payload->value);
      }
    }
    ASSERT_FALSE(actual_pos->next());
  }

  void postings_seek(const std::vector<irs::doc_id_t>& docs, irs::IndexFeatures features) {
    irs::field_meta field;
    field.index_features = features;
    auto dir = get_directory(*this);

    // attributes for term
    auto codec = std::dynamic_pointer_cast<const irs::version10::format>(get_codec());
    ASSERT_NE(nullptr, codec);
    auto writer = codec->get_postings_writer(false);
    ASSERT_NE(nullptr, writer);
    irs::postings_writer::state term_meta; // must be destroyed before the writer

    // write postings for field
    {
      irs::flush_state state;
      state.dir = dir.get();
      state.doc_count = docs.back()+1;
      state.name = "segment_name";
      state.index_features = field.index_features;

      auto out = dir->create("attributes");
      ASSERT_FALSE(!out);
      irs::write_string(*out, irs::string_ref("file_header"));

      // prepare writer
      writer->prepare(*out, state);

      // begin field
      writer->begin_field(features);
      // write postings for term
      {
        postings it(docs.begin(), docs.end(), field.index_features);
        term_meta = writer->write(it);

        /* write attributes to out */
//      writer.encode(*out, attrs);
      }

      // begin field
      writer->begin_field(features);
      // write postings for term
      {
        postings it(docs.begin(), docs.end(), field.index_features);
        term_meta = writer->write(it);

        // write attributes to out
        writer->encode(*out, *term_meta);
      }

      // finish writing
      writer->end();
    }

    // read postings
    {
      irs::segment_meta meta;
      meta.name = "segment_name";

      irs::reader_state state;
      state.dir = dir.get();
      state.meta = &meta;

      auto in = dir->open("attributes", irs::IOAdvice::NORMAL);
      ASSERT_FALSE(!in);
      const auto tmp = irs::read_string<std::string>(*in);

      // prepare reader
      auto reader = codec->get_postings_reader();
      ASSERT_NE(nullptr, reader);
      reader->prepare(*in, state, field.index_features);

      irs::bstring in_data(in->length() - in->file_pointer(), 0);
      in->read_bytes(&in_data[0], in_data.size());
      const auto* begin = in_data.c_str();

      // cumulative attributes
      irs::frequency freq;
      freq.value = 10;

      // read term attributes
      {
        irs::version10::term_meta read_meta;
        begin += reader->decode(begin, field.index_features, read_meta);

        // check term_meta
        {
          auto& typed_meta = static_cast<irs::version10::term_meta&>(*term_meta);
          ASSERT_EQ(typed_meta.docs_count, read_meta.docs_count);
          ASSERT_EQ(typed_meta.doc_start, read_meta.doc_start);
          ASSERT_EQ(typed_meta.pos_start, read_meta.pos_start);
          ASSERT_EQ(typed_meta.pos_end, read_meta.pos_end);
          ASSERT_EQ(typed_meta.pay_start, read_meta.pay_start);
          ASSERT_EQ(typed_meta.e_single_doc, read_meta.e_single_doc);
          ASSERT_EQ(typed_meta.e_skip_start, read_meta.e_skip_start);
        }

        // seek for every document 127th document in a block
        {
          const size_t inc = VERSION10_POSTINGS_WRITER_BLOCK_SIZE;
          const size_t seed = VERSION10_POSTINGS_WRITER_BLOCK_SIZE-1;
          auto it = reader->iterator(field.index_features, features, read_meta);
          ASSERT_FALSE(irs::doc_limits::valid(it->value()));

          postings expected(docs.begin(), docs.end(), field.index_features);
          for (size_t i = seed, size = docs.size(); i < size; i += inc) {
            auto doc = docs[i];
            ASSERT_EQ(doc, it->seek(doc));
            ASSERT_EQ(doc, it->seek(doc)); // seek to the same doc
            ASSERT_EQ(doc, it->seek(irs::doc_limits::invalid())); // seek to the smaller doc

            ASSERT_EQ(doc, expected.seek(doc));
            assert_positions(expected, *it);
          }
        }

        // seek for every 128th document in a block
        {
          const size_t inc = VERSION10_POSTINGS_WRITER_BLOCK_SIZE;
          const size_t seed = VERSION10_POSTINGS_WRITER_BLOCK_SIZE;
          auto it = reader->iterator(field.index_features, features, read_meta);
          ASSERT_FALSE(irs::doc_limits::valid(it->value()));

          postings expected(docs.begin(), docs.end(), field.index_features);
          for (size_t i = seed, size = docs.size(); i < size; i += inc) {
            auto doc = docs[i];
            ASSERT_EQ(doc, it->seek(doc));
            ASSERT_EQ(doc, it->seek(doc)); // seek to the same doc
            ASSERT_EQ(doc, it->seek(irs::doc_limits::invalid())); // seek to the smaller doc

            ASSERT_EQ(doc, expected.seek(doc));
            assert_positions(expected, *it);
          }
        }

        // seek for every document
        {
          auto it = reader->iterator(field.index_features, features, read_meta);
          ASSERT_FALSE(irs::doc_limits::valid(it->value()));

          postings expected(docs.begin(), docs.end(), field.index_features);
          for (auto doc : docs) {
            ASSERT_EQ(doc, it->seek(doc));
            ASSERT_EQ(doc, it->seek(doc)); // seek to the same doc
            ASSERT_EQ(doc, it->seek(irs::doc_limits::invalid())); // seek to the smaller doc

            ASSERT_EQ(doc, expected.seek(doc));
            assert_positions(expected, *it);
          }
          ASSERT_FALSE(it->next());
          ASSERT_TRUE(irs::doc_limits::eof(it->value()));

          // seek after the existing documents
          ASSERT_TRUE(irs::doc_limits::eof(it->seek(docs.back() + 10)));
        }

        // seek for backwards && next
        {
          for (auto doc = docs.rbegin(), end = docs.rend(); doc != end; ++doc) {
            postings expected(docs.begin(), docs.end(), field.index_features);
            auto it = reader->iterator(field.index_features, features, read_meta);
            ASSERT_FALSE(irs::doc_limits::valid(it->value()));
            ASSERT_EQ(*doc, it->seek(*doc));

            ASSERT_EQ(*doc, expected.seek(*doc));
            assert_positions(expected, *it);
            if (doc != docs.rbegin()) {
              ASSERT_TRUE(it->next());
              ASSERT_EQ(*(doc-1), it->value());

              ASSERT_TRUE(expected.next());
              ASSERT_EQ(*(doc - 1), expected.value());
              assert_positions(expected, *it);
            }
          }
        }

        // seek for every 5th document
        {
          const size_t inc = 5;
          const size_t seed = 0;
          auto it = reader->iterator(field.index_features, features, read_meta);
          ASSERT_FALSE(irs::doc_limits::valid(it->value()));

          postings expected(docs.begin(), docs.end(), field.index_features);
          for (size_t i = seed, size = docs.size(); i < size; i += inc) {
            auto doc = docs[i];
            ASSERT_EQ(doc, it->seek(doc));
            ASSERT_EQ(doc, it->seek(doc)); // seek to the same doc
            ASSERT_EQ(doc, it->seek(irs::doc_limits::invalid())); // seek to the smaller doc

            ASSERT_EQ(doc, expected.seek(doc));
            assert_positions(expected, *it);
          }
        }

        // seek for INVALID_DOC
        {
          auto it = reader->iterator(field.index_features, irs::IndexFeatures::NONE, read_meta);
          ASSERT_FALSE(irs::doc_limits::valid(it->value()));
          ASSERT_FALSE(irs::doc_limits::valid(it->seek(irs::doc_limits::invalid())));
          ASSERT_TRUE(it->next());
          ASSERT_EQ(docs.front(), it->value());
        }

        // seek for NO_MORE_DOCS
        {
          auto it = reader->iterator(field.index_features, irs::IndexFeatures::NONE, read_meta);
          ASSERT_FALSE(irs::doc_limits::valid(it->value()));
          ASSERT_TRUE(irs::doc_limits::eof(it->seek(irs::doc_limits::eof())));
          ASSERT_FALSE(it->next());
          ASSERT_TRUE(irs::doc_limits::eof(it->value()));
        }
      }

      ASSERT_EQ(begin, in_data.data() + in_data.size());
    }
  }
}; // format_10_test_case

TEST_P(format_10_test_case, postings_read_write_single_doc) {
  irs::field_meta field;

  // docs & attributes for term0
  std::vector<irs::doc_id_t> docs0{ 3 };

  // docs & attributes for term0
  std::vector<irs::doc_id_t> docs1{ 6 };

  auto codec = std::dynamic_pointer_cast<const irs::version10::format>(get_codec());
  ASSERT_NE(nullptr, codec);
  auto writer = codec->get_postings_writer(false);
  irs::postings_writer::state meta0, meta1;

  // write postings
  {
    irs::flush_state state;
    state.dir = &dir();
    state.doc_count = 100;
    state.name = "segment_name";
    state.index_features = field.index_features;

    auto out = dir().create("attributes");
    ASSERT_FALSE(!out);

    // prepare writer
    writer->prepare(*out, state);

    // begin field
    writer->begin_field(field.index_features);

    // write postings for term0
    {
      postings docs(docs0.begin(), docs0.end());
      meta0 = writer->write(docs);

      // check term_meta
      {
        auto& meta = static_cast<irs::version10::term_meta&>(*meta0);
        ASSERT_EQ(1, meta.docs_count);
        ASSERT_EQ(2, meta.e_single_doc);
      }

      // write term0 attributes to out
      writer->encode(*out, *meta0);
    }

    // write postings for term0
    {
      postings docs(docs1.begin(), docs1.end());
      meta1 = writer->write(docs);

      // check term_meta
      {
        auto& meta = static_cast<irs::version10::term_meta&>(*meta1);
        ASSERT_EQ(1, meta.docs_count);
        ASSERT_EQ(5, meta.e_single_doc);
      }

      // write term0 attributes to out
      writer->encode(*out, *meta1);
    }

    // check doc positions for term0 & term1
    {
      auto& typed_meta0 = static_cast<irs::version10::term_meta&>(*meta0);
      auto& typed_meta1 = static_cast<irs::version10::term_meta&>(*meta1);
      ASSERT_EQ(typed_meta0.docs_count, typed_meta1.docs_count);
      ASSERT_EQ(typed_meta0.doc_start,  typed_meta1.doc_start);
      ASSERT_EQ(typed_meta0.pos_start,  typed_meta1.pos_start);
      ASSERT_EQ(typed_meta0.pos_end,    typed_meta1.pos_end);
      ASSERT_EQ(typed_meta0.pay_start,  typed_meta1.pay_start);
    }

    // finish writing
    writer->end();
  }

  // read postings
  {
    irs::segment_meta meta;
    meta.name = "segment_name";

    irs::reader_state state;
    state.dir = &dir();
    state.meta = &meta;

    auto in = dir().open("attributes", irs::IOAdvice::NORMAL);
    ASSERT_FALSE(!in);

    // prepare reader
    auto reader = codec->get_postings_reader();
    ASSERT_NE(nullptr, reader);
    reader->prepare(*in, state, field.index_features);

    irs::bstring in_data(in->length() - in->file_pointer(), 0);
    in->read_bytes(&in_data[0], in_data.size());
    const auto* begin = in_data.c_str();

    // read term0 attributes & postings
    {
      irs::version10::term_meta read_meta;

      begin += reader->decode(begin, field.index_features, read_meta);

      // check term_meta for term0
      {
        auto& typed_meta0 = static_cast<const irs::version10::term_meta&>(*meta0);
        ASSERT_EQ(typed_meta0.docs_count, read_meta.docs_count);
        ASSERT_EQ(typed_meta0.doc_start, read_meta.doc_start);
        ASSERT_EQ(typed_meta0.pos_start, read_meta.pos_start);
        ASSERT_EQ(typed_meta0.pos_end, read_meta.pos_end);
        ASSERT_EQ(typed_meta0.pay_start, read_meta.pay_start);
        ASSERT_EQ(typed_meta0.e_single_doc, read_meta.e_single_doc);
        ASSERT_EQ(typed_meta0.e_skip_start, read_meta.e_skip_start);
      }

      // read documents
      auto it = reader->iterator(field.index_features, irs::IndexFeatures::NONE, read_meta);
      for (size_t i = 0; it->next();) {
        ASSERT_EQ(docs0[i++], it->value());
      }
    }

    // check term_meta for term1
    {
      irs::version10::term_meta read_meta;
      begin += reader->decode(begin, field.index_features, read_meta);

      {
        auto& typed_meta1 = static_cast<const irs::version10::term_meta&>(*meta1);
        ASSERT_EQ(typed_meta1.docs_count, read_meta.docs_count);
        ASSERT_EQ(0, read_meta.doc_start); /* we don't read doc start in case of singleton */
        ASSERT_EQ(typed_meta1.pos_start, read_meta.pos_start);
        ASSERT_EQ(typed_meta1.pos_end, read_meta.pos_end);
        ASSERT_EQ(typed_meta1.pay_start, read_meta.pay_start);
        ASSERT_EQ(typed_meta1.e_single_doc, read_meta.e_single_doc);
        ASSERT_EQ(typed_meta1.e_skip_start, read_meta.e_skip_start);
      }

      // read documents
      auto it = reader->iterator(field.index_features, irs::IndexFeatures::NONE, read_meta);
      for (size_t i = 0; it->next();) {
        ASSERT_EQ(docs1[i++], it->value());
      }
    }

    ASSERT_EQ(begin, in_data.data() + in_data.size());
  }
}

TEST_P(format_10_test_case, postings_read_write) {
  constexpr irs::IndexFeatures features = irs::IndexFeatures::NONE;

  irs::field_meta field;
  field.index_features = features;

  // docs & attributes for term0
  std::vector<irs::doc_id_t> docs0{ 1, 3, 5, 7, 79, 101, 124 };

  // docs & attributes for term1
  std::vector<irs::doc_id_t> docs1{ 2, 7, 9, 19 };

  auto codec = std::dynamic_pointer_cast<const irs::version10::format>(get_codec());
  ASSERT_NE(nullptr, codec);
  auto writer = codec->get_postings_writer(false);
  ASSERT_NE(nullptr, writer);
  irs::postings_writer::state meta0, meta1; // must be destroyed before writer

  // write postings
  {
    irs::flush_state state;
    state.dir = &dir();
    state.doc_count = 150;
    state.name = "segment_name";
    state.index_features = field.index_features;

    auto out = dir().create("attributes");
    ASSERT_FALSE(!out);

    // prepare writer
    writer->prepare(*out, state);

    // begin field
    writer->begin_field(features);

    // write postings for term0
    {
      postings docs(docs0.begin(), docs0.end());
      meta0 = writer->write(docs);

      // write attributes to out
      writer->encode(*out, *meta0);
    }
    // write postings for term1
    {
      postings docs(docs1.begin(), docs1.end());
      meta1 = writer->write(docs);

      // write attributes to out
      writer->encode(*out, *meta1);
    }

    // check doc positions for term0 & term1
    {
      auto& typed_meta0 = static_cast<irs::version10::term_meta&>(*meta0);
      auto& typed_meta1 = static_cast<irs::version10::term_meta&>(*meta1);
      ASSERT_GT(typed_meta1.doc_start, typed_meta0.doc_start);
    }

    // finish writing
    writer->end();
  }

  // read postings
  {
    irs::segment_meta meta;
    meta.name = "segment_name";

    irs::reader_state state;
    state.dir = &dir();
    state.meta = &meta;

    auto in = dir().open("attributes", irs::IOAdvice::NORMAL);
    ASSERT_FALSE(!in);

    // prepare reader
    auto reader = codec->get_postings_reader();
    ASSERT_NE(nullptr, reader);
    reader->prepare(*in, state, field.index_features);

    irs::bstring in_data(in->length() - in->file_pointer(), 0);
    in->read_bytes(&in_data[0], in_data.size());
    const auto* begin = in_data.c_str();

    // cumulative attribute
    irs::version10::term_meta read_meta;

    // read term0 attributes
    {
      begin += reader->decode(begin, field.index_features, read_meta);

      // check term_meta
      {
        auto& meta = static_cast<irs::version10::term_meta&>(*meta0);
        ASSERT_EQ(meta.docs_count, read_meta.docs_count);
        ASSERT_EQ(meta.doc_start, read_meta.doc_start);
        ASSERT_EQ(meta.pos_start, read_meta.pos_start);
        ASSERT_EQ(meta.pos_end, read_meta.pos_end);
        ASSERT_EQ(meta.pay_start, read_meta.pay_start);
        ASSERT_EQ(meta.e_single_doc, read_meta.e_single_doc);
        ASSERT_EQ(meta.e_skip_start, read_meta.e_skip_start);
      }

      // read documents
      auto it = reader->iterator(field.index_features, irs::IndexFeatures::NONE, read_meta);
      for (size_t i = 0; it->next();) {
        ASSERT_EQ(docs0[i++], it->value());
      }
    }

    // read term1 attributes
    {
      begin += reader->decode(begin, field.index_features, read_meta);

      // check term_meta
      {
        auto& meta = static_cast<irs::version10::term_meta&>(*meta1);
        ASSERT_EQ(meta.docs_count, read_meta.docs_count);
        ASSERT_EQ(meta.doc_start, read_meta.doc_start);
        ASSERT_EQ(meta.pos_start, read_meta.pos_start);
        ASSERT_EQ(meta.pos_end, read_meta.pos_end);
        ASSERT_EQ(meta.pay_start, read_meta.pay_start);
        ASSERT_EQ(meta.e_single_doc, read_meta.e_single_doc);
        ASSERT_EQ(meta.e_skip_start, read_meta.e_skip_start);
      }

      /* read documents */
      auto it = reader->iterator(field.index_features, irs::IndexFeatures::NONE, read_meta);
      for (size_t i = 0; it->next();) {
        ASSERT_EQ(docs1[i++], it->value());
      }
    }

    ASSERT_EQ(begin, in_data.data() + in_data.size());
  }
}

TEST_P(format_10_test_case, postings_writer_reuse) {
  auto codec = std::dynamic_pointer_cast<const irs::version10::format>(get_codec());
  ASSERT_NE(nullptr, codec);
  auto writer = codec->get_postings_writer(false);
  ASSERT_NE(nullptr, writer);

  std::vector<irs::doc_id_t> docs0;
  irs::doc_id_t i = (irs::doc_limits::min)();
  for (; i < 1000; ++i) {
    docs0.push_back(i);
  }

  // gap

  for (i += 1000; i < 10000; ++i) {
    docs0.push_back(i);
  }

  // write docs 'segment0' with all possible streams
  {
    constexpr irs::IndexFeatures features =
      irs::IndexFeatures::FREQ | irs::IndexFeatures::POS |
      irs::IndexFeatures::OFFS | irs::IndexFeatures::PAY;

    irs::field_meta field;
    field.name = "field";
    field.index_features = features;

    irs::flush_state state;
    state.dir = &dir();
    state.doc_count = 10000;
    state.name = "0";
    state.index_features = field.index_features; // all possible features in segment

    auto out = dir().create(std::string("postings") + state.name.c_str());
    ASSERT_FALSE(!out);

    postings docs(docs0.begin(), docs0.end());

    writer->prepare(*out, state);
    writer->begin_field(features);
    writer->write(docs);
    writer->end();
  }

  // write docs 'segment1' with position & offset
  {
    constexpr irs::IndexFeatures features =
      irs::IndexFeatures::FREQ | irs::IndexFeatures::POS |
      irs::IndexFeatures::OFFS;

    irs::field_meta field;
    field.name = "field";
    field.index_features = features;

    irs::flush_state state;
    state.dir = &dir();
    state.doc_count = 10000;
    state.name = "1";
    state.index_features = field.index_features; // all possible features in segment

    auto out = dir().create(std::string("postings") + state.name.c_str());
    ASSERT_FALSE(!out);

    postings docs(docs0.begin(), docs0.end());

    writer->prepare(*out, state);
    writer->begin_field(features);
    writer->write(docs);
    writer->end();
  }

  // write docs 'segment2' with position & payload
  {
    constexpr irs::IndexFeatures features =
      irs::IndexFeatures::FREQ | irs::IndexFeatures::POS |
      irs::IndexFeatures::PAY;

    irs::field_meta field;
    field.name = "field";
    field.index_features = features;

    irs::flush_state state;
    state.dir = &dir();
    state.doc_count = 10000;
    state.name = "2";
    state.index_features = field.index_features; // all possible features in segment

    auto out = dir().create(std::string("postings") + state.name.c_str());
    ASSERT_FALSE(!out);

    postings docs(docs0.begin(), docs0.end());

    writer->prepare(*out, state);
    writer->begin_field(features);
    writer->write(docs);
    writer->end();
  }

  // write docs 'segment3' with position
  {
    constexpr irs::IndexFeatures features = irs::IndexFeatures::FREQ | irs::IndexFeatures::POS;

    irs::field_meta field;
    field.name = "field";
    field.index_features = features;

    irs::flush_state state;
    state.dir = &dir();
    state.doc_count = 10000;
    state.name = "3";
    state.index_features = field.index_features; // all possible features in segment

    auto out = dir().create(std::string("postings") + state.name.c_str());
    ASSERT_FALSE(!out);

    postings docs(docs0.begin(), docs0.end());

    writer->prepare(*out, state);
    writer->begin_field(features);
    writer->write(docs);
    writer->end();
  }

  // write docs 'segment3' with frequency
  {
    constexpr irs::IndexFeatures features = irs::IndexFeatures::FREQ;

    irs::field_meta field;
    field.name = "field";
    field.index_features = features;

    irs::flush_state state;
    state.dir = &dir();
    state.doc_count = 10000;
    state.name = "4";
    state.index_features = field.index_features; // all possible features in segment

    auto out = dir().create(std::string("postings") + state.name.c_str());
    ASSERT_FALSE(!out);

    postings docs(docs0.begin(), docs0.end());

    writer->prepare(*out, state);
    writer->begin_field(features);
    writer->write(docs);
    writer->end();
  }


  // writer segment without any attributes
  {
    constexpr irs::IndexFeatures features = irs::IndexFeatures::NONE;

    irs::field_meta field;
    field.name = "field";
    field.index_features = features;

    irs::flush_state state;
    state.dir = &dir();
    state.doc_count = 10000;
    state.name = "5";

    auto out = dir().create(std::string("postings") + state.name.c_str());
    ASSERT_FALSE(!out);

    postings docs(docs0.begin(), docs0.end());

    writer->prepare(*out, state);
    writer->begin_field(features);
    writer->write(docs);
    writer->end();
  }
}

TEST_P(format_10_test_case, postings_seek) {
  // bug: ires336
  {
    auto dir = get_directory(*this);
    const irs::string_ref segment_name = "bug";
    const irs::string_ref field = "sbiotype";
    const irs::bytes_ref term = irs::ref_cast<irs::byte_type>(irs::string_ref("protein_coding"));

    std::vector<irs::doc_id_t> docs;
    {
      std::string buf;
      std::ifstream in(resource("postings.txt").c_str());
      char* pend;
      while (std::getline(in, buf)) {
        docs.push_back(strtol(buf.c_str(), &pend, 10));
      }
    }
    std::vector<irs::bytes_ref> terms{ term };
    tests::format_test_case::terms<decltype(terms.begin())> trms(
      terms.begin(), terms.end(), docs.begin(), docs.end());

    irs::flush_state flush_state;
    flush_state.dir = dir.get();
    flush_state.doc_count = 10000;
    flush_state.name = segment_name;

    irs::field_meta field_meta;
    field_meta.name = field;
    {
      auto fw = get_codec()->get_field_writer(true);
      fw->prepare(flush_state);
      fw->write(field_meta.name,
                field_meta.index_features,
                field_meta.features,
                trms);
      fw->end();
    }

    irs::segment_meta meta;
    meta.name = segment_name;

    irs::document_mask docs_mask;
    auto fr = get_codec()->get_field_reader();
    fr->prepare(*dir, meta, docs_mask);

    auto it = fr->field(field_meta.name)->iterator(irs::SeekMode::NORMAL);
    ASSERT_TRUE(it->seek(term));

    // ires-336 sequence
    {
      auto docs = it->postings(irs::IndexFeatures::NONE);
      ASSERT_EQ(4048, docs->seek(4048));
      ASSERT_EQ(6830, docs->seek(6829));
    }

    // ires-336 extended sequence
    {
      auto docs = it->postings(irs::IndexFeatures::NONE);
      ASSERT_EQ(1068, docs->seek(1068));
      ASSERT_EQ(1875, docs->seek(1873));
      ASSERT_EQ(4048, docs->seek(4048));
      ASSERT_EQ(6830, docs->seek(6829));
    }

    // extended sequence
    {
      auto docs = it->postings(irs::IndexFeatures::NONE);
      ASSERT_EQ(4048, docs->seek(4048));
      ASSERT_EQ(4400, docs->seek(4400));
      ASSERT_EQ(6830, docs->seek(6829));
    }

    // ires-336 full sequence
    {
      auto docs = it->postings(irs::IndexFeatures::NONE);
      ASSERT_EQ(334, docs->seek(334));
      ASSERT_EQ(1046, docs->seek(1046));
      ASSERT_EQ(1068, docs->seek(1068));
      ASSERT_EQ(2307, docs->seek(2307));
      ASSERT_EQ(2843, docs->seek(2843));
      ASSERT_EQ(3059, docs->seek(3059));
      ASSERT_EQ(3564, docs->seek(3564));
      ASSERT_EQ(4048, docs->seek(4048));
      ASSERT_EQ(7773, docs->seek(7773));
      ASSERT_EQ(8204, docs->seek(8204));
      ASSERT_EQ(9353, docs->seek(9353));
      ASSERT_EQ(9366, docs->seek(9366));
    }
  }

  // short list (< postings_writer::BLOCK_SIZE)
  {
    std::vector<irs::doc_id_t> docs;
    {
      const size_t count = 117;
      docs.reserve(count);
      auto i = (irs::doc_limits::min)();
      std::generate_n(std::back_inserter(docs), count,[&i]() {return i++;});
    }

    postings_seek(docs, irs::IndexFeatures::NONE);
    postings_seek(docs, irs::IndexFeatures::FREQ);
    postings_seek(docs, irs::IndexFeatures::FREQ | irs::IndexFeatures::POS);
    postings_seek(docs, irs::IndexFeatures::FREQ | irs::IndexFeatures::POS | irs::IndexFeatures::OFFS);
    postings_seek(docs, irs::IndexFeatures::FREQ | irs::IndexFeatures::POS | irs::IndexFeatures::PAY);
    postings_seek(docs, irs::IndexFeatures::FREQ | irs::IndexFeatures::POS | irs::IndexFeatures::OFFS | irs::IndexFeatures::PAY);
  }

  // equals to postings_writer::BLOCK_SIZE
  {
    std::vector<irs::doc_id_t> docs;
    {
      const size_t count = VERSION10_POSTINGS_WRITER_BLOCK_SIZE;
      docs.reserve(count);
      auto i = (irs::doc_limits::min)();
      std::generate_n(std::back_inserter(docs), count,[&i]() {return i++;});
    }
    postings_seek(docs, irs::IndexFeatures::NONE);
    postings_seek(docs, irs::IndexFeatures::FREQ);
    postings_seek(docs, irs::IndexFeatures::FREQ | irs::IndexFeatures::POS);
    postings_seek(docs, irs::IndexFeatures::FREQ | irs::IndexFeatures::POS | irs::IndexFeatures::OFFS);
    postings_seek(docs, irs::IndexFeatures::FREQ | irs::IndexFeatures::POS | irs::IndexFeatures::PAY);
    postings_seek(docs, irs::IndexFeatures::FREQ | irs::IndexFeatures::POS | irs::IndexFeatures::OFFS | irs::IndexFeatures::PAY);
  }

  // long list
  {
    std::vector<irs::doc_id_t> docs;
    {
      const size_t count = 10000;
      docs.reserve(count);
      auto i = (irs::doc_limits::min)();
      std::generate_n(std::back_inserter(docs), count,[&i]() {return i++;});
    }
    postings_seek(docs, irs::IndexFeatures::NONE);
    postings_seek(docs, irs::IndexFeatures::FREQ);
    postings_seek(docs, irs::IndexFeatures::FREQ | irs::IndexFeatures::POS);
    postings_seek(docs, irs::IndexFeatures::FREQ | irs::IndexFeatures::POS | irs::IndexFeatures::OFFS);
    postings_seek(docs, irs::IndexFeatures::FREQ | irs::IndexFeatures::POS | irs::IndexFeatures::PAY);
    postings_seek(docs, irs::IndexFeatures::FREQ | irs::IndexFeatures::POS | irs::IndexFeatures::OFFS | irs::IndexFeatures::PAY);
  }

  // 2^15
  {
    std::vector<irs::doc_id_t> docs;
    {
      const size_t count = 32768;
      docs.reserve(count);
      auto i = (irs::doc_limits::min)();
      std::generate_n(std::back_inserter(docs), count,[&i]() {return i+=2;});
    }
    postings_seek(docs, irs::IndexFeatures::NONE);
    postings_seek(docs, irs::IndexFeatures::FREQ);
    postings_seek(docs, irs::IndexFeatures::FREQ | irs::IndexFeatures::POS);
    postings_seek(docs, irs::IndexFeatures::FREQ | irs::IndexFeatures::POS | irs::IndexFeatures::OFFS);
    postings_seek(docs, irs::IndexFeatures::FREQ | irs::IndexFeatures::POS | irs::IndexFeatures::PAY);
    postings_seek(docs, irs::IndexFeatures::FREQ | irs::IndexFeatures::POS | irs::IndexFeatures::OFFS | irs::IndexFeatures::PAY);
  }
}

// -----------------------------------------------------------------------------
// --SECTION--                                        format specific test cases
// -----------------------------------------------------------------------------

INSTANTIATE_TEST_SUITE_P(
  format_10_test,
  format_10_test_case,
  ::testing::Combine(
    ::testing::Values(
<<<<<<< HEAD
      &tests::memory_directory,
      &tests::fs_directory,
      &tests::mmap_directory
    ),
    ::testing::Values("1_0", "1_3", "1_3simd", "1_4simd", "1_4")
  ),
  tests::to_string
=======
      &tests::directory<&tests::memory_directory>,
      &tests::directory<&tests::fs_directory>,
      &tests::directory<&tests::mmap_directory>),
    ::testing::Values("1_0")),
  format_10_test_case::to_string
>>>>>>> 4e5f3e99
);

// -----------------------------------------------------------------------------
// --SECTION--                                                generic test cases
// -----------------------------------------------------------------------------

INSTANTIATE_TEST_SUITE_P(
  format_10_test,
  format_test_case,
  ::testing::Combine(
    ::testing::Values(
<<<<<<< HEAD
      &tests::memory_directory,
      &tests::fs_directory,
      &tests::mmap_directory
    ),
    ::testing::Values("1_0", "1_3", "1_3simd", "1_4simd", "1_4")
  ),
  tests::to_string
=======
      &tests::directory<&tests::memory_directory>,
      &tests::directory<&tests::fs_directory>,
      &tests::directory<&tests::mmap_directory>),
    ::testing::Values("1_0")),
  format_test_case::to_string
>>>>>>> 4e5f3e99
);

}<|MERGE_RESOLUTION|>--- conflicted
+++ resolved
@@ -938,21 +938,11 @@
   format_10_test_case,
   ::testing::Combine(
     ::testing::Values(
-<<<<<<< HEAD
-      &tests::memory_directory,
-      &tests::fs_directory,
-      &tests::mmap_directory
-    ),
-    ::testing::Values("1_0", "1_3", "1_3simd", "1_4simd", "1_4")
-  ),
-  tests::to_string
-=======
       &tests::directory<&tests::memory_directory>,
       &tests::directory<&tests::fs_directory>,
       &tests::directory<&tests::mmap_directory>),
-    ::testing::Values("1_0")),
+    ::testing::Values("1_0", "1_3", "1_3simd", "1_4simd", "1_4")),
   format_10_test_case::to_string
->>>>>>> 4e5f3e99
 );
 
 // -----------------------------------------------------------------------------
@@ -964,21 +954,11 @@
   format_test_case,
   ::testing::Combine(
     ::testing::Values(
-<<<<<<< HEAD
-      &tests::memory_directory,
-      &tests::fs_directory,
-      &tests::mmap_directory
-    ),
-    ::testing::Values("1_0", "1_3", "1_3simd", "1_4simd", "1_4")
-  ),
-  tests::to_string
-=======
       &tests::directory<&tests::memory_directory>,
       &tests::directory<&tests::fs_directory>,
       &tests::directory<&tests::mmap_directory>),
-    ::testing::Values("1_0")),
+    ::testing::Values("1_0", "1_3", "1_3simd", "1_4simd", "1_4")),
   format_test_case::to_string
->>>>>>> 4e5f3e99
 );
 
 }