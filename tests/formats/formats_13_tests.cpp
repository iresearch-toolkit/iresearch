--- conflicted
+++ resolved
@@ -24,294 +24,8 @@
 
 namespace {
 
-<<<<<<< HEAD
-// -----------------------------------------------------------------------------
-// --SECTION--                                          format 13 specific tests
-// -----------------------------------------------------------------------------
-
-class format_13_test_case : public tests::directory_test_case_base<> { };
-
-TEST_P(format_13_test_case, read_zero_block_encryption) {
-  tests::json_doc_generator gen(
-    resource("simple_sequential.json"),
-    &tests::generic_json_field_factory);
-
-  tests::document const* doc1 = gen.next();
-
-  // replace encryption
-  ASSERT_NE(nullptr, dir().attributes().encryption());
-
-  // write segment with format13
-  {
-    auto codec = irs::formats::get("1_3", "1_0");
-    ASSERT_NE(nullptr, codec);
-    auto writer = irs::index_writer::make(dir(), codec, irs::OM_CREATE);
-    ASSERT_NE(nullptr, writer);
-
-    ASSERT_TRUE(insert(*writer,
-      doc1->indexed.begin(), doc1->indexed.end(),
-      doc1->stored.begin(), doc1->stored.end()));
-
-    writer->commit();
-  }
-
-  // replace encryption
-  dir().attributes() = irs::directory_attributes{
-    0, std::make_unique<tests::rot13_encryption>(6) };
-
-  // can't open encrypted index without encryption
-  ASSERT_THROW(irs::directory_reader::open(dir()), irs::index_error);
-}
-
-TEST_P(format_13_test_case, write_zero_block_encryption) {
-  tests::json_doc_generator gen(
-    resource("simple_sequential.json"),
-    &tests::generic_json_field_factory);
-
-  tests::document const* doc1 = gen.next();
-
-  // replace encryption
-  ASSERT_NE(nullptr, dir().attributes().encryption());
-  dir().attributes() = irs::directory_attributes{
-    0, std::make_unique<tests::rot13_encryption>(0) };
-
-  // write segment with format13
-  auto codec = irs::formats::get("1_3", "1_0");
-  ASSERT_NE(nullptr, codec);
-  auto writer = irs::index_writer::make(dir(), codec, irs::OM_CREATE);
-  ASSERT_NE(nullptr, writer);
-
-  ASSERT_THROW(insert(*writer,
-    doc1->indexed.begin(), doc1->indexed.end(),
-    doc1->stored.begin(), doc1->stored.end()
-  ), irs::index_error);
-}
-
-TEST_P(format_13_test_case, fields_read_write_wrong_encryption) {
-  // create sorted && unsorted terms
-  typedef std::set<irs::bytes_ref> sorted_terms_t;
-  typedef std::vector<irs::bytes_ref> unsorted_terms_t;
-  sorted_terms_t sorted_terms;
-  unsorted_terms_t unsorted_terms;
-
-  tests::json_doc_generator gen(
-    resource("fst_prefixes.json"),
-    [&sorted_terms, &unsorted_terms] (
-        tests::document& doc,
-        const std::string& name,
-        const tests::json_doc_generator::json_value& data) {
-      doc.insert(std::make_shared<tests::string_field>(name, data.str));
-
-      auto ref = irs::ref_cast<irs::byte_type>((doc.indexed.end() - 1).as<tests::string_field>().value());
-      sorted_terms.emplace(ref);
-      unsorted_terms.emplace_back(ref);
-    });
-
-  // define field
-  irs::field_meta field;
-  field.name = "field";
-  field.features[irs::type<irs::norm>::id()] = 5;
-
-  auto codec = irs::formats::get("1_3", "1_0");
-  ASSERT_NE(nullptr, codec);
-  ASSERT_NE(nullptr, dir().attributes().encryption());
-
-  // write fields
-  {
-    const irs::feature_set_t features{irs::type<irs::norm>::id()};
-
-    irs::flush_state state;
-    state.dir = &dir();
-    state.doc_count = 100;
-    state.name = "segment_name";
-    state.index_features = field.index_features;
-    state.features = &features;
-
-    // should use sorted terms on write
-    tests::format_test_case::terms<sorted_terms_t::iterator> terms(
-      sorted_terms.begin(), sorted_terms.end());
-
-    auto writer = codec->get_field_writer(false);
-    ASSERT_NE(nullptr, writer);
-    writer->prepare(state);
-    writer->write(field.name, field.index_features, field.features, terms);
-    writer->end();
-  }
-
-  irs::segment_meta meta;
-  meta.name = "segment_name";
-  irs::document_mask docs_mask;
-
-  auto reader = codec->get_field_reader();
-  ASSERT_NE(nullptr, reader);
-
-  // can't open encrypted index without encryption
-  dir().attributes() = irs::directory_attributes{ 0, nullptr };
-  ASSERT_THROW(reader->prepare(dir(), meta, docs_mask), irs::index_error);
-
-  // can't open encrypted index with wrong encryption
-  dir().attributes() = irs::directory_attributes{
-    0, std::make_unique<tests::rot13_encryption>(6)};
-  ASSERT_THROW(reader->prepare(dir(), meta, docs_mask), irs::index_error);
-}
-
-TEST_P(format_13_test_case, column_meta_read_write_wrong_encryption) {
-  auto codec = irs::formats::get("1_3", "1_0");
-  ASSERT_NE(nullptr, codec);
-  ASSERT_NE(nullptr, dir().attributes().encryption());
-
-  irs::segment_meta meta;
-  meta.name = "_1";
-
-  // write meta
-  {
-    auto writer = codec->get_column_meta_writer();
-    irs::segment_meta meta1;
-
-    // write segment _1
-    writer->prepare(dir(), meta);
-    writer->write("_1_column1", 1);
-    writer->write("_1_column2", 2);
-    writer->write("_1_column0", 0);
-    writer->flush();
-  }
-
-  size_t count = 0;
-  irs::field_id max_id = 0;
-
-  auto reader = codec->get_column_meta_reader();
-  ASSERT_NE(nullptr, reader);
-
-  // can't open encrypted index without encryption
-  dir().attributes() = irs::directory_attributes{ 0, nullptr };
-  ASSERT_THROW(reader->prepare(dir(), meta, count, max_id), irs::index_error);
-
-  // can't open encrypted index with wrong encryption
-  dir().attributes() = irs::directory_attributes{
-    0, std::make_unique<tests::rot13_encryption>(6) };
-  ASSERT_THROW(reader->prepare(dir(), meta, count, max_id), irs::index_error);
-}
-
-TEST_P(format_13_test_case, open_ecnrypted_with_wrong_encryption) {
-  tests::json_doc_generator gen(
-    resource("simple_sequential.json"),
-    &tests::generic_json_field_factory);
-
-  tests::document const* doc1 = gen.next();
-
-  ASSERT_NE(nullptr, dir().attributes().encryption());
-
-  // write segment with format10
-  {
-    auto codec = irs::formats::get("1_3", "1_0");
-    ASSERT_NE(nullptr, codec);
-    auto writer = irs::index_writer::make(dir(), codec, irs::OM_CREATE);
-    ASSERT_NE(nullptr, writer);
-
-    ASSERT_TRUE(insert(*writer,
-      doc1->indexed.begin(), doc1->indexed.end(),
-      doc1->stored.begin(), doc1->stored.end()
-    ));
-
-    writer->commit();
-  }
-
-  // can't open encrypted index with wrong encryption
-  dir().attributes() = irs::directory_attributes{
-    0, std::make_unique<tests::rot13_encryption>(6) };
-  ASSERT_THROW(irs::directory_reader::open(dir()), irs::index_error);
-}
-
-TEST_P(format_13_test_case, open_ecnrypted_with_non_encrypted) {
-  tests::json_doc_generator gen(
-    resource("simple_sequential.json"),
-    &tests::generic_json_field_factory);
-
-  tests::document const* doc1 = gen.next();
-
-  ASSERT_NE(nullptr, dir().attributes().encryption());
-
-  // write segment with format11
-  {
-    auto codec = irs::formats::get("1_3", "1_0");
-    ASSERT_NE(nullptr, codec);
-    auto writer = irs::index_writer::make(dir(), codec, irs::OM_CREATE);
-    ASSERT_NE(nullptr, writer);
-
-    ASSERT_TRUE(insert(*writer,
-      doc1->indexed.begin(), doc1->indexed.end(),
-      doc1->stored.begin(), doc1->stored.end()));
-
-    writer->commit();
-  }
-
-  // remove encryption
-  dir().attributes() = irs::directory_attributes{ 0, nullptr };
-
-  // can't open encrypted index without encryption
-  ASSERT_THROW(irs::directory_reader::open(dir()), irs::index_error);
-}
-
-TEST_P(format_13_test_case, open_non_ecnrypted_with_encrypted) {
-  tests::json_doc_generator gen(
-    resource("simple_sequential.json"),
-    &tests::generic_json_field_factory);
-
-  tests::document const* doc1 = gen.next();
-
-  dir().attributes() = irs::directory_attributes{ 0, nullptr };
-
-  // write segment with format13
-  {
-    auto codec = irs::formats::get("1_3", "1_0");
-    ASSERT_NE(nullptr, codec);
-    auto writer = irs::index_writer::make(dir(), codec, irs::OM_CREATE);
-    ASSERT_NE(nullptr, writer);
-
-    ASSERT_TRUE(insert(*writer,
-      doc1->indexed.begin(), doc1->indexed.end(),
-      doc1->stored.begin(), doc1->stored.end()));
-
-    writer->commit();
-  }
-
-  // add cipher
-  dir().attributes() = irs::directory_attributes{
-    0, std::make_unique<tests::rot13_encryption>(7) };
-
-  // check index
-  auto index = irs::directory_reader::open(dir());
-  ASSERT_TRUE(index);
-  ASSERT_EQ(1, index->size());
-  ASSERT_EQ(1, index->docs_count());
-  ASSERT_EQ(1, index->live_docs_count());
-
-  // check segment 0
-  {
-    auto& segment = index[0];
-    ASSERT_EQ(1, segment.size());
-    ASSERT_EQ(1, segment.docs_count());
-    ASSERT_EQ(1, segment.live_docs_count());
-
-    std::unordered_set<irs::string_ref> expectedName = { "A" };
-    const auto* column = segment.column_reader("name");
-    ASSERT_NE(nullptr, column);
-    auto values = column->values();
-    ASSERT_EQ(expectedName.size(), segment.docs_count()); // total count of documents
-    auto terms = segment.field("same");
-    ASSERT_NE(nullptr, terms);
-    auto termItr = terms->iterator(irs::SeekMode::NORMAL);
-    ASSERT_TRUE(termItr->next());
-
-    irs::bytes_ref actual_value;
-    for (auto docsItr = termItr->postings(irs::IndexFeatures::NONE); docsItr->next();) {
-      ASSERT_TRUE(values(docsItr->value(), actual_value));
-      ASSERT_EQ(1, expectedName.erase(irs::to_string<irs::string_ref>(actual_value.c_str())));
-    }
-=======
 using tests::format_test_case;
 using tests::format_test_case_with_encryption;
->>>>>>> 4504d434
 
 class format_13_test_case : public format_test_case_with_encryption { };
 
