--- conflicted
+++ resolved
@@ -163,15 +163,9 @@
         return false;
       }
 
-<<<<<<< HEAD
-      std::tie(doc_, freq_.value) = *next_;
-      pos_.value_ = doc_;
-      pos_.end_ = pos_.value_ + freq_.value;
-=======
       doc_.value = *next_;
       pos_.value_ = doc_.value;
-      pos_.end_ = pos_.value_ + 10;
->>>>>>> 4504d434
+      pos_.end_ = pos_.value_ + freq_.value;
       pos_.clear();
       ++next_;
 
