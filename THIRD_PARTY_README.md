--- conflicted
+++ resolved
@@ -81,13 +81,6 @@
     - Copyright: Daniel Povey <dpovey@gmail.com>
     - License: [Apache 2.0](http://www.apache.org/licenses/LICENSE-2.0)
     - How it's used: a set of extensions for OpenFST library
-<<<<<<< HEAD
-14. Title: sse2neon
-    - Copyright: https://github.com/DLTcollab/sse2neon
-    - License: [MIT license](https://opensource.org/licenses/MIT)
-    - How it's used: Support ARM64 build by intrinsics coversion.
-
-=======
 14. Title: Boost::Text
     - Copyright: Zachary Laine
     - License: [Boost Software License, Version 1.0](http://www.boost.org/LICENSE_1_0.txt)
@@ -97,7 +90,10 @@
     - Copyright: Jan Steemann
     - License: [Apache 2.0](http://www.apache.org/licenses/LICENSE-2.0)
     - How it's used: Binary JSON parser
->>>>>>> 0f498db7
+16. Title: sse2neon
+    - Copyright: https://github.com/DLTcollab/sse2neon
+    - License: [MIT license](https://opensource.org/licenses/MIT)
+    - How it's used: Support ARM64 build by intrinsics coversion.
 ## Third Party Open Source Software licenses
 
 ### OpenFST
