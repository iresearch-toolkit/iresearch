--- conflicted
+++ resolved
@@ -94,17 +94,10 @@
     - Copyright: Google Inc.
     - License: [Apache 2.0](http://www.apache.org/licenses/LICENSE-2.0)
     - How it's used: SIMD wrapper
-<<<<<<< HEAD
-17. Title: sse2neon
-    - Copyright: https://github.com/DLTcollab/sse2neon
-    - License: [MIT license](https://opensource.org/licenses/MIT)
-    - How it's used: Support ARM64 build by intrinsics coversion.
-=======
 17. Title: FastText
     - Copyright: Facebook Inc.
     - License: [MIT license](https://opensource.org/licenses/MIT)
     - How it's used: A library for efficient learning of word representations and sentence classification
->>>>>>> 1450ba92
 ## Third Party Open Source Software licenses
 
 ### OpenFST
