--- conflicted
+++ resolved
@@ -1,7 +1,8 @@
 master
 -------------------------
 
-<<<<<<< HEAD
+* Replace RapidJSON with Velocypack for analyzers and scorers serialization and deserialization
+
 * Add new `1_4` segment format utilizing new columnstore implementation.
 
 * Add new columnstore implementation based on sparse bitset format.
@@ -14,9 +15,6 @@
 
 * Add a set of SIMD-based utils for encoding.
 
-=======
-* Replace RapidJSON with Velocypack for analyzers and scorers serialization and deserialization
->>>>>>> f7de1414
 
 v1.0 (2021-06-14)
 -------------------------
