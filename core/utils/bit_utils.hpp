////////////////////////////////////////////////////////////////////////////////
/// DISCLAIMER
///
/// Copyright 2016 by EMC Corporation, All Rights Reserved
///
/// Licensed under the Apache License, Version 2.0 (the "License");
/// you may not use this file except in compliance with the License.
/// You may obtain a copy of the License at
///
///     http://www.apache.org/licenses/LICENSE-2.0
///
/// Unless required by applicable law or agreed to in writing, software
/// distributed under the License is distributed on an "AS IS" BASIS,
/// WITHOUT WARRANTIES OR CONDITIONS OF ANY KIND, either express or implied.
/// See the License for the specific language governing permissions and
/// limitations under the License.
///
/// Copyright holder is EMC Corporation
///
/// @author Andrey Abramov
////////////////////////////////////////////////////////////////////////////////

#ifndef IRESEARCH_BIT_UTILS_H
#define IRESEARCH_BIT_UTILS_H

#include <cstring>
#include <numeric>

#ifdef __has_include
#if __has_include(<version>)
#include <version>
#endif
#endif

#include "shared.hpp"

namespace irs {

template<typename T>
inline constexpr uint32_t bits_required() noexcept {
  return sizeof(T) * 8U;
}

template<typename T>
inline constexpr size_t bits_required(size_t n) noexcept {
  return bits_required<T>() * n;
}

template<typename T>
inline constexpr void set_bit(T& value, size_t bit) noexcept {
  value |= (T(1) << bit);
}

template<unsigned Bit, typename T>
inline constexpr void set_bit(T& value) noexcept {
  value |= (T(1) << (Bit));
}

template<typename T>
inline constexpr void unset_bit(T& value, size_t bit) noexcept {
  value &= ~(T(1) << bit);
}

template<unsigned Bit, typename T>
inline constexpr void unset_bit(T& value) noexcept {
  value &= ~(T(1) << (Bit));
}

template<unsigned Bit, typename T>
inline constexpr void set_bit(bool set, T& value) noexcept {
  set ? set_bit<Bit>(value) : unset_bit<Bit>(value);
}

template<typename T>
inline constexpr void set_bit(T& value, size_t bit, bool set) noexcept {
  set ? set_bit(value, bit) : unset_bit(value, bit);
}

template<unsigned Bit, typename T>
inline constexpr void unset_bit(bool unset, T& value) noexcept {
  if (unset) {
    unset_bit<Bit>(value);
  }
}

template<typename T>
inline constexpr void unset_bit(T& value, size_t bit, bool unset) noexcept {
  if (unset) {
    unset_bit(value, bit);
  }
}

template<unsigned Bit, typename T>
inline constexpr bool check_bit(T value) noexcept {
  return (value & (T(1) << (Bit))) != 0;
}

template<typename T>
inline constexpr bool check_bit(T value, size_t bit) noexcept {
  return (value & (T(1) << bit)) != 0;
}

template<unsigned Offset, typename T>
inline constexpr T rol(T value) noexcept {
  static_assert(Offset >= 0 && Offset <= sizeof(T) * 8, "Offset out of range");

  return (value << Offset) | (value >> (sizeof(T) * 8 - Offset));
}

template<unsigned Offset, typename T>
inline constexpr T ror(T value) noexcept {
  static_assert(Offset >= 0 && Offset <= sizeof(T) * 8, "Offset out of range");

  return (value >> Offset) | (value << (sizeof(T) * 8 - Offset));
}

#if defined(_MSC_VER)
#pragma warning(push)
#pragma warning(disable : 4146)
#endif

// static_assert that signed right shift works as expected
static_assert(static_cast<uint32_t>(INT32_C(-1) >> 31) == UINT32_C(0xFFFFFFFF));
static_assert(static_cast<uint64_t>(INT64_C(-1) >> 63) ==
              UINT64_C(0xFFFFFFFFFFFFFFFF));

// possible fix:
// return (-(uint32_t(v) >> 31)) ^ (uint32_t(v) << 1);
constexpr uint32_t zig_zag_encode32(int32_t v) noexcept {
  // cppcheck-suppress 	shiftTooManyBitsSigned
  return (v >> 31) ^ (uint32_t(v) << 1);
}

constexpr int32_t zig_zag_decode32(uint32_t v) noexcept {
  return (v >> 1) ^ -(v & 1);
}

// possible fix:
// return (-(uint64_t(v) >> 63)) ^ (uint64_t(v) << 1);
constexpr uint64_t zig_zag_encode64(int64_t v) noexcept {
  // cppcheck-suppress 	shiftTooManyBitsSigned
  return (v >> 63) ^ (uint64_t(v) << 1);
}

constexpr int64_t zig_zag_decode64(uint64_t v) noexcept {
  return (v >> 1) ^ -(v & 1);
}

#if defined(_MSC_VER)
#pragma warning(pop)
#endif

template<typename T>
struct enum_bitwise_traits {
  typedef typename std::enable_if<std::is_enum<T>::value,
                                  typename std::underlying_type<T>::type>::type
    underlying_type_t;

  static constexpr T Or(T lhs, T rhs) noexcept {
    return static_cast<T>(static_cast<underlying_type_t>(lhs) |
                          static_cast<underlying_type_t>(rhs));
  }

  static constexpr T Xor(T lhs, T rhs) noexcept {
    return static_cast<T>(static_cast<underlying_type_t>(lhs) ^
                          static_cast<underlying_type_t>(rhs));
  }

  static constexpr T And(T lhs, T rhs) noexcept {
    return static_cast<T>(static_cast<underlying_type_t>(lhs) &
                          static_cast<underlying_type_t>(rhs));
  }

  static constexpr T Not(T v) noexcept {
    return static_cast<T>(~static_cast<underlying_type_t>(v));
  }
};  // enum_bitwise_traits

template<typename T>
inline constexpr T enum_bitwise_or(T lhs, T rhs) noexcept {
  return enum_bitwise_traits<T>::Or(lhs, rhs);
}

template<typename T>
inline constexpr T enum_bitwise_xor(T lhs, T rhs) noexcept {
  return enum_bitwise_traits<T>::Xor(lhs, rhs);
}

template<typename T>
inline constexpr T enum_bitwise_and(T lhs, T rhs) noexcept {
  return enum_bitwise_traits<T>::And(lhs, rhs);
}

template<typename T>
inline constexpr T enum_bitwise_not(T v) noexcept {
  return enum_bitwise_traits<T>::Not(v);
}

<<<<<<< HEAD
#ifdef __cpp_lib_bit_cast

using std::bit_cast;

#else

// Apple Clang doesn't support bit_cast
template<typename To, typename From>
inline To bit_cast(const From& from) noexcept {
  static_assert(sizeof(To) == sizeof(From));
  static_assert(std::is_trivially_copyable_v<From>);
  static_assert(std::is_trivially_copyable_v<To>);

  To dst;
  std::memcpy(static_cast<void*>(&dst), static_cast<const void*>(&from),
              sizeof(To));
  return dst;
}

#endif

}  // namespace iresearch
=======
}  // namespace irs
>>>>>>> af59c856

#define ENABLE_BITMASK_ENUM(x)                                           \
  [[maybe_unused]] inline constexpr x operator&(x lhs, x rhs) noexcept { \
    return irs::enum_bitwise_and(lhs, rhs);                              \
  }                                                                      \
  [[maybe_unused]] inline x& operator&=(x& lhs, x rhs) noexcept {        \
    return lhs = irs::enum_bitwise_and(lhs, rhs);                        \
  }                                                                      \
  [[maybe_unused]] inline constexpr x operator|(x lhs, x rhs) noexcept { \
    return irs::enum_bitwise_or(lhs, rhs);                               \
  }                                                                      \
  [[maybe_unused]] inline x& operator|=(x& lhs, x rhs) noexcept {        \
    return lhs = irs::enum_bitwise_or(lhs, rhs);                         \
  }                                                                      \
  [[maybe_unused]] inline constexpr x operator^(x lhs, x rhs) noexcept { \
    return irs::enum_bitwise_xor(lhs, rhs);                              \
  }                                                                      \
  [[maybe_unused]] inline x& operator^=(x& lhs, x rhs) noexcept {        \
    return lhs = irs::enum_bitwise_xor(lhs, rhs);                        \
  }                                                                      \
  [[maybe_unused]] inline constexpr x operator~(x v) noexcept {          \
    return irs::enum_bitwise_not(v);                                     \
  }

#endif<|MERGE_RESOLUTION|>--- conflicted
+++ resolved
@@ -196,7 +196,6 @@
   return enum_bitwise_traits<T>::Not(v);
 }
 
-<<<<<<< HEAD
 #ifdef __cpp_lib_bit_cast
 
 using std::bit_cast;
@@ -218,10 +217,7 @@
 
 #endif
 
-}  // namespace iresearch
-=======
 }  // namespace irs
->>>>>>> af59c856
 
 #define ENABLE_BITMASK_ENUM(x)                                           \
   [[maybe_unused]] inline constexpr x operator&(x lhs, x rhs) noexcept { \
