--- conflicted
+++ resolved
@@ -223,7 +223,6 @@
     }
   }
 
-<<<<<<< HEAD
   StateId Peek(StateId s, Label label) noexcept {
     assert(!error_);
 
@@ -235,9 +234,6 @@
   }
 
   virtual void SetState(StateId s) noexcept final {
-=======
-  virtual void SetState(StateId s) noexcept override final {
->>>>>>> df6f59cf
     assert(!error_);
     assert(s*num_labels_ < transitions_.size());
     state_begin_ = transitions_begin_ + s*num_labels_;
