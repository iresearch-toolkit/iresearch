--- conflicted
+++ resolved
@@ -1109,12 +1109,9 @@
   void abort(); // aborts transaction
 
   IRESEARCH_API_PRIVATE_VARIABLES_BEGIN
-<<<<<<< HEAD
   std::vector<const std::string*> files_to_sync_;
-=======
   field_features_t field_features_;
   feature_column_info_provider_t feature_column_info_;
->>>>>>> 4e5f3e99
   column_info_provider_t column_info_;
   payload_provider_t meta_payload_provider_; // provides payload for new segments
   const comparer* comparator_;
