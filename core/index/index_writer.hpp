////////////////////////////////////////////////////////////////////////////////
/// DISCLAIMER
///
/// Copyright 2016 by EMC Corporation, All Rights Reserved
///
/// Licensed under the Apache License, Version 2.0 (the "License");
/// you may not use this file except in compliance with the License.
/// You may obtain a copy of the License at
///
///     http://www.apache.org/licenses/LICENSE-2.0
///
/// Unless required by applicable law or agreed to in writing, software
/// distributed under the License is distributed on an "AS IS" BASIS,
/// WITHOUT WARRANTIES OR CONDITIONS OF ANY KIND, either express or implied.
/// See the License for the specific language governing permissions and
/// limitations under the License.
///
/// Copyright holder is EMC Corporation
///
/// @author Andrey Abramov
/// @author Vasiliy Nabatchikov
////////////////////////////////////////////////////////////////////////////////

#pragma once

#include <atomic>
#include <functional>
#include <string_view>

#include "formats/formats.hpp"
#include "index/column_info.hpp"
#include "index/field_meta.hpp"
#include "index/index_features.hpp"
#include "index/index_meta.hpp"
#include "index/merge_writer.hpp"
#include "index/segment_reader.hpp"
#include "index/segment_writer.hpp"
#include "search/filter.hpp"
#include "utils/async_utils.hpp"
#include "utils/bitvector.hpp"
#include "utils/noncopyable.hpp"
#include "utils/object_pool.hpp"
#include "utils/string.hpp"
#include "utils/thread_utils.hpp"

#include <absl/container/flat_hash_map.h>

namespace irs {

class Comparer;
class bitvector;
struct directory;
class directory_reader;

class readers_cache final : util::noncopyable {
 public:
  struct key_t {
    // cppcheck-suppress noExplicitConstructor
    /* implicit */ key_t(const segment_meta& meta);

    bool operator==(const key_t& other) const noexcept {
      return name == other.name && version == other.version;
    }

    std::string name;
    uint64_t version;
  };

  struct key_hash_t {
    size_t operator()(const key_t& key) const noexcept {
      return hash_utils::Hash(key.name);
    }
  };

  // cppcheck-suppress constParameter
  explicit readers_cache(directory& dir) noexcept : dir_(dir) {}

  void clear() noexcept;
  segment_reader emplace(const segment_meta& meta);
  size_t purge(const absl::flat_hash_set<key_t, key_hash_t>& segments) noexcept;

 private:
  std::mutex lock_;
  absl::flat_hash_map<key_t, segment_reader, key_hash_t> cache_;
  directory& dir_;
};  // readers_cache

// Defines how index writer should be opened
enum OpenMode {
  // Creates new index repository. In case if repository already
  // exists, all contents will be cleared.
  OM_CREATE = 1,

  // Opens existing index repository. In case if repository does not
  // exists, error will be generated.
  OM_APPEND = 2,
};

ENABLE_BITMASK_ENUM(OpenMode);

// The object is using for indexing data. Only one writer can write to
// the same directory simultaneously.
// Thread safe.
class index_writer : private util::noncopyable {
 private:
  struct flush_context;
  struct segment_context;

  // unique pointer required since need pointer declaration before class
  // declaration e.g. for 'documents_context'
  //
  // sizeof(std::function<void(flush_context*)>) >
  // sizeof(void(*)(flush_context*))
  using flush_context_ptr =
    std::unique_ptr<flush_context, void (*)(flush_context*)>;

  // Disallow using public constructor
  struct ConstructToken {
    explicit ConstructToken() = default;
  };

  using file_refs_t = std::vector<index_file_refs::ref_t>;
  using committed_state_t =
    std::shared_ptr<std::pair<std::shared_ptr<index_meta>, file_refs_t>>;

  // Segment references given out by flush_context to allow tracking
  // and updating flush_context::pending_segment_context
  //
  // non-copyable to ensure only one copy for get/put
  class active_segment_context : private util::noncopyable {
   public:
    active_segment_context() = default;
    active_segment_context(
      std::shared_ptr<segment_context> ctx,
      std::atomic<size_t>& segments_active,
      // the flush_context the segment_context is currently registered with
      flush_context* flush_ctx = nullptr,
      // the segment offset in flush_ctx_->pending_segments_
      size_t pending_segment_context_offset =
        std::numeric_limits<size_t>::max()) noexcept;
    active_segment_context(active_segment_context&&) = default;
    active_segment_context& operator=(active_segment_context&& other) noexcept;

    ~active_segment_context();

    const std::shared_ptr<segment_context>& ctx() const noexcept {
      return ctx_;
    }

   private:
    friend struct flush_context;  // for flush_context::emplace(...)

    std::shared_ptr<segment_context> ctx_;
    // nullptr will not match any flush_context
    flush_context* flush_ctx_{nullptr};
    // segment offset in flush_ctx_->pending_segment_contexts_
    size_t pending_segment_context_offset_{};
    // reference to index_writer::segments_active_
    std::atomic<size_t>* segments_active_{};
  };

  static_assert(std::is_nothrow_move_constructible_v<active_segment_context>);

 public:
  // A context allowing index modification operations.
  // The object is non-thread-safe, each thread should use its own
  // separate instance.
  class Document : private util::noncopyable {
   public:
    Document(flush_context& ctx, std::shared_ptr<segment_context> segment,
             const segment_writer::update_context& update);
    Document(Document&&) = default;
    ~Document() noexcept;

    Document& operator=(Document&&) = delete;

    // Return current state of the object
    // Note that if the object is in an invalid state all further operations
    // will not take any effect
    explicit operator bool() const noexcept { return writer_.valid(); }

    // Inserts the specified field into the document according to the
    // specified ACTION
    // Note that 'Field' type type must satisfy the Field concept
    // field attribute to be inserted
    // Return true, if field was successfully inserted
    template<Action action, typename Field>
    bool Insert(Field&& field) const {
      return writer_.insert<action>(std::forward<Field>(field));
    }

    // Inserts the specified field (denoted by the pointer) into the
    //        document according to the specified ACTION
    // Note that 'Field' type type must satisfy the Field concept
    // Note that pointer must not be nullptr
    // field attribute to be inserted
    // Return true, if field was successfully inserted
    template<Action action, typename Field>
    bool Insert(Field* field) const {
      return writer_.insert<action>(*field);
    }

    // Inserts the specified range of fields, denoted by the [begin;end)
    // into the document according to the specified ACTION
    // Note that 'Iterator' underline value type must satisfy the Field concept
    // begin the beginning of the fields range
    // end the end of the fields range
    // Return true, if the range was successfully inserted
    template<Action action, typename Iterator>
    bool Insert(Iterator begin, Iterator end) const {
      for (; writer_.valid() && begin != end; ++begin) {
        Insert<action>(*begin);
      }

      return writer_.valid();
    }

   private:
    // hold reference to segment to prevent if from going back into the pool
    std::shared_ptr<segment_context> segment_;
    segment_writer& writer_;  // cached *segment->writer_ to avoid dereference
    flush_context& ctx_;      // for rollback operations
    size_t update_id_;
  };

  class Transaction : private util::noncopyable {
   public:
    // cppcheck-suppress constParameter
    explicit Transaction(index_writer& writer) noexcept : writer_(writer) {}

    Transaction(Transaction&& other) noexcept = default;

    ~Transaction() {
      // FIXME(gnusi): consider calling reset in future
      Commit();
    }

    // Create a document to filled by the caller
    // for insertion into the index index
    // applied upon return value deallocation
    // `disable_flush` don't trigger segment flush
    //
    // The changes are not visible until commit()
    Document Insert(bool disable_flush = false) {
      // thread-safe to use ctx_/segment_ while have lock since active
      // flush_context will not change

      // updates 'segment_' and 'ctx_'
      auto ctx = UpdateSegment(disable_flush);
      IRS_ASSERT(segment_.ctx());

      return {*ctx, segment_.ctx(), segment_.ctx()->make_update_context()};
    }

    // Marks all documents matching the filter for removal.
    // Filter the filter selecting which documents should be removed.
    // Note that changes are not visible until commit().
    // Note that filter must be valid until commit().
    template<typename Filter>
    void Remove(Filter&& filter) {
      // thread-safe to use ctx_/segment_ while have lock since active
      // flush_context will not change cppcheck-suppress unreadVariable
      auto ctx = UpdateSegment(false);  // updates 'segment_' and 'ctx_'
      IRS_ASSERT(segment_.ctx());

      // guarded by flush_context::flush_mutex_
      segment_.ctx()->remove(std::forward<Filter>(filter));
    }

    // Create a document to filled by the caller
    // for replacement of existing documents already in the index
    // matching filter with the filled document
    // applied upon return value deallocation
    // filter the filter selecting which documents should be replaced
    // Note the changes are not visible until commit()
    // Note that filter must be valid until commit()
    template<typename Filter>
    Document Replace(Filter&& filter) {
      // thread-safe to use ctx_/segment_ while have lock since active
      // flush_context will not change
      auto ctx = UpdateSegment(false);  // updates 'segment_' and 'ctx_'
      IRS_ASSERT(segment_.ctx());

      return {
        *ctx, segment_.ctx(),
        segment_.ctx()->make_update_context(std::forward<Filter>(filter))};
    }

    // Commit all accumulated modifications and release resources
    bool Commit() noexcept;

    // Revert all pending document modifications and release resources
    // noexcept because all insertions reserve enough space for rollback
    void Reset() noexcept;

    void SetLastTick(uint64_t tick) noexcept { last_operation_tick_ = tick; }
    uint64_t GetLastTick() const noexcept { return last_operation_tick_; }

    void SetFirstTick(uint64_t tick) noexcept { first_operation_tick_ = tick; }
    uint64_t GetFirstTick() const noexcept { return first_operation_tick_; }

    // Register underlying segment to be flushed with the upcoming index commit
    void ForceFlush();

   private:
    // refresh segment if required (guarded by flush_context::flush_mutex_)
    // is is thread-safe to use ctx_/segment_ while holding 'flush_context_ptr'
    // since active 'flush_context' will not change and hence no reload required
    flush_context_ptr UpdateSegment(bool disable_flush);

    // the segment_context used for storing changes (lazy-initialized)
    active_segment_context segment_;
<<<<<<< HEAD
=======
    // segment_.ctx().use_count() at constructor/destructor time must equal
    long segment_use_count_{0};
>>>>>>> 37a5956f
    uint64_t last_operation_tick_{0};   // transaction commit tick
    uint64_t first_operation_tick_{0};  // transaction tick
    index_writer& writer_;
#ifdef IRESEARCH_DEBUG
    // segment_.ctx().use_count() at constructor/destructor time must equal
    uint64_t segment_use_count_{0};
#endif
  };

  // Additional information required for removal/update requests
  struct modification_context {
    modification_context(std::shared_ptr<const irs::filter> match_filter,
                         size_t gen, bool is_update)
      : filter(std::move(match_filter)), generation(gen), update(is_update) {}
    modification_context(const irs::filter& match_filter, size_t gen,
                         bool is_update)
      : modification_context{
          {std::shared_ptr<const irs::filter>{}, &match_filter},
          gen,
          is_update} {}
    modification_context(irs::filter::ptr&& match_filter, size_t gen,
                         bool is_update)
      : modification_context{std::shared_ptr{std::move(match_filter)}, gen,
                             is_update} {}

    // keep a handle to the filter for the case when this object has ownership
    std::shared_ptr<const irs::filter> filter;
    size_t generation;
    // this is an update modification (as opposed to remove)
    bool update;
    bool seen{false};
  };

  static_assert(std::is_nothrow_move_constructible_v<modification_context>);

  // Options the the writer should use for segments
  struct segment_options {
    // Segment acquisition requests will block and wait for free segments
    // after this many segments have been acquired e.g. via documents()
    // 0 == unlimited
    size_t segment_count_max{0};

    // Flush the segment to the repository after its total document
    // count (live + masked) grows beyond this byte limit, in-flight
    // documents will still be written to the segment before flush
    // 0 == unlimited
    size_t segment_docs_max{0};

    // Flush the segment to the repository after its in-memory size
    // grows beyond this byte limit, in-flight documents will still be
    // written to the segment before flush
    // 0 == unlimited
    size_t segment_memory_max{0};
  };

  // Progress report callback types for commits.
  using progress_report_callback =
    std::function<void(std::string_view phase, size_t current, size_t total)>;

  // Functor for creating payload. Operation tick is provided for
  // payload generation.
  using payload_provider_t = std::function<bool(uint64_t, bstring&)>;

  // Options the the writer should use after creation
  struct init_options : public segment_options {
    // Returns column info for a feature the writer should use for
    // columnstore
    feature_info_provider_t features;

    // Returns column info the writer should use for columnstore
    column_info_provider_t column_info;

    // Provides payload for index_meta created by writer
    payload_provider_t meta_payload_provider;

    // Comparator defines physical order of documents in each segment
    // produced by an index_writer.
    // empty == use default system sorting order
    const Comparer* comparator{nullptr};

    // Number of free segments cached in the segment pool for reuse
    // 0 == do not cache any segments, i.e. always create new segments
    size_t segment_pool_size{128};  // arbitrary size

    // Acquire an exclusive lock on the repository to guard against index
    // corruption from multiple index_writers
    bool lock_repository{true};

    init_options() {}  // compiler requires non-default definition
  };

  struct segment_hash {
    size_t operator()(const segment_meta* segment) const noexcept {
      return hash_utils::Hash(segment->name);
    }
  };

  struct segment_equal {
    bool operator()(const segment_meta* lhs,
                    const segment_meta* rhs) const noexcept {
      return lhs->name == rhs->name;
    }
  };

  // segments that are under consolidation
  using consolidating_segments_t =
    absl::flat_hash_set<const segment_meta*, segment_hash, segment_equal>;

  enum class ConsolidationError : uint32_t {
    // Consolidation failed
    FAIL = 0,

    // Consolidation successfully finished
    OK,

    // Consolidation was scheduled for the upcoming commit
    PENDING
  };

  // Represents result of a consolidation
  struct consolidation_result {
    // Number of candidates
    size_t size;

    // Error code
    ConsolidationError error;

    // intentionally implicit
    operator bool() const noexcept { return error != ConsolidationError::FAIL; }
  };

  using ptr = std::shared_ptr<index_writer>;

  // A set of candidates denoting an instance of consolidation
  using consolidation_t = std::vector<const segment_meta*>;

  // Mark consolidation candidate segments matching the current policy
  // candidates the segments that should be consolidated
  // in: segment candidates that may be considered by this policy
  // out: actual segments selected by the current policy
  // dir the segment directory
  // meta the index meta containing segments to be considered
  // Consolidating_segments segments that are currently in progress
  // of consolidation
  // Final candidates are all segments selected by at least some policy
  using consolidation_policy_t =
    std::function<void(consolidation_t& candidates, const index_meta& meta,
                       const consolidating_segments_t& consolidating_segments)>;

  // Name of the lock for index repository
  static constexpr std::string_view kWriteLockName = "write.lock";

  ~index_writer() noexcept;

  // Returns overall number of buffered documents in a writer
  uint64_t buffered_docs() const;

  // Clears the existing index repository by staring an empty index.
  // Previously opened readers still remain valid.
  // truncate transaction tick
  // Call will rollback any opened transaction.
  void clear(uint64_t tick = 0);

  // Merges segments accepted by the specified defragment policy into
  // a new segment. For all accepted segments frees the space occupied
  // by the documents marked as deleted and deduplicate terms.
  // Policy the specified defragmentation policy
  // Codec desired format that will be used for segment creation,
  // nullptr == use index_writer's codec
  // Progress callback triggered for consolidation steps, if the
  // callback returns false then consolidation is aborted
  // For deferred policies during the commit stage each policy will be
  // given the exact same index_meta containing all segments in the
  // commit, however, the resulting acceptor will only be segments not
  // yet marked for consolidation by other policies in the same commit
  consolidation_result consolidate(
    const consolidation_policy_t& policy, format::ptr codec = nullptr,
    const merge_writer::flush_progress_t& progress = {});

  // Returns a context allowing index modification operations
  // All document insertions will be applied to the same segment on a
  // best effort basis, e.g. a flush_all() will cause a segment switch
  Transaction documents() noexcept { return Transaction(*this); }

  // Imports index from the specified index reader into new segment
  // Reader the index reader to import.
  // Desired format that will be used for segment creation,
  // nullptr == use index_writer's codec.
  // Progress callback triggered for consolidation steps, if the
  // callback returns false then consolidation is aborted.
  // Returns true on success.
  bool import(const index_reader& reader, format::ptr codec = nullptr,
              const merge_writer::flush_progress_t& progress = {});

  // Opens new index writer.
  // dir directory where index will be should reside
  // codec format that will be used for creating new index segments
  // mode specifies how to open a writer
  // options the configuration parameters for the writer
  static index_writer::ptr make(directory& dir, format::ptr codec,
                                OpenMode mode,
                                const init_options& opts = init_options());

  // Modify the runtime segment options as per the specified values
  // options will apply no later than after the next commit()
  void options(const segment_options& opts) noexcept { segment_limits_ = opts; }

  // Returns comparator using for sorting documents by a primary key
  // nullptr == default sort order
  const Comparer* comparator() const noexcept { return comparator_; }

  // Begins the two-phase transaction.
  // payload arbitrary user supplied data to store in the index
  // Returns true if transaction has been successflully started.
  bool begin() {
    // cppcheck-suppress unreadVariable
    std::lock_guard lock{commit_lock_};

    return start();
  }

  // Rollbacks the two-phase transaction
  void rollback() {
    // cppcheck-suppress unreadVariable
    std::lock_guard lock{commit_lock_};

    abort();
  }

  // Make all buffered changes visible for readers.
  // payload arbitrary user supplied data to store in the index
  // Return whether any changes were committed.
  //
  // Note that if begin() has been already called commit() is
  // relatively lightweight operation.
  bool commit(progress_report_callback const& progress = nullptr) {
    // cppcheck-suppress unreadVariable
    std::lock_guard lock{commit_lock_};

    const bool modified = start(progress);
    finish();
    return modified;
  }

  // Clears index writer's reader cache.
  void purge_cached_readers() noexcept { cached_readers_.clear(); }

  // Returns field features.
  const feature_info_provider_t& feature_info() const noexcept {
    return feature_info_;
  }

  bool FlushRequired(const segment_writer& writer) const noexcept;

  // public because we want to use std::make_shared
  index_writer(ConstructToken, index_lock::ptr&& lock,
               index_file_refs::ref_t&& lock_file_ref, directory& dir,
               format::ptr codec, size_t segment_pool_size,
               const segment_options& segment_limits,
               const Comparer* comparator,
               const column_info_provider_t& column_info,
               const feature_info_provider_t& feature_info,
               const payload_provider_t& meta_payload_provider,
               index_meta&& meta, committed_state_t&& committed_state);

 private:
  static constexpr size_t kNonUpdateRecord = std::numeric_limits<size_t>::max();

  struct consolidation_context_t : util::noncopyable {
    consolidation_context_t() = default;

    consolidation_context_t(consolidation_context_t&&) = default;
    consolidation_context_t& operator=(consolidation_context_t&&) = delete;

    consolidation_context_t(std::shared_ptr<index_meta>&& consolidation_meta,
                            consolidation_t&& candidates,
                            merge_writer&& merger) noexcept
      : consolidation_meta{std::move(consolidation_meta)},
        candidates{std::move(candidates)},
        merger{std::move(merger)} {}

    consolidation_context_t(std::shared_ptr<index_meta>&& consolidation_meta,
                            consolidation_t&& candidates) noexcept
      : consolidation_meta{std::move(consolidation_meta)},
        candidates{std::move(candidates)} {}

    std::shared_ptr<index_meta> consolidation_meta;
    consolidation_t candidates;
    merge_writer merger;
  };

  static_assert(std::is_nothrow_move_constructible_v<consolidation_context_t>);

  struct import_context {
    import_context(index_meta::index_segment_t&& segment, size_t generation,
                   file_refs_t&& refs,
                   consolidation_t&& consolidation_candidates,
                   std::shared_ptr<index_meta>&& consolidation_meta,
                   merge_writer&& merger) noexcept
      : generation(generation),
        segment(std::move(segment)),
        refs(std::move(refs)),
        consolidation_ctx(std::move(consolidation_meta),
                          std::move(consolidation_candidates),
                          std::move(merger)) {}

    import_context(index_meta::index_segment_t&& segment, size_t generation,
                   file_refs_t&& refs,
                   consolidation_t&& consolidation_candidates,
                   std::shared_ptr<index_meta>&& consolidation_meta) noexcept
      : generation(generation),
        segment(std::move(segment)),
        refs(std::move(refs)),
        consolidation_ctx(std::move(consolidation_meta),
                          std::move(consolidation_candidates)) {}

    import_context(index_meta::index_segment_t&& segment, size_t generation,
                   file_refs_t&& refs,
                   consolidation_t&& consolidation_candidates) noexcept
      : generation(generation),
        segment(std::move(segment)),
        refs(std::move(refs)),
        consolidation_ctx(nullptr, std::move(consolidation_candidates)) {}

    import_context(index_meta::index_segment_t&& segment, size_t generation,
                   file_refs_t&& refs) noexcept
      : generation(generation),
        segment(std::move(segment)),
        refs(std::move(refs)) {}

    import_context(index_meta::index_segment_t&& segment,
                   size_t generation) noexcept
      : generation(generation), segment(std::move(segment)) {}

    import_context(import_context&&) = default;

    import_context& operator=(const import_context&) = delete;
    import_context& operator=(import_context&&) = delete;

    const size_t generation;
    index_meta::index_segment_t segment;
    file_refs_t refs;
    consolidation_context_t consolidation_ctx;
  };  // import_context

  static_assert(std::is_nothrow_move_constructible_v<import_context>);

  // The segment writer and its associated ref tracing directory
  // for use with an unbounded_object_pool
  //
  // Note the segment flows through following stages
  //  1a) taken from pool (!busy_, !dirty) {Thread A}
  //  2a) requested by documents() (!busy_, !dirty)
  //  3a) documents() validates that active context is the same &&
  //  !dirty_
  //  4a) documents() sets 'busy_', guarded by flush_context::flush_mutex_
  //  5a) documents() starts operation
  //  6a) documents() finishes operation
  //  7a) documents() unsets 'busy_', guarded by flush_context::mutex_
  //    (different mutex for cond notify)
  //  8a) documents() notifies flush_context::pending_segment_context_cond_
  //    ... after some time ...
  // 10a) documents() validates that active context is the same && !dirty_
  // 11a) documents() sets 'busy_', guarded by flush_context::flush_mutex_
  // 12a) documents() starts operation
  // 13b) flush_all() switches active context {Thread B}
  // 14b) flush_all() sets 'dirty_', guarded by flush_context::mutex_
  // 15b) flush_all() checks 'busy_' and waits on flush_context::mutex_
  //    (different mutex for cond notify)
  // 16a) documents() finishes operation {Thread A}
  // 17a) documents() unsets 'busy_', guarded by flush_context::mutex_
  //    (different mutex for cond notify)
  // 18a) documents() notifies flush_context::pending_segment_context_cond_
  // 19b) flush_all() checks 'busy_' and continues flush {Thread B}
  //    (different mutex for cond notify)  {scenario 1} ... after some time
  //    reuse of same documents() {Thread A}
  // 20a) documents() validates that active context is not the same
  // 21a) documents() re-requests a new segment, i.e. continues
  //    to (1a) {scenario 2} ...  after some time reuse of same
  //    documents() {Thread A}
  // 20a) documents() validates that active context is the same && dirty_
  // 21a) documents() re-requests a new segment, i.e. continues to (1a)
  // Note segment_writer::doc_contexts[...uncomitted_document_contexts_):
  //   generation == flush_context::generation
  // Note segment_writer::doc_contexts[uncomitted_document_contexts_...]:
  //   generation == local generation (updated when segment_context
  //   registered once again with flush_context)
  struct segment_context {
    struct flushed_t : public index_meta::index_segment_t {
      // starting doc_id that should be added to docs_mask
      doc_id_t docs_mask_tail_doc_id{doc_limits::eof()};

      flushed_t() = default;
      explicit flushed_t(segment_meta&& meta) noexcept
        : index_meta::index_segment_t{std::move(meta)} {}
    };

    using segment_meta_generator_t = std::function<segment_meta()>;
    using ptr = std::unique_ptr<segment_context>;

    // number of active in-progress
    // operations (insert/replace) (e.g.
    // document instances or replace(...))
    std::atomic<size_t> active_count_;
    // for use with index_writer::buffered_docs()
    // asynchronous call
    std::atomic<size_t> buffered_docs_;
    // the codec to used for flushing a segment writer
    format::ptr codec_;
    // true if flush_all() started processing this segment (this
    // segment should not be used for any new operations), guarded by
    // the flush_context::flush_mutex_
    std::atomic<bool> dirty_;
    // ref tracking for segment_writer to allow for easy ref removal on
    // segment_writer reset
    ref_tracking_directory dir_;
    // guard 'flushed_', 'uncomitted_*' and 'writer_'
    // from concurrent flush
    std::mutex flush_mutex_;
    // all of the previously flushed versions of this segment,
    // guarded by the flush_context::flush_mutex_
    std::vector<flushed_t> flushed_;
    // update_contexts to use with 'flushed_'
    // sequentially increasing through all offsets
    // (sequential doc_id in 'flushed_' == offset + doc_limits::min(), size()
    // == sum of all 'flushed_'.'docs_count')
    std::vector<segment_writer::update_context> flushed_update_contexts_;
    // function to get new segment_meta from
    segment_meta_generator_t meta_generator_;
    // sequential list of pending modification
    std::vector<modification_context> modification_queries_;
    // requests (remove/update)
    // starting doc_id that is not part of the current flush_context (doc_id
    // sequentially increasing through all 'flushed_' offsets and into
    // 'segment_writer::doc_contexts' hence value may be greater than
    // doc_id_t::max)
    size_t uncomitted_doc_id_begin_;
    // current modification/update
    // generation offset for asignment to uncommited operations (same as
    // modification_queries_.size() - uncomitted_modification_queries_)
    // FIXME TODO consider removing
    size_t uncomitted_generation_offset_;
    // staring offset in
    // 'modification_queries_' that is not part of the current flush_context
    size_t uncomitted_modification_queries_;
    std::unique_ptr<segment_writer> writer_;
    // the segment_meta this writer was initialized with
    index_meta::index_segment_t writer_meta_;

    static segment_context::ptr make(
      directory& dir, segment_meta_generator_t&& meta_generator,
      const column_info_provider_t& column_info,
      const feature_info_provider_t& feature_info, const Comparer* comparator);

    segment_context(directory& dir, segment_meta_generator_t&& meta_generator,
                    const column_info_provider_t& column_info,
                    const feature_info_provider_t& feature_info,
                    const Comparer* comparator);

    // Flush current writer state into a materialized segment.
    // Return tick of last committed transaction.
    uint64_t flush();

    // Returns context for "insert" operation.
    segment_writer::update_context make_update_context() const noexcept {
      return {uncomitted_generation_offset_, kNonUpdateRecord};
    }

    // Returns context for "update" operation.
    segment_writer::update_context make_update_context(const filter& filter);
    segment_writer::update_context make_update_context(
      std::shared_ptr<const filter> filter);
    segment_writer::update_context make_update_context(filter::ptr&& filter);

    // Ensure writer is ready to receive documents
    void prepare();

    // Modifies context for "remove" operation
    void remove(const filter& filter);
    void remove(std::shared_ptr<const filter> filter);
    void remove(filter::ptr&& filter);

    // Reset segment state to the initial state
    // store_flushed should store info about flushed segments?
    // Note should be true if something went wrong during segment flush
    void reset(bool store_flushed = false) noexcept;
  };

  struct segment_limits {
    // see segment_options::max_segment_count
    std::atomic<size_t> segment_count_max;
    // see segment_options::max_segment_docs
    std::atomic<size_t> segment_docs_max;
    // see segment_options::max_segment_memory
    std::atomic<size_t> segment_memory_max;

    explicit segment_limits(const segment_options& opts) noexcept
      : segment_count_max(opts.segment_count_max),
        segment_docs_max(opts.segment_docs_max),
        segment_memory_max(opts.segment_memory_max) {}

    segment_limits& operator=(const segment_options& opts) noexcept {
      segment_count_max.store(opts.segment_count_max);
      segment_docs_max.store(opts.segment_docs_max);
      segment_memory_max.store(opts.segment_memory_max);
      return *this;
    }
  };

  using segment_pool_t = unbounded_object_pool<segment_context>;

  // The context containing data collected for the next commit() call
  // Note a 'segment_context' is tracked by at most 1 'flush_context', it is
  // the job of the 'documents_context' to guarantee that the
  // 'segment_context' is not used once the tracker 'flush_context' is no
  // longer active.
  struct flush_context {
    // 'value' == node offset into 'pending_segment_context_'
    using freelist_t = concurrent_stack<size_t>;

    struct pending_segment_context : public freelist_t::node_type {
      // starting segment_context::document_contexts_ for this
      // flush_context range
      // [pending_segment_context::doc_id_begin_,
      // std::min(pending_segment_context::doc_id_end_,
      // segment_context::uncomitted_doc_ids_))
      const size_t doc_id_begin_;
      // ending segment_context::document_contexts_ for
      // this flush_context range
      // [pending_segment_context::doc_id_begin_,
      // std::min(pending_segment_context::doc_id_end_,
      // segment_context::uncomitted_doc_ids_))
      size_t doc_id_end_;
      // starting
      // segment_context::modification_queries_
      // for this flush_context range
      // [pending_segment_context::modification_offset_begin_,
      // std::min(pending_segment_context::::modification_offset_end_,
      // segment_context::uncomitted_modification_queries_))
      const size_t modification_offset_begin_;
      // ending
      // segment_context::modification_queries_ for
      // this flush_context range
      // [pending_segment_context::modification_offset_begin_,
      // std::min(pending_segment_context::::modification_offset_end_,
      // segment_context::uncomitted_modification_queries_))
      size_t modification_offset_end_;
      const std::shared_ptr<segment_context> segment_;

      pending_segment_context(std::shared_ptr<segment_context> segment,
                              size_t pending_segment_context_offset)
        : freelist_t::node_type{.value = pending_segment_context_offset},
          doc_id_begin_(segment->uncomitted_doc_id_begin_),
          doc_id_end_(std::numeric_limits<size_t>::max()),
          modification_offset_begin_(segment->uncomitted_modification_queries_),
          modification_offset_end_(std::numeric_limits<size_t>::max()),
          segment_(std::move(segment)) {
        IRS_ASSERT(segment_);
      }
    };

    // current modification/update generation
    std::atomic<size_t> generation_{0};
    // ref tracking directory used by this context (tracks all/only
    // refs for this context)
    ref_tracking_directory::ptr dir_;
    // guard for the current context during flush (write)
    // operations vs update (read)
    std::shared_mutex flush_mutex_;
    // guard for the current context during struct update operations,
    // e.g. pending_segments_, pending_segment_contexts_
    std::mutex mutex_;
    // the next context to switch to
    flush_context* next_context_;
    // complete segments to be added during next commit
    // (import)
    std::vector<import_context> pending_segments_;
    // notified when a segment has been freed
    // (guarded by mutex_)
    std::condition_variable pending_segment_context_cond_;
    // segment writers with data pending for next
    // commit (all segments that have been used by
    // this flush_context) must be std::deque to
    // garantee that element memory location does
    // not change for use with
    // 'pending_segment_contexts_freelist_'
    std::deque<pending_segment_context> pending_segment_contexts_;
    // entries from
    // 'pending_segment_contexts_' that
    // are available for reuse
    freelist_t pending_segment_contexts_freelist_;
    // set of segment names to be removed from the index upon commit
    absl::flat_hash_set<readers_cache::key_t, readers_cache::key_hash_t>
      segment_mask_;

    flush_context() = default;

    ~flush_context() noexcept { reset(); }

    // add the segment to this flush_context
    void emplace(active_segment_context&& segment,
                 uint64_t first_operation_tick);

    // add the segment to this flush_context pending segments
    // but not to freelist. So this segment would be waited upon flushing
    bool AddToPending(active_segment_context& segment);

    void reset() noexcept;
  };

  struct sync_context : util::noncopyable {
    sync_context() = default;
    sync_context(sync_context&& rhs) noexcept
      : files(std::move(rhs.files)), segments(std::move(rhs.segments)) {}
    sync_context& operator=(sync_context&& rhs) noexcept {
      if (this != &rhs) {
        files = std::move(rhs.files);
        segments = std::move(rhs.segments);
      }
      return *this;
    }

    bool empty() const noexcept { return segments.empty(); }

    void register_full_sync(size_t i) { segments.emplace_back(i, 0); }

    void register_partial_sync(size_t i, std::string_view file) {
      segments.emplace_back(i, 1);
      files.emplace_back(file);
    }

    template<typename Visitor>
    bool visit(const Visitor& visitor, const index_meta& meta) const {
      // cppcheck-suppress shadowFunction
      auto begin = files.begin();

      for (const auto& entry : segments) {
        auto& segment = meta[entry.first];

        if (entry.second) {
          // partial update
          IRS_ASSERT(begin <= files.end());

          if (std::numeric_limits<size_t>::max() == entry.second) {
            // skip invalid segments
            begin += entry.second;
            continue;
          }

          for (auto end = begin + entry.second; begin != end; ++begin) {
            if (!visitor(*begin)) {
              return false;
            }
          }
        } else {
          // full sync
          for (const auto& file : segment.meta.files) {
            if (!visitor(file)) {
              return false;
            }
          }
        }

        if (!visitor(segment.filename)) {
          return false;
        }
      }

      return true;
    }

    // files to sync
    std::vector<std::string> files;
    // segments to sync (index within index meta + number of files
    // to sync)
    std::vector<std::pair<size_t, size_t>> segments;
  };

  struct pending_context_t {
    // reference to flush context held until end of commit
    flush_context_ptr ctx{nullptr, nullptr};
    // index meta of next commit
    index_meta::ptr meta;
    // file names and segments to be synced during next commit
    sync_context to_sync;

    explicit operator bool() const noexcept { return ctx && meta; }
  };

  static_assert(std::is_nothrow_move_constructible_v<pending_context_t>);
  static_assert(std::is_nothrow_move_assignable_v<pending_context_t>);

  struct pending_state_t {
    // reference to flush context held until end of commit
    flush_context_ptr ctx{nullptr, nullptr};
    // meta + references of next commit
    committed_state_t commit;

    explicit operator bool() const noexcept { return ctx && commit; }

    void reset() noexcept {
      ctx.reset();
      commit.reset();
    }
  };

  static_assert(std::is_nothrow_move_constructible_v<pending_state_t>);
  static_assert(std::is_nothrow_move_assignable_v<pending_state_t>);

  std::pair<std::vector<std::unique_lock<std::mutex>>, uint64_t> flush_pending(
    flush_context& ctx, std::unique_lock<std::mutex>& ctx_lock);

  pending_context_t flush_all(
    progress_report_callback const& progress_callback);

  flush_context_ptr get_flush_context(bool shared = true);

  // return a usable segment or a nullptr segment if
  // retry is required (e.g. no free segments available)
  active_segment_context get_segment_context(flush_context& ctx);

  // starts transaction
  bool start(progress_report_callback const& progress = nullptr);
  // finishes transaction
  void finish();
  // aborts transaction
  void abort();

  feature_info_provider_t feature_info_;
  std::vector<std::string_view> files_to_sync_;
  column_info_provider_t column_info_;
  // provides payload for new segments
  payload_provider_t meta_payload_provider_;
  const Comparer* comparator_;
  // readers by segment name
  readers_cache cached_readers_;
  format::ptr codec_;
  // guard for cached_segment_readers_, commit_pool_, meta_
  // (modification during commit()/defragment()), payload_buf_
  std::mutex commit_lock_;
  committed_state_t committed_state_;  // last successfully committed state
  std::recursive_mutex consolidation_lock_;
  // segments that are under consolidation
  consolidating_segments_t consolidating_segments_;
  // directory used for initialization of readers
  directory& dir_;
  // collection of contexts that collect data to be
  // flushed, 2 because just swap them
  std::vector<flush_context> flush_context_pool_;
  // currently active context accumulating data to be
  // processed during the next flush
  std::atomic<flush_context*> flush_context_;
  // latest/active state of index metadata
  index_meta meta_;
  // current state awaiting commit completion
  pending_state_t pending_state_;
  // limits for use with respect to segments
  segment_limits segment_limits_;
  // a cache of segments available for reuse
  segment_pool_t segment_writer_pool_;
  // number of segments currently in use by the writer
  std::atomic<size_t> segments_active_;
  index_meta_writer::ptr writer_;
  // exclusive write lock for directory
  index_lock::ptr write_lock_;
  // track ref for lock file to prevent removal
  index_file_refs::ref_t write_lock_file_ref_;
};

}  // namespace irs<|MERGE_RESOLUTION|>--- conflicted
+++ resolved
@@ -310,11 +310,6 @@
 
     // the segment_context used for storing changes (lazy-initialized)
     active_segment_context segment_;
-<<<<<<< HEAD
-=======
-    // segment_.ctx().use_count() at constructor/destructor time must equal
-    long segment_use_count_{0};
->>>>>>> 37a5956f
     uint64_t last_operation_tick_{0};   // transaction commit tick
     uint64_t first_operation_tick_{0};  // transaction tick
     index_writer& writer_;
