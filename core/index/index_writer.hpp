////////////////////////////////////////////////////////////////////////////////
/// DISCLAIMER
///
/// Copyright 2016 by EMC Corporation, All Rights Reserved
///
/// Licensed under the Apache License, Version 2.0 (the "License");
/// you may not use this file except in compliance with the License.
/// You may obtain a copy of the License at
///
///     http://www.apache.org/licenses/LICENSE-2.0
///
/// Unless required by applicable law or agreed to in writing, software
/// distributed under the License is distributed on an "AS IS" BASIS,
/// WITHOUT WARRANTIES OR CONDITIONS OF ANY KIND, either express or implied.
/// See the License for the specific language governing permissions and
/// limitations under the License.
///
/// Copyright holder is EMC Corporation
///
/// @author Andrey Abramov
/// @author Vasiliy Nabatchikov
////////////////////////////////////////////////////////////////////////////////

#pragma once

#include <absl/container/flat_hash_map.h>

#include <atomic>
#include <functional>
#include <string_view>

#include "formats/formats.hpp"
#include "index/column_info.hpp"
#include "index/field_meta.hpp"
#include "index/index_features.hpp"
#include "index/index_meta.hpp"
#include "index/merge_writer.hpp"
#include "index/segment_reader.hpp"
#include "index/segment_writer.hpp"
#include "search/filter.hpp"
#include "utils/async_utils.hpp"
#include "utils/bitvector.hpp"
#include "utils/noncopyable.hpp"
#include "utils/object_pool.hpp"
#include "utils/string.hpp"
#include "utils/thread_utils.hpp"

namespace irs {

class comparer;
class bitvector;
struct directory;
class directory_reader;

class readers_cache final : util::noncopyable {
 public:
  struct key_t {
    // cppcheck-suppress noExplicitConstructor
    /* implicit */ key_t(const segment_meta& meta);

    bool operator==(const key_t& other) const noexcept {
      return name == other.name && version == other.version;
    }

    std::string name;
    uint64_t version;
  };

  struct key_hash_t {
    size_t operator()(const key_t& key) const noexcept {
      return hash_utils::Hash(key.name);
    }
  };

  // cppcheck-suppress constParameter
  explicit readers_cache(directory& dir) noexcept : dir_(dir) {}

  void clear() noexcept;
  segment_reader emplace(const segment_meta& meta);
  size_t purge(const absl::flat_hash_set<key_t, key_hash_t>& segments) noexcept;

 private:
  std::mutex lock_;
  absl::flat_hash_map<key_t, segment_reader, key_hash_t> cache_;
  directory& dir_;
};  // readers_cache

// Defines how index writer should be opened
enum OpenMode {
  // Creates new index repository. In case if repository already
  // exists, all contents will be cleared.
  OM_CREATE = 1,

  // Opens existing index repository. In case if repository does not
  // exists, error will be generated.
  OM_APPEND = 2,
};

ENABLE_BITMASK_ENUM(OpenMode);

// The object is using for indexing data. Only one writer can write to
// the same directory simultaneously.
// Thread safe.
class index_writer : private util::noncopyable {
 private:
  struct flush_context;
  struct segment_context;

  // unique pointer required since need pointer declaration before class
  // declaration e.g. for 'documents_context'
  //
  // sizeof(std::function<void(flush_context*)>) >
  // sizeof(void(*)(flush_context*))
  using flush_context_ptr =
    std::unique_ptr<flush_context, void (*)(flush_context*)>;

  // Disallow using public constructor
  struct ConstructToken {
    explicit ConstructToken() = default;
  };

  using file_refs_t = std::vector<index_file_refs::ref_t>;
  using committed_state_t =
    std::shared_ptr<std::pair<std::shared_ptr<index_meta>, file_refs_t>>;

  // Segment references given out by flush_context to allow tracking
  // and updating flush_context::pending_segment_context
  //
  // non-copyable to ensure only one copy for get/put
  class active_segment_context : private util::noncopyable {
   public:
    active_segment_context() = default;
    active_segment_context(
      std::shared_ptr<segment_context> ctx,
      std::atomic<size_t>& segments_active,
      // the flush_context the segment_context is currently registered with
      flush_context* flush_ctx = nullptr,
      // the segment offset in flush_ctx_->pending_segments_
      size_t pending_segment_context_offset =
        std::numeric_limits<size_t>::max()) noexcept;
    active_segment_context(active_segment_context&&) = default;
    active_segment_context& operator=(active_segment_context&& other) noexcept;

    ~active_segment_context();

    const std::shared_ptr<segment_context>& ctx() const noexcept {
      return ctx_;
    }

   private:
    friend struct flush_context;  // for flush_context::emplace(...)

    std::shared_ptr<segment_context> ctx_;
    // nullptr will not match any flush_context
    flush_context* flush_ctx_{nullptr};
    // segment offset in flush_ctx_->pending_segment_contexts_
    size_t pending_segment_context_offset_{};
    // reference to index_writer::segments_active_
    std::atomic<size_t>* segments_active_{};
  };

  static_assert(std::is_nothrow_move_constructible_v<active_segment_context>);

 public:
  // A context allowing index modification operations.
  // The object is non-thread-safe, each thread should use its own
  // separate instance.
  class Document : private util::noncopyable {
   public:
    Document(flush_context& ctx, std::shared_ptr<segment_context> segment,
             const segment_writer::update_context& update);
    Document(Document&&) = default;
    ~Document() noexcept;

    Document& operator=(Document&&) = delete;

    // Return current state of the object
    // Note that if the object is in an invalid state all further operations
    // will not take any effect
    explicit operator bool() const noexcept { return writer_.valid(); }

    // Inserts the specified field into the document according to the
    // specified ACTION
    // Note that 'Field' type type must satisfy the Field concept
    // field attribute to be inserted
    // Return true, if field was successfully inserted
    template<Action action, typename Field>
    bool Insert(Field&& field) const {
      return writer_.insert<action>(std::forward<Field>(field));
    }

    // Inserts the specified field (denoted by the pointer) into the
    //        document according to the specified ACTION
    // Note that 'Field' type type must satisfy the Field concept
    // Note that pointer must not be nullptr
    // field attribute to be inserted
    // Return true, if field was successfully inserted
    template<Action action, typename Field>
    bool Insert(Field* field) const {
      return writer_.insert<action>(*field);
    }

    // Inserts the specified range of fields, denoted by the [begin;end)
    // into the document according to the specified ACTION
    // Note that 'Iterator' underline value type must satisfy the Field concept
    // begin the beginning of the fields range
    // end the end of the fields range
    // Return true, if the range was successfully inserted
    template<Action action, typename Iterator>
    bool Insert(Iterator begin, Iterator end) const {
      for (; writer_.valid() && begin != end; ++begin) {
        Insert<action>(*begin);
      }

      return writer_.valid();
    }

   private:
    // hold reference to segment to prevent if from going back into the pool
    std::shared_ptr<segment_context> segment_;
    segment_writer& writer_;  // cached *segment->writer_ to avoid dereference
    flush_context& ctx_;      // for rollback operations
    size_t update_id_;
  };

  class Transaction : private util::noncopyable {
   public:
    // cppcheck-suppress constParameter
    explicit Transaction(index_writer& writer) noexcept : writer_(writer) {}

    Transaction(Transaction&& other) noexcept = default;

    ~Transaction() {
      // FIXME(gnusi): consider calling reset in future
      Commit();
    }

    // Create a document to filled by the caller
    // for insertion into the index index
    // applied upon return value deallocation
    // `disable_flush` don't trigger segment flush
    //
    // The changes are not visible until commit()
    Document Insert(bool disable_flush = false) {
      // thread-safe to use ctx_/segment_ while have lock since active
      // flush_context will not change

      // updates 'segment_' and 'ctx_'
      auto ctx = UpdateSegment(disable_flush);
      IRS_ASSERT(segment_.ctx());

      return {*ctx, segment_.ctx(), segment_.ctx()->make_update_context()};
    }

    // Marks all documents matching the filter for removal.
    // Filter the filter selecting which documents should be removed.
    // Note that changes are not visible until commit().
    // Note that filter must be valid until commit().
    template<typename Filter>
    void Remove(Filter&& filter) {
      // thread-safe to use ctx_/segment_ while have lock since active
      // flush_context will not change cppcheck-suppress unreadVariable
      auto ctx = UpdateSegment(false);  // updates 'segment_' and 'ctx_'
      IRS_ASSERT(segment_.ctx());

      // guarded by flush_context::flush_mutex_
      segment_.ctx()->remove(std::forward<Filter>(filter));
    }

    // Create a document to filled by the caller
    // for replacement of existing documents already in the index
    // matching filter with the filled document
    // applied upon return value deallocation
    // filter the filter selecting which documents should be replaced
    // Note the changes are not visible until commit()
    // Note that filter must be valid until commit()
    template<typename Filter>
    Document Replace(Filter&& filter) {
      // thread-safe to use ctx_/segment_ while have lock since active
      // flush_context will not change
      auto ctx = UpdateSegment(false);  // updates 'segment_' and 'ctx_'
      IRS_ASSERT(segment_.ctx());

      return {
        *ctx, segment_.ctx(),
        segment_.ctx()->make_update_context(std::forward<Filter>(filter))};
    }

    // Commit all accumulated modifications and release resources
    bool Commit() noexcept;

    // Revert all pending document modifications and release resources
    // noexcept because all insertions reserve enough space for rollback
    void Reset() noexcept;

    void SetLastTick(uint64_t tick) noexcept { last_operation_tick_ = tick; }
    uint64_t GetLastTick() const noexcept { return last_operation_tick_; }

    void SetFirstTick(uint64_t tick) noexcept { first_operation_tick_ = tick; }
    uint64_t GetFirstTick() const noexcept { return first_operation_tick_; }

    // Register underlying segment to be flushed with the upcoming index commit
    void ForceFlush();

   private:
    // refresh segment if required (guarded by flush_context::flush_mutex_)
    // is is thread-safe to use ctx_/segment_ while holding 'flush_context_ptr'
    // since active 'flush_context' will not change and hence no reload required
    flush_context_ptr UpdateSegment(bool disable_flush);

    // the segment_context used for storing changes (lazy-initialized)
    active_segment_context segment_;
    uint64_t last_operation_tick_{0};   // transaction commit tick
    uint64_t first_operation_tick_{0};  // transaction tick
    index_writer& writer_;
#ifdef IRESEARCH_DEBUG
    // segment_.ctx().use_count() at constructor/destructor time must equal
    uint64_t segment_use_count_{0};
#endif
  };

  // Additional information required for removal/update requests
  struct modification_context {
    modification_context(const irs::filter& match_filter, size_t gen,
                         bool is_update)
      : filter(std::shared_ptr<const irs::filter>{}, &match_filter),
        generation(gen),
        update(is_update),
        seen(false) {}
    modification_context(std::shared_ptr<const irs::filter> match_filter,
                         size_t gen, bool is_update)
      : filter(std::move(match_filter)),
        generation(gen),
        update(is_update),
        seen(false) {}
    modification_context(irs::filter::ptr&& match_filter, size_t gen,
                         bool is_update)
      : filter(std::move(match_filter)),
        generation(gen),
        update(is_update),
        seen(false) {}
    modification_context(modification_context&&) = default;
    modification_context& operator=(const modification_context&) = delete;
    modification_context& operator=(modification_context&&) = delete;

    // keep a handle to the filter for the case when this object has ownership
    std::shared_ptr<const irs::filter> filter;
    const size_t generation;
    // this is an update modification (as opposed to remove)
    const bool update;
    bool seen;
  };

  static_assert(std::is_nothrow_move_constructible_v<modification_context>);

  // Options the the writer should use for segments
  struct segment_options {
    // Segment acquisition requests will block and wait for free segments
    // after this many segments have been acquired e.g. via documents()
    // 0 == unlimited
    size_t segment_count_max{0};

    // Flush the segment to the repository after its total document
    // count (live + masked) grows beyond this byte limit, in-flight
    // documents will still be written to the segment before flush
    // 0 == unlimited
    size_t segment_docs_max{0};

    // Flush the segment to the repository after its in-memory size
    // grows beyond this byte limit, in-flight documents will still be
    // written to the segment before flush
    // 0 == unlimited
    size_t segment_memory_max{0};
  };

  // Progress report callback types for commits.
  using progress_report_callback =
    std::function<void(std::string_view phase, size_t current, size_t total)>;

  // Functor for creating payload. Operation tick is provided for
  // payload generation.
  using payload_provider_t = std::function<bool(uint64_t, bstring&)>;

  // Options the the writer should use after creation
  struct init_options : public segment_options {
    // Returns column info for a feature the writer should use for
    // columnstore
    feature_info_provider_t features;

    // Returns column info the writer should use for columnstore
    column_info_provider_t column_info;

    // Provides payload for index_meta created by writer
    payload_provider_t meta_payload_provider;

    // Comparator defines physical order of documents in each segment
    // produced by an index_writer.
    // empty == use default system sorting order
    const comparer* comparator{nullptr};

    // Number of free segments cached in the segment pool for reuse
    // 0 == do not cache any segments, i.e. always create new segments
    size_t segment_pool_size{128};  // arbitrary size

    // Acquire an exclusive lock on the repository to guard against index
    // corruption from multiple index_writers
    bool lock_repository{true};

    init_options() {}  // compiler requires non-default definition
  };

  struct segment_hash {
    size_t operator()(const segment_meta* segment) const noexcept {
      return hash_utils::Hash(segment->name);
    }
  };

  struct segment_equal {
    bool operator()(const segment_meta* lhs,
                    const segment_meta* rhs) const noexcept {
      return lhs->name == rhs->name;
    }
  };

  // segments that are under consolidation
  using consolidating_segments_t =
    absl::flat_hash_set<const segment_meta*, segment_hash, segment_equal>;

  enum class ConsolidationError : uint32_t {
    // Consolidation failed
    FAIL = 0,

    // Consolidation successfully finished
    OK,

    // Consolidation was scheduled for the upcoming commit
    PENDING
  };

  // Represents result of a consolidation
  struct consolidation_result {
    // Number of candidates
    size_t size;

    // Error code
    ConsolidationError error;

    // intentionally implicit
    operator bool() const noexcept { return error != ConsolidationError::FAIL; }
  };

  using ptr = std::shared_ptr<index_writer>;

  // A set of candidates denoting an instance of consolidation
  using consolidation_t = std::vector<const segment_meta*>;

  // Mark consolidation candidate segments matching the current policy
  // candidates the segments that should be consolidated
  // in: segment candidates that may be considered by this policy
  // out: actual segments selected by the current policy
  // dir the segment directory
  // meta the index meta containing segments to be considered
  // Consolidating_segments segments that are currently in progress
  // of consolidation
  // Final candidates are all segments selected by at least some policy
  using consolidation_policy_t =
    std::function<void(consolidation_t& candidates, const index_meta& meta,
                       const consolidating_segments_t& consolidating_segments)>;

  // Name of the lock for index repository
  static constexpr std::string_view kWriteLockName = "write.lock";

  ~index_writer() noexcept;

  // Returns overall number of buffered documents in a writer
  uint64_t buffered_docs() const;

  // Clears the existing index repository by staring an empty index.
  // Previously opened readers still remain valid.
  // truncate transaction tick
  // Call will rollback any opened transaction.
  void clear(uint64_t tick = 0);

  // Merges segments accepted by the specified defragment policy into
  // a new segment. For all accepted segments frees the space occupied
  // by the documents marked as deleted and deduplicate terms.
  // Policy the specified defragmentation policy
  // Codec desired format that will be used for segment creation,
  // nullptr == use index_writer's codec
  // Progress callback triggered for consolidation steps, if the
  // callback returns false then consolidation is aborted
  // For deferred policies during the commit stage each policy will be
  // given the exact same index_meta containing all segments in the
  // commit, however, the resulting acceptor will only be segments not
  // yet marked for consolidation by other policies in the same commit
  consolidation_result consolidate(
    const consolidation_policy_t& policy, format::ptr codec = nullptr,
    const merge_writer::flush_progress_t& progress = {});

  // Returns a context allowing index modification operations
  // All document insertions will be applied to the same segment on a
  // best effort basis, e.g. a flush_all() will cause a segment switch
  Transaction documents() noexcept { return Transaction(*this); }

  // Imports index from the specified index reader into new segment
  // Reader the index reader to import.
  // Desired format that will be used for segment creation,
  // nullptr == use index_writer's codec.
  // Progress callback triggered for consolidation steps, if the
  // callback returns false then consolidation is aborted.
  // Returns true on success.
  bool import(const index_reader& reader, format::ptr codec = nullptr,
              const merge_writer::flush_progress_t& progress = {});

  // Opens new index writer.
  // dir directory where index will be should reside
  // codec format that will be used for creating new index segments
  // mode specifies how to open a writer
  // options the configuration parameters for the writer
  static index_writer::ptr make(directory& dir, format::ptr codec,
                                OpenMode mode,
                                const init_options& opts = init_options());

  // Modify the runtime segment options as per the specified values
  // options will apply no later than after the next commit()
  void options(const segment_options& opts) noexcept { segment_limits_ = opts; }

  // Returns comparator using for sorting documents by a primary key
  // nullptr == default sort order
  const comparer* comparator() const noexcept { return comparator_; }

  // Begins the two-phase transaction.
  // payload arbitrary user supplied data to store in the index
  // Returns true if transaction has been successflully started.
  bool begin() {
    // cppcheck-suppress unreadVariable
    std::lock_guard lock{commit_lock_};

    return start();
  }

  // Rollbacks the two-phase transaction
  void rollback() {
    // cppcheck-suppress unreadVariable
    std::lock_guard lock{commit_lock_};

    abort();
  }

  // Make all buffered changes visible for readers.
  // payload arbitrary user supplied data to store in the index
  // Return whether any changes were committed.
  //
  // Note that if begin() has been already called commit() is
  // relatively lightweight operation.
  bool commit(progress_report_callback const& progress = nullptr) {
    // cppcheck-suppress unreadVariable
    std::lock_guard lock{commit_lock_};

    const bool modified = start(progress);
    finish();
    return modified;
  }

  // Clears index writer's reader cache.
  void purge_cached_readers() noexcept { cached_readers_.clear(); }

  // Returns field features.
  const feature_info_provider_t& feature_info() const noexcept {
    return feature_info_;
  }

  bool FlushRequired(const segment_writer& writer) const noexcept;

  // public because we want to use std::make_shared
  index_writer(ConstructToken, index_lock::ptr&& lock,
               index_file_refs::ref_t&& lock_file_ref, directory& dir,
               format::ptr codec, size_t segment_pool_size,
               const segment_options& segment_limits,
               const comparer* comparator,
               const column_info_provider_t& column_info,
               const feature_info_provider_t& feature_info,
               const payload_provider_t& meta_payload_provider,
               index_meta&& meta, committed_state_t&& committed_state);

 private:
  static constexpr size_t kNonUpdateRecord = std::numeric_limits<size_t>::max();

  struct consolidation_context_t : util::noncopyable {
    consolidation_context_t() = default;

    consolidation_context_t(consolidation_context_t&&) = default;
    consolidation_context_t& operator=(consolidation_context_t&&) = delete;

    consolidation_context_t(std::shared_ptr<index_meta>&& consolidation_meta,
                            consolidation_t&& candidates,
                            merge_writer&& merger) noexcept
      : consolidation_meta{std::move(consolidation_meta)},
        candidates{std::move(candidates)},
        merger{std::move(merger)} {}

    consolidation_context_t(std::shared_ptr<index_meta>&& consolidation_meta,
                            consolidation_t&& candidates) noexcept
      : consolidation_meta{std::move(consolidation_meta)},
        candidates{std::move(candidates)} {}

    std::shared_ptr<index_meta> consolidation_meta;
    consolidation_t candidates;
    merge_writer merger;
  };

  static_assert(std::is_nothrow_move_constructible_v<consolidation_context_t>);

  struct import_context {
    import_context(index_meta::index_segment_t&& segment, size_t generation,
                   file_refs_t&& refs,
                   consolidation_t&& consolidation_candidates,
                   std::shared_ptr<index_meta>&& consolidation_meta,
                   merge_writer&& merger) noexcept
      : generation(generation),
        segment(std::move(segment)),
        refs(std::move(refs)),
        consolidation_ctx(std::move(consolidation_meta),
                          std::move(consolidation_candidates),
                          std::move(merger)) {}

    import_context(index_meta::index_segment_t&& segment, size_t generation,
                   file_refs_t&& refs,
                   consolidation_t&& consolidation_candidates,
                   std::shared_ptr<index_meta>&& consolidation_meta) noexcept
      : generation(generation),
        segment(std::move(segment)),
        refs(std::move(refs)),
        consolidation_ctx(std::move(consolidation_meta),
                          std::move(consolidation_candidates)) {}

    import_context(index_meta::index_segment_t&& segment, size_t generation,
                   file_refs_t&& refs,
                   consolidation_t&& consolidation_candidates) noexcept
      : generation(generation),
        segment(std::move(segment)),
        refs(std::move(refs)),
        consolidation_ctx(nullptr, std::move(consolidation_candidates)) {}

    import_context(index_meta::index_segment_t&& segment, size_t generation,
                   file_refs_t&& refs) noexcept
      : generation(generation),
        segment(std::move(segment)),
        refs(std::move(refs)) {}

    import_context(index_meta::index_segment_t&& segment,
                   size_t generation) noexcept
      : generation(generation), segment(std::move(segment)) {}

    import_context(import_context&&) = default;

    import_context& operator=(const import_context&) = delete;
    import_context& operator=(import_context&&) = delete;

    const size_t generation;
    index_meta::index_segment_t segment;
    file_refs_t refs;
    consolidation_context_t consolidation_ctx;
  };  // import_context

  static_assert(std::is_nothrow_move_constructible_v<import_context>);

  // The segment writer and its associated ref tracing directory
  // for use with an unbounded_object_pool
  //
  // Note the segment flows through following stages
  //  1a) taken from pool (!busy_, !dirty) {Thread A}
  //  2a) requested by documents() (!busy_, !dirty)
  //  3a) documents() validates that active context is the same &&
  //  !dirty_
  //  4a) documents() sets 'busy_', guarded by flush_context::flush_mutex_
  //  5a) documents() starts operation
  //  6a) documents() finishes operation
  //  7a) documents() unsets 'busy_', guarded by flush_context::mutex_
  //    (different mutex for cond notify)
  //  8a) documents() notifies flush_context::pending_segment_context_cond_
  //    ... after some time ...
  // 10a) documents() validates that active context is the same && !dirty_
  // 11a) documents() sets 'busy_', guarded by flush_context::flush_mutex_
  // 12a) documents() starts operation
  // 13b) flush_all() switches active context {Thread B}
  // 14b) flush_all() sets 'dirty_', guarded by flush_context::mutex_
  // 15b) flush_all() checks 'busy_' and waits on flush_context::mutex_
  //    (different mutex for cond notify)
  // 16a) documents() finishes operation {Thread A}
  // 17a) documents() unsets 'busy_', guarded by flush_context::mutex_
  //    (different mutex for cond notify)
  // 18a) documents() notifies flush_context::pending_segment_context_cond_
  // 19b) flush_all() checks 'busy_' and continues flush {Thread B}
  //    (different mutex for cond notify)  {scenario 1} ... after some time
  //    reuse of same documents() {Thread A}
  // 20a) documents() validates that active context is not the same
  // 21a) documents() re-requests a new segment, i.e. continues
  //    to (1a) {scenario 2} ...  after some time reuse of same
  //    documents() {Thread A}
  // 20a) documents() validates that active context is the same && dirty_
  // 21a) documents() re-requests a new segment, i.e. continues to (1a)
  // Note segment_writer::doc_contexts[...uncomitted_document_contexts_):
  //   generation == flush_context::generation
  // Note segment_writer::doc_contexts[uncomitted_document_contexts_...]:
  //   generation == local generation (updated when segment_context
  //   registered once again with flush_context)
  struct segment_context {
    struct flushed_t : public index_meta::index_segment_t {
      // starting doc_id that should be added to docs_mask
      doc_id_t docs_mask_tail_doc_id{doc_limits::eof()};

      flushed_t() = default;
      explicit flushed_t(segment_meta&& meta) noexcept
        : index_meta::index_segment_t{std::move(meta)} {}
    };

    using segment_meta_generator_t = std::function<segment_meta()>;
    using ptr = std::unique_ptr<segment_context>;

    // number of active in-progress
    // operations (insert/replace) (e.g.
    // document instances or replace(...))
    std::atomic<size_t> active_count_;
    // for use with index_writer::buffered_docs()
    // asynchronous call
    std::atomic<size_t> buffered_docs_;
    // the codec to used for flushing a segment writer
    format::ptr codec_;
    // true if flush_all() started processing this segment (this
    // segment should not be used for any new operations), guarded by
    // the flush_context::flush_mutex_
    std::atomic<bool> dirty_;
    // ref tracking for segment_writer to allow for easy ref removal on
    // segment_writer reset
    ref_tracking_directory dir_;
    // guard 'flushed_', 'uncomitted_*' and 'writer_'
    // from concurrent flush
    std::mutex flush_mutex_;
    // all of the previously flushed versions of this segment,
    // guarded by the flush_context::flush_mutex_
    std::vector<flushed_t> flushed_;
    // update_contexts to use with 'flushed_'
    // sequentially increasing through all offsets
    // (sequential doc_id in 'flushed_' == offset +
    // type_limits<type_t::doc_id_t>::min(), size()
    // == sum of all 'flushed_'.'docs_count')
    std::vector<segment_writer::update_context> flushed_update_contexts_;
    // function to get new segment_meta from
    segment_meta_generator_t meta_generator_;
    // sequential list of pending modification
    std::vector<modification_context> modification_queries_;
    // requests (remove/update)
    // starting doc_id that is not part of the current flush_context (doc_id
    // sequentially increasing through all 'flushed_' offsets and into
    // 'segment_writer::doc_contexts' hence value may be greater than
    // doc_id_t::max)
    size_t uncomitted_doc_id_begin_;
    // current modification/update
    // generation offset for asignment to uncommited operations (same as
    // modification_queries_.size() - uncomitted_modification_queries_)
    // FIXME TODO consider removing
    size_t uncomitted_generation_offset_;
    // staring offset in
    // 'modification_queries_' that is not part of the current flush_context
    size_t uncomitted_modification_queries_;
    std::unique_ptr<segment_writer> writer_;
    // the segment_meta this writer was initialized with
    index_meta::index_segment_t writer_meta_;

    static segment_context::ptr make(
      directory& dir, segment_meta_generator_t&& meta_generator,
      const column_info_provider_t& column_info,
      const feature_info_provider_t& feature_info, const comparer* comparator);

    segment_context(directory& dir, segment_meta_generator_t&& meta_generator,
                    const column_info_provider_t& column_info,
                    const feature_info_provider_t& feature_info,
                    const comparer* comparator);

    // Flush current writer state into a materialized segment.
    // Return tick of last committed transaction.
    uint64_t flush();

    // Returns context for "insert" operation.
    segment_writer::update_context make_update_context() const noexcept {
      return {uncomitted_generation_offset_, kNonUpdateRecord};
    }

    // Returns context for "update" operation.
    segment_writer::update_context make_update_context(const filter& filter);
    segment_writer::update_context make_update_context(
      std::shared_ptr<const filter> filter);
    segment_writer::update_context make_update_context(filter::ptr&& filter);

    // Ensure writer is ready to receive documents
    void prepare();

    // Modifies context for "remove" operation
    void remove(const filter& filter);
    void remove(std::shared_ptr<const filter> filter);
    void remove(filter::ptr&& filter);

    // Reset segment state to the initial state
    // store_flushed should store info about flushed segments?
    // Note should be true if something went wrong during segment flush
    void reset(bool store_flushed = false) noexcept;
  };

  struct segment_limits {
    // see segment_options::max_segment_count
    std::atomic<size_t> segment_count_max;
    // see segment_options::max_segment_docs
    std::atomic<size_t> segment_docs_max;
    // see segment_options::max_segment_memory
    std::atomic<size_t> segment_memory_max;

    explicit segment_limits(const segment_options& opts) noexcept
      : segment_count_max(opts.segment_count_max),
        segment_docs_max(opts.segment_docs_max),
        segment_memory_max(opts.segment_memory_max) {}

    segment_limits& operator=(const segment_options& opts) noexcept {
      segment_count_max.store(opts.segment_count_max);
      segment_docs_max.store(opts.segment_docs_max);
      segment_memory_max.store(opts.segment_memory_max);
      return *this;
    }
  };

  using segment_pool_t = unbounded_object_pool<segment_context>;

  // The context containing data collected for the next commit() call
  // Note a 'segment_context' is tracked by at most 1 'flush_context', it is
  // the job of the 'documents_context' to guarantee that the
  // 'segment_context' is not used once the tracker 'flush_context' is no
  // longer active.
  struct flush_context {
    // 'value' == node offset into 'pending_segment_context_'
    using freelist_t = concurrent_stack<size_t>;

    struct pending_segment_context : public freelist_t::node_type {
      // starting segment_context::document_contexts_ for this
      // flush_context range
      // [pending_segment_context::doc_id_begin_,
      // std::min(pending_segment_context::doc_id_end_,
      // segment_context::uncomitted_doc_ids_))
      const size_t doc_id_begin_;
      // ending segment_context::document_contexts_ for
      // this flush_context range
      // [pending_segment_context::doc_id_begin_,
      // std::min(pending_segment_context::doc_id_end_,
      // segment_context::uncomitted_doc_ids_))
      size_t doc_id_end_;
      // starting
      // segment_context::modification_queries_
      // for this flush_context range
      // [pending_segment_context::modification_offset_begin_,
      // std::min(pending_segment_context::::modification_offset_end_,
      // segment_context::uncomitted_modification_queries_))
      const size_t modification_offset_begin_;
      // ending
      // segment_context::modification_queries_ for
      // this flush_context range
      // [pending_segment_context::modification_offset_begin_,
      // std::min(pending_segment_context::::modification_offset_end_,
      // segment_context::uncomitted_modification_queries_))
      size_t modification_offset_end_;
      const std::shared_ptr<segment_context> segment_;

      pending_segment_context(std::shared_ptr<segment_context> segment,
                              size_t pending_segment_context_offset)
        : freelist_t::node_type{.value = pending_segment_context_offset},
          doc_id_begin_(segment->uncomitted_doc_id_begin_),
          doc_id_end_(std::numeric_limits<size_t>::max()),
          modification_offset_begin_(segment->uncomitted_modification_queries_),
          modification_offset_end_(std::numeric_limits<size_t>::max()),
          segment_(std::move(segment)) {
        IRS_ASSERT(segment_);
      }
    };

    // current modification/update generation
    std::atomic<size_t> generation_{0};
    // ref tracking directory used by this context (tracks all/only
    // refs for this context)
    ref_tracking_directory::ptr dir_;
    // guard for the current context during flush (write)
    // operations vs update (read)
    std::shared_mutex flush_mutex_;
    // guard for the current context during struct update operations,
    // e.g. pending_segments_, pending_segment_contexts_
    std::mutex mutex_;
    // the next context to switch to
    flush_context* next_context_;
    // complete segments to be added during next commit
    // (import)
    std::vector<import_context> pending_segments_;
    // notified when a segment has been freed
    // (guarded by mutex_)
    std::condition_variable pending_segment_context_cond_;
    // segment writers with data pending for next
    // commit (all segments that have been used by
    // this flush_context) must be std::deque to
    // garantee that element memory location does
    // not change for use with
    // 'pending_segment_contexts_freelist_'
    std::deque<pending_segment_context> pending_segment_contexts_;
    // entries from
    // 'pending_segment_contexts_' that
    // are available for reuse
    freelist_t pending_segment_contexts_freelist_;
    // set of segment names to be removed from the index upon commit
    absl::flat_hash_set<readers_cache::key_t, readers_cache::key_hash_t>
      segment_mask_;

    flush_context() = default;

    ~flush_context() noexcept { reset(); }

    // add the segment to this flush_context
    void emplace(active_segment_context&& segment,
                 uint64_t first_operation_tick);

    // add the segment to this flush_context pending segments
    // but not to freelist. So this segment would be waited upon flushing
    void AddToPending(active_segment_context& segment);

    void reset() noexcept;
  };

  struct sync_context : util::noncopyable {
    sync_context() = default;
    sync_context(sync_context&& rhs) noexcept
      : files(std::move(rhs.files)), segments(std::move(rhs.segments)) {}
    sync_context& operator=(sync_context&& rhs) noexcept {
      if (this != &rhs) {
        files = std::move(rhs.files);
        segments = std::move(rhs.segments);
      }
      return *this;
    }

    bool empty() const noexcept { return segments.empty(); }

    void register_full_sync(size_t i) { segments.emplace_back(i, 0); }

    void register_partial_sync(size_t i, std::string_view file) {
      segments.emplace_back(i, 1);
      files.emplace_back(file);
    }

    template<typename Visitor>
    bool visit(const Visitor& visitor, const index_meta& meta) const {
      // cppcheck-suppress shadowFunction
      auto begin = files.begin();

      for (const auto& entry : segments) {
        auto& segment = meta[entry.first];

        if (entry.second) {
          // partial update
          IRS_ASSERT(begin <= files.end());

          if (std::numeric_limits<size_t>::max() == entry.second) {
            // skip invalid segments
            begin += entry.second;
            continue;
          }

          for (auto end = begin + entry.second; begin != end; ++begin) {
            if (!visitor(*begin)) {
              return false;
            }
          }
        } else {
          // full sync
          for (const auto& file : segment.meta.files) {
            if (!visitor(file)) {
              return false;
            }
          }
        }

        if (!visitor(segment.filename)) {
          return false;
        }
      }

      return true;
    }

    // files to sync
    std::vector<std::string> files;
    // segments to sync (index within index meta + number of files
    // to sync)
    std::vector<std::pair<size_t, size_t>> segments;
  };

  struct pending_context_t {
    // reference to flush context held until end of commit
    flush_context_ptr ctx{nullptr, nullptr};
    // index meta of next commit
    index_meta::ptr meta;
    // file names and segments to be synced during next commit
    sync_context to_sync;

    explicit operator bool() const noexcept { return ctx && meta; }
  };

  static_assert(std::is_nothrow_move_constructible_v<pending_context_t>);
  static_assert(std::is_nothrow_move_assignable_v<pending_context_t>);

  struct pending_state_t {
    // reference to flush context held until end of commit
    flush_context_ptr ctx{nullptr, nullptr};
    // meta + references of next commit
    committed_state_t commit;

    explicit operator bool() const noexcept { return ctx && commit; }

    void reset() noexcept {
      ctx.reset();
      commit.reset();
    }
  };

  static_assert(std::is_nothrow_move_constructible_v<pending_state_t>);
  static_assert(std::is_nothrow_move_assignable_v<pending_state_t>);

  std::pair<std::vector<std::unique_lock<std::mutex>>, uint64_t> flush_pending(
    flush_context& ctx, std::unique_lock<std::mutex>& ctx_lock);

  pending_context_t flush_all(
    progress_report_callback const& progress_callback);

  flush_context_ptr get_flush_context(bool shared = true);

  // return a usable segment or a nullptr segment if
  // retry is required (e.g. no free segments available)
  active_segment_context get_segment_context(flush_context& ctx);

  // starts transaction
  bool start(progress_report_callback const& progress = nullptr);
  // finishes transaction
  void finish();
  // aborts transaction
  void abort();

  feature_info_provider_t feature_info_;
  std::vector<std::string_view> files_to_sync_;
  column_info_provider_t column_info_;
  // provides payload for new segments
  payload_provider_t meta_payload_provider_;
  const comparer* comparator_;
  // readers by segment name
  readers_cache cached_readers_;
  format::ptr codec_;
  // guard for cached_segment_readers_, commit_pool_, meta_
  // (modification during commit()/defragment()), payload_buf_
  std::mutex commit_lock_;
  committed_state_t committed_state_;  // last successfully committed state
  std::recursive_mutex consolidation_lock_;
  // segments that are under consolidation
  consolidating_segments_t consolidating_segments_;
  // directory used for initialization of readers
  directory& dir_;
  // collection of contexts that collect data to be
  // flushed, 2 because just swap them
  std::vector<flush_context> flush_context_pool_;
  // currently active context accumulating data to be
  // processed during the next flush
  std::atomic<flush_context*> flush_context_;
  // latest/active state of index metadata
  index_meta meta_;
  // current state awaiting commit completion
  pending_state_t pending_state_;
  // limits for use with respect to segments
  segment_limits segment_limits_;
  // a cache of segments available for reuse
  segment_pool_t segment_writer_pool_;
  // number of segments currently in use by the writer
  std::atomic<size_t> segments_active_;
  index_meta_writer::ptr writer_;
  // exclusive write lock for directory
  index_lock::ptr write_lock_;
  // track ref for lock file to prevent removal
  index_file_refs::ref_t write_lock_file_ref_;
};

<<<<<<< HEAD
}  // namespace iresearch
=======
}  // namespace irs

#endif  // IRESEARCH_INDEX_WRITER_H
>>>>>>> 90f3cd63
<|MERGE_RESOLUTION|>--- conflicted
+++ resolved
@@ -1088,10 +1088,4 @@
   index_file_refs::ref_t write_lock_file_ref_;
 };
 
-<<<<<<< HEAD
-}  // namespace iresearch
-=======
-}  // namespace irs
-
-#endif  // IRESEARCH_INDEX_WRITER_H
->>>>>>> 90f3cd63
+}  // namespace irs