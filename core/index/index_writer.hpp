////////////////////////////////////////////////////////////////////////////////
/// DISCLAIMER
///
/// Copyright 2016 by EMC Corporation, All Rights Reserved
///
/// Licensed under the Apache License, Version 2.0 (the "License");
/// you may not use this file except in compliance with the License.
/// You may obtain a copy of the License at
///
///     http://www.apache.org/licenses/LICENSE-2.0
///
/// Unless required by applicable law or agreed to in writing, software
/// distributed under the License is distributed on an "AS IS" BASIS,
/// WITHOUT WARRANTIES OR CONDITIONS OF ANY KIND, either express or implied.
/// See the License for the specific language governing permissions and
/// limitations under the License.
///
/// Copyright holder is EMC Corporation
///
/// @author Andrey Abramov
/// @author Vasiliy Nabatchikov
////////////////////////////////////////////////////////////////////////////////

#ifndef IRESEARCH_INDEX_WRITER_H
#define IRESEARCH_INDEX_WRITER_H

#include <atomic>
#include <functional>
#include <string_view>

#include <absl/container/flat_hash_map.h>

#include "formats/formats.hpp"

#include "index/column_info.hpp"
#include "index/field_meta.hpp"
#include "index/index_features.hpp"
#include "index/index_meta.hpp"
#include "index/merge_writer.hpp"
#include "index/segment_reader.hpp"
#include "index/segment_writer.hpp"

#include "search/filter.hpp"

#include "utils/async_utils.hpp"
#include "utils/bitvector.hpp"
#include "utils/thread_utils.hpp"
#include "utils/object_pool.hpp"
#include "utils/string.hpp"
#include "utils/noncopyable.hpp"

namespace iresearch {

class comparer;
class bitvector;
struct directory;
class directory_reader;

class readers_cache final : util::noncopyable {
 public:
  struct key_t {
    // cppcheck-suppress noExplicitConstructor
    key_t(const segment_meta& meta);  // implicit constructor

    bool operator==(const key_t& other) const noexcept {
      return name == other.name && version == other.version;
    }

    std::string name;
    uint64_t version;
  };

  struct key_hash_t {
    size_t operator()(const key_t& key) const noexcept {
      return hash_utils::hash(key.name);
    }
  };

  // cppcheck-suppress constParameter
  explicit readers_cache(directory& dir) noexcept : dir_(dir) {}

  void clear() noexcept;
  segment_reader emplace(const segment_meta& meta);
  size_t purge(const absl::flat_hash_set<key_t, key_hash_t>& segments) noexcept;

 private:
  std::mutex lock_;
  absl::flat_hash_map<key_t, segment_reader, key_hash_t> cache_;
  directory& dir_;
};  // readers_cache

//////////////////////////////////////////////////////////////////////////////
/// @enum OpenMode
/// @brief defines how index writer should be opened
//////////////////////////////////////////////////////////////////////////////
enum OpenMode {
  ////////////////////////////////////////////////////////////////////////////
  /// @brief Creates new index repository. In case if repository already
  ///        exists, all contents will be cleared.
  ////////////////////////////////////////////////////////////////////////////
  OM_CREATE = 1,

  ////////////////////////////////////////////////////////////////////////////
  /// @brief Opens existsing index repository. In case if repository does not
  ///        exists, error will be generated.
  ////////////////////////////////////////////////////////////////////////////
  OM_APPEND = 2,
};  // OpenMode

ENABLE_BITMASK_ENUM(OpenMode);

////////////////////////////////////////////////////////////////////////////////
/// @class index_writer
/// @brief The object is using for indexing data. Only one writer can write to
///        the same directory simultaneously.
///        Thread safe.
////////////////////////////////////////////////////////////////////////////////
class index_writer : private util::noncopyable {
 private:
  struct flush_context;    // forward declaration
  struct segment_context;  // forward declaration

  typedef std::unique_ptr<
    flush_context,
    void (*)(flush_context*)  // sizeof(std::function<void(flush_context*)>) >
                              // sizeof(void(*)(flush_context*))
    >
    flush_context_ptr;  // unique pointer required since need ponter declaration
                        // before class declaration e.g. for 'documents_context'

  typedef std::shared_ptr<segment_context>
    segment_context_ptr;  // declaration from segment_context::ptr below

  //////////////////////////////////////////////////////////////////////////////
  /// @brief segment references given out by flush_context to allow tracking
  ///        and updating flush_context::pending_segment_context
  //////////////////////////////////////////////////////////////////////////////
  class active_segment_context
    : private util::noncopyable {  // non-copyable to ensure only one copy for
                                   // get/put
   public:
    active_segment_context() = default;
    active_segment_context(
      segment_context_ptr ctx, std::atomic<size_t>& segments_active,
      flush_context* flush_ctx =
        nullptr,  // the flush_context the segment_context is currently
                  // registered with
      size_t pending_segment_context_offset = std::numeric_limits<size_t>::
        max()) noexcept;  // the segment offset in flush_ctx_->pending_segments_
    active_segment_context(active_segment_context&&) = default;
    ~active_segment_context();
    active_segment_context& operator=(active_segment_context&& other) noexcept;

    const segment_context_ptr& ctx() const noexcept { return ctx_; }

   private:
    friend struct flush_context;  // for flush_context::emplace(...)
    segment_context_ptr ctx_{nullptr};
    flush_context* flush_ctx_{
      nullptr};  // nullptr will not match any flush_context
    size_t
      pending_segment_context_offset_;  // segment offset in
                                        // flush_ctx_->pending_segment_contexts_
    std::atomic<size_t>*
      segments_active_;  // reference to index_writer::segments_active_
  };

  static_assert(std::is_nothrow_move_constructible_v<active_segment_context>);

 public:
  //////////////////////////////////////////////////////////////////////////////
  /// @brief a context allowing index modification operations
  /// @note the object is non-thread-safe, each thread should use its own
  ///       separate instance
  //////////////////////////////////////////////////////////////////////////////
  class documents_context
    : private util::noncopyable {  // noncopyable because of segments_
   public:
    ////////////////////////////////////////////////////////////////////////////
    /// @brief a wrapper around a segment_writer::document with commit/rollback
    ////////////////////////////////////////////////////////////////////////////
    class document : public segment_writer::document {
     public:
      document(flush_context_ptr&& ctx, const segment_context_ptr& segment,
               const segment_writer::update_context& update);
      document(document&& other) noexcept;
      ~document() noexcept;

     private:
      flush_context&
        ctx_;  // reference to flush_context for rollback operations
      segment_context_ptr segment_;  // hold reference to segment to prevent if
                                     // from going back into the pool
      size_t update_id_;
    };

    // cppcheck-suppress constParameter
    explicit documents_context(index_writer& writer) noexcept
      : writer_(writer) {}

    documents_context(documents_context&& other) noexcept
      : segment_(std::move(other.segment_)),
        segment_use_count_(std::move(other.segment_use_count_)),
        tick_(other.tick_),
        writer_(other.writer_) {
      other.tick_ = 0;
      other.segment_use_count_ = 0;
    }

    ~documents_context() noexcept;

    ////////////////////////////////////////////////////////////////////////////
    /// @brief create a document to filled by the caller
    ///        for insertion into the index index
    ///        applied upon return value deallocation
    /// @arg disable_flush don't trigger segment flush
    /// @note the changes are not visible until commit()
    ////////////////////////////////////////////////////////////////////////////
    document insert(bool disable_flush = false) {
      // thread-safe to use ctx_/segment_ while have lock since active
      // flush_context will not change
      auto ctx =
        update_segment(disable_flush);  // updates 'segment_' and 'ctx_'
      assert(segment_.ctx());

      return document(std::move(ctx), segment_.ctx(),
                      segment_.ctx()->make_update_context());
    }

    ////////////////////////////////////////////////////////////////////////////
    /// @brief marks all documents matching the filter for removal
    /// @param filter the filter selecting which documents should be removed
    /// @note that changes are not visible until commit()
    /// @note that filter must be valid until commit()
    ////////////////////////////////////////////////////////////////////////////
    template<typename Filter>
    void remove(Filter&& filter) {
      // thread-safe to use ctx_/segment_ while have lock since active
      // flush_context will not change cppcheck-suppress unreadVariable
      auto ctx = update_segment(false);  // updates 'segment_' and 'ctx_'
      assert(segment_.ctx());

      segment_.ctx()->remove(std::forward<Filter>(
        filter));  // guarded by flush_context::flush_mutex_
    }

    ////////////////////////////////////////////////////////////////////////////
    /// @brief create a document to filled by the caller
    ///        for replacement of existing documents already in the index
    ///        matching filter with the filled document
    ///        applied upon return value deallocation
    /// @param filter the filter selecting which documents should be replaced
    /// @note the changes are not visible until commit()
    /// @note that filter must be valid until commit()
    ////////////////////////////////////////////////////////////////////////////
    template<typename Filter>
    document replace(Filter&& filter) {
      // thread-safe to use ctx_/segment_ while have lock since active
      // flush_context will not change
      auto ctx = update_segment(false);  // updates 'segment_' and 'ctx_'
      assert(segment_.ctx());

      return document(
        std::move(ctx), segment_.ctx(),
        segment_.ctx()->make_update_context(std::forward<Filter>(filter)));
    }

    ////////////////////////////////////////////////////////////////////////////
    /// @brief replace existing documents already in the index matching filter
    ///        with the documents filled by the specified functor
    /// @param filter the filter selecting which documents should be replaced
    /// @param func the insertion logic, similar in signature to e.g.:
    ///        std::function<bool(segment_writer::document&)>
    /// @note the changes are not visible until commit()
    /// @note that filter must be valid until commit()
    /// @return all fields/attributes successfully insterted
    ///         if false && valid() then it is safe to retry the operation
    ///         e.g. if the segment is full and a new one must be started
    ////////////////////////////////////////////////////////////////////////////
    template<typename Filter, typename Func>
    bool replace(Filter&& filter, Func func) {
      flush_context* ctx;
      segment_context_ptr segment;

      {
        // thread-safe to use ctx_/segment_ while have lock since active
        // flush_context will not change
        auto ctx_ptr = update_segment(false);  // updates 'segment_' and 'ctx_'

        assert(ctx_ptr);
        assert(segment_.ctx());
        assert(segment_.ctx()->writer_);
        ctx = ctx_ptr.get();  // make copies in case 'func' causes their reload
        segment =
          segment_.ctx();  // make copies in case 'func' causes their reload
        ++segment->active_count_;
      }

      auto clear_busy = make_finally([ctx, segment]() noexcept {
        // FIXME make me noexcept as I'm begin called from within ~finally()
        if (!--segment->active_count_) {
          auto lock = make_lock_guard(
            ctx->mutex_);  // lock due to context modification and notification
          ctx->pending_segment_context_cond_
            .notify_all();  // in case ctx is in flush_all()
        }
      });
      auto& writer = *(segment->writer_);
      segment_writer::document doc(writer);
      std::exception_ptr exception;
      // cppcheck-suppress shadowFunction
      bitvector rollback;  // 0-based offsets to roll back on failure for this
                           // specific replace(..) operation
      auto uncomitted_doc_id_begin =
        segment->uncomitted_doc_id_begin_ >
            segment->flushed_update_contexts_.size()
          ? (segment->uncomitted_doc_id_begin_ -
             segment->flushed_update_contexts_
               .size())         // uncomitted start in 'writer_'
          : doc_limits::min();  // uncommited start in 'flushed_'
      auto update = segment->make_update_context(std::forward<Filter>(filter));

      try {
        for (;;) {
          assert(uncomitted_doc_id_begin <=
                 writer.docs_cached() + doc_limits::min());
          auto rollback_extra =
            writer.docs_cached() + doc_limits::min() -
            uncomitted_doc_id_begin;  // ensure reset() will be noexcept

          rollback.reserve(writer.docs_cached() +
                           1);  // reserve space for rollback

          if (std::numeric_limits<doc_id_t>::max() <=
                writer.docs_cached() + doc_limits::min() ||
              doc_limits::eof(writer.begin(update, rollback_extra))) {
            break;  // the segment cannot fit any more docs, must roll back
          }

          assert(writer.docs_cached());
          rollback.set(writer.docs_cached() - 1);  // 0-based
          segment->buffered_docs_.store(writer.docs_cached());

          auto done = !func(doc);

          if (writer.valid()) {
            writer.commit();

            if (done) {
              return true;
            }
          }
        }
      } catch (...) {
        exception = std::current_exception();  // track exception
      }

      // .......................................................................
      // perform rollback
      // implicitly noexcept since memory reserved in the call to begin(...)
      // .......................................................................

      writer.rollback();  // mark as failed

      for (auto i = rollback.size(); i && rollback.any();) {
        if (rollback.test(--i)) {
          rollback.unset(
            i);  // if new doc_ids at end this allows to terminate 'for' earlier
          assert(std::numeric_limits<doc_id_t>::max() >= i + doc_limits::min());
          writer.remove(doc_id_t(i + doc_limits::min()));  // convert to doc_id
        }
      }

      segment->modification_queries_[update.update_id].filter =
        nullptr;  // mark invalid

      if (exception) {
        std::rethrow_exception(exception);
      }

      return false;
    }

    ////////////////////////////////////////////////////////////////////////////
    /// @brief revert all pending document modifications and release resources
    /// @note noexcept because all insertions reserve enough space for rollback
    ////////////////////////////////////////////////////////////////////////////
    void reset() noexcept;

    void tick(uint64_t tick) noexcept { tick_ = tick; }
    uint64_t tick() const noexcept { return tick_; }

   private:
    active_segment_context segment_;  // the segment_context used for storing
                                      // changes (lazy-initialized)
    uint64_t segment_use_count_{0};   // segment_.ctx().use_count() at
                                      // constructor/destructor time must equal
    uint64_t tick_{0};                // transaction tick
    index_writer& writer_;

    // refresh segment if required (guarded by flush_context::flush_mutex_)
    // is is thread-safe to use ctx_/segment_ while holding 'flush_context_ptr'
    // since active 'flush_context' will not change and hence no reload required
    flush_context_ptr update_segment(bool disable_flush);
  };

  // progress report callback types for commits.
  using progress_report_callback = std::function<void(std::string_view phase, size_t current, size_t total)>;

  //////////////////////////////////////////////////////////////////////////////
  /// @brief additional information required for removal/update requests
  //////////////////////////////////////////////////////////////////////////////
  struct modification_context {
    typedef std::shared_ptr<const irs::filter> filter_ptr;

    modification_context(const irs::filter& match_filter, size_t gen,
                         bool isUpdate)
      : filter(filter_ptr(), &match_filter),
        generation(gen),
        update(isUpdate),
        seen(false) {}
    modification_context(const filter_ptr& match_filter, size_t gen,
                         bool isUpdate)
      : filter(match_filter), generation(gen), update(isUpdate), seen(false) {}
    modification_context(irs::filter::ptr&& match_filter, size_t gen,
                         bool isUpdate)
      : filter(std::move(match_filter)),
        generation(gen),
        update(isUpdate),
        seen(false) {}
    modification_context(modification_context&&) = default;
    modification_context& operator=(const modification_context&) = delete;
    modification_context& operator=(modification_context&&) = delete;

    filter_ptr filter;  // keep a handle to the filter for the case when this
                        // object has ownership
    const size_t generation;
    const bool update;  // this is an update modification (as opposed to remove)
    bool seen;
  };

  static_assert(std::is_nothrow_move_constructible_v<modification_context>);

  //////////////////////////////////////////////////////////////////////////////
  /// @brief options the the writer should use for segments
  //////////////////////////////////////////////////////////////////////////////
  struct segment_options {
    ////////////////////////////////////////////////////////////////////////////
    /// @brief segment aquisition requests will block and wait for free segments
    ///        after this many segments have been aquired e.g. via documents()
    ///        0 == unlimited
    ////////////////////////////////////////////////////////////////////////////
    size_t segment_count_max{0};

    ////////////////////////////////////////////////////////////////////////////
    /// @brief flush the segment to the repository after its total document
    ///        count (live + masked) grows beyond this byte limit, in-flight
    ///        documents will still be written to the segment before flush
    ///        0 == unlimited
    ////////////////////////////////////////////////////////////////////////////
    size_t segment_docs_max{0};

    ////////////////////////////////////////////////////////////////////////////
    /// @brief flush the segment to the repository after its in-memory size
    ///        grows beyond this byte limit, in-flight documents will still be
    ///        written to the segment before flush
    ///        0 == unlimited
    ////////////////////////////////////////////////////////////////////////////
    size_t segment_memory_max{0};
  };

  ////////////////////////////////////////////////////////////////////////////
  /// @brief functor for creating payload. Operation tick is provided for
  /// payload generation.
  ////////////////////////////////////////////////////////////////////////////
  using payload_provider_t = std::function<bool(uint64_t, bstring&)>;

  //////////////////////////////////////////////////////////////////////////////
  /// @brief options the the writer should use after creation
  //////////////////////////////////////////////////////////////////////////////
  struct init_options : public segment_options {
    ////////////////////////////////////////////////////////////////////////////
    /// @brief returns column info for a feature the writer should use for
    ///        columnstore
    ////////////////////////////////////////////////////////////////////////////
    feature_info_provider_t features;

    ////////////////////////////////////////////////////////////////////////////
    /// @brief returns column info the writer should use for columnstore
    ////////////////////////////////////////////////////////////////////////////
    column_info_provider_t column_info;

    ////////////////////////////////////////////////////////////////////////////
    /// @brief Provides payload for index_meta created by writer
    ////////////////////////////////////////////////////////////////////////////
    payload_provider_t meta_payload_provider;

    ////////////////////////////////////////////////////////////////////////////
    /// @brief comparator defines physical order of documents in each segment
    ///        produced by an index_writer.
    ///        empty == use default system sorting order
    ////////////////////////////////////////////////////////////////////////////
    const comparer* comparator{nullptr};

    ////////////////////////////////////////////////////////////////////////////
    /// @brief number of free segments cached in the segment pool for reuse
    ///        0 == do not cache any segments, i.e. always create new segments
    ////////////////////////////////////////////////////////////////////////////
    size_t segment_pool_size{128};  // arbitrary size

    ////////////////////////////////////////////////////////////////////////////
    /// @brief aquire an exclusive lock on the repository to guard against index
    ///        corruption from multiple index_writers
    ////////////////////////////////////////////////////////////////////////////
    bool lock_repository{true};

    init_options() {}  // GCC5 requires non-default definition
  };

  struct segment_hash {
    size_t operator()(const segment_meta* segment) const noexcept {
      return hash_utils::hash(segment->name);
    }
  };  // segment_hash

  struct segment_equal {
    size_t operator()(const segment_meta* lhs,
                      const segment_meta* rhs) const noexcept {
      return lhs->name == rhs->name;
    }
  };  // segment_equal

  // segments that are under consolidation
  using consolidating_segments_t =
    absl::flat_hash_set<const segment_meta*, segment_hash, segment_equal>;

  //////////////////////////////////////////////////////////////////////////////
  /// @enum ConsolidationError
  //////////////////////////////////////////////////////////////////////////////
  enum class ConsolidationError : uint32_t {
    ////////////////////////////////////////////////////////////////////////////
    /// @brief consolidation failed
    ////////////////////////////////////////////////////////////////////////////
    FAIL = 0,

    ////////////////////////////////////////////////////////////////////////////
    /// @brief consolidation succesfully finished
    ////////////////////////////////////////////////////////////////////////////
    OK,

    ////////////////////////////////////////////////////////////////////////////
    /// @brief consolidation was scheduled for the upcoming commit
    ////////////////////////////////////////////////////////////////////////////
    PENDING
  };  // ConsolidationError

  //////////////////////////////////////////////////////////////////////////////
  /// @brief represents result of a consolidation
  //////////////////////////////////////////////////////////////////////////////
  struct consolidation_result {
    ////////////////////////////////////////////////////////////////////////////
    /// @brief number of candidates
    ////////////////////////////////////////////////////////////////////////////
    size_t size;

    ////////////////////////////////////////////////////////////////////////////
    /// @brief error code
    ////////////////////////////////////////////////////////////////////////////
    ConsolidationError error;

    // intentionally implicit
    operator bool() const noexcept { return error != ConsolidationError::FAIL; }
  };  // consolidation_result

  using ptr = std::shared_ptr<index_writer>;

  //////////////////////////////////////////////////////////////////////////////
  /// @brief a set of candidates denoting an instance of consolidation
  //////////////////////////////////////////////////////////////////////////////
  using consolidation_t = std::vector<const segment_meta*>;

  //////////////////////////////////////////////////////////////////////////////
  /// @brief mark consolidation candidate segments matching the current policy
  /// @param candidates the segments that should be consolidated
  ///        in: segment candidates that may be considered by this policy
  ///        out: actual segments selected by the current policy
  /// @param dir the segment directory
  /// @param meta the index meta containing segments to be considered
  /// @param consolidating_segments segments that are currently in progress
  ///        of consolidation
  /// @note final candidates are all segments selected by at least some policy
  //////////////////////////////////////////////////////////////////////////////
  using consolidation_policy_t =
    std::function<void(consolidation_t& candidates, const index_meta& meta,
                       const consolidating_segments_t& consolidating_segments)>;

  ////////////////////////////////////////////////////////////////////////////
  /// @brief name of the lock for index repository
  ////////////////////////////////////////////////////////////////////////////
  static const std::string WRITE_LOCK_NAME;

  ////////////////////////////////////////////////////////////////////////////
  /// @brief destructor
  ////////////////////////////////////////////////////////////////////////////
  ~index_writer() noexcept;

  ////////////////////////////////////////////////////////////////////////////
  /// @returns overall number of buffered documents in a writer
  ////////////////////////////////////////////////////////////////////////////
  uint64_t buffered_docs() const;

  ////////////////////////////////////////////////////////////////////////////
  /// @brief Clears the existing index repository by staring an empty index.
  ///        Previously opened readers still remain valid.
  /// @param truncate transaction tick
  /// @note call will rollback any opened transaction
  ////////////////////////////////////////////////////////////////////////////
  void clear(uint64_t tick = 0);

  ////////////////////////////////////////////////////////////////////////////
  /// @brief merges segments accepted by the specified defragment policty into
  ///        a new segment. For all accepted segments frees the space occupied
  ///        by the doucments marked as deleted and deduplicate terms.
  /// @param policy the speicified defragmentation policy
  /// @param codec desired format that will be used for segment creation,
  ///        nullptr == use index_writer's codec
  /// @param progress callback triggered for consolidation steps, if the
  ///                 callback returns false then consolidation is aborted
  /// @note for deffered policies during the commit stage each policy will be
  ///       given the exact same index_meta containing all segments in the
  ///       commit, however, the resulting acceptor will only be segments not
  ///       yet marked for consolidation by other policies in the same commit
  ////////////////////////////////////////////////////////////////////////////
  consolidation_result consolidate(
    const consolidation_policy_t& policy, format::ptr codec = nullptr,
    const merge_writer::flush_progress_t& progress = {});

  //////////////////////////////////////////////////////////////////////////////
  /// @return returns a context allowing index modification operations
  /// @note all document insertions will be applied to the same segment on a
  ///       best effort basis, e.g. a flush_all() will cause a segment switch
  //////////////////////////////////////////////////////////////////////////////
  documents_context documents() noexcept { return documents_context(*this); }

  ////////////////////////////////////////////////////////////////////////////
  /// @brief imports index from the specified index reader into new segment
  /// @param reader the index reader to import
  /// @param desired format that will be used for segment creation,
  ///        nullptr == use index_writer's codec
  /// @param progress callback triggered for consolidation steps, if the
  ///        callback returns false then consolidation is aborted
  /// @returns true on success
  ////////////////////////////////////////////////////////////////////////////
  bool import(const index_reader& reader, format::ptr codec = nullptr,
              const merge_writer::flush_progress_t& progress = {});

  ////////////////////////////////////////////////////////////////////////////
  /// @brief opens new index writer
  /// @param dir directory where index will be should reside
  /// @param codec format that will be used for creating new index segments
  /// @param mode specifies how to open a writer
  /// @param options the configuration parameters for the writer
  ////////////////////////////////////////////////////////////////////////////
  static index_writer::ptr make(directory& dir, format::ptr codec,
                                OpenMode mode,
                                const init_options& opts = init_options());

  ////////////////////////////////////////////////////////////////////////////
  /// @brief modify the runtime segment options as per the specified values
  ///        options will apply no later than after the next commit()
  ////////////////////////////////////////////////////////////////////////////
  void options(const segment_options& opts) noexcept { segment_limits_ = opts; }

  ////////////////////////////////////////////////////////////////////////////
  /// @returns comparator using for sorting documents by a primary key
  ///          nullptr == default sort order
  ////////////////////////////////////////////////////////////////////////////
  const comparer* comparator() const noexcept { return comparator_; }

  ////////////////////////////////////////////////////////////////////////////
  /// @brief begins the two-phase transaction
  /// @param payload arbitrary user supplied data to store in the index
  /// @returns true if transaction has been sucessflully started
  ////////////////////////////////////////////////////////////////////////////
  bool begin() {
    // cppcheck-suppress unreadVariable
    auto lock = make_lock_guard(commit_lock_);

    return start();
  }

  ////////////////////////////////////////////////////////////////////////////
  /// @brief rollbacks the two-phase transaction
  ////////////////////////////////////////////////////////////////////////////
  void rollback() {
    // cppcheck-suppress unreadVariable
    auto lock = make_lock_guard(commit_lock_);

    abort();
  }

  ////////////////////////////////////////////////////////////////////////////
  /// @brief make all buffered changes visible for readers
  /// @param payload arbitrary user supplied data to store in the index
  /// @return whether any changes were committed
  ///
  /// @note that if begin() has been already called commit() is
  /// relatively lightweight operation
  ////////////////////////////////////////////////////////////////////////////
  bool commit(progress_report_callback const& progress = nullptr) {
    // cppcheck-suppress unreadVariable
    auto lock = make_lock_guard(commit_lock_);

    const bool modified = start(progress);
    finish();
    return modified;
  }

  ////////////////////////////////////////////////////////////////////////////
  /// @brief clears index writer's reader cache
  ////////////////////////////////////////////////////////////////////////////
  void purge_cached_readers() noexcept { cached_readers_.clear(); }

  ////////////////////////////////////////////////////////////////////////////
  /// @returns field features
  ////////////////////////////////////////////////////////////////////////////
  const feature_info_provider_t& feature_info() const noexcept {
    return feature_info_;
  }

 private:
  typedef std::vector<index_file_refs::ref_t> file_refs_t;

  static constexpr size_t NON_UPDATE_RECORD =
    std::numeric_limits<size_t>::max();  // non-update

  struct consolidation_context_t : util::noncopyable {
    consolidation_context_t() = default;

    consolidation_context_t(consolidation_context_t&&) = default;
    consolidation_context_t& operator=(consolidation_context_t&&) = delete;

    consolidation_context_t(std::shared_ptr<index_meta>&& consolidaton_meta,
                            consolidation_t&& candidates,
                            merge_writer&& merger) noexcept
      : consolidaton_meta(std::move(consolidaton_meta)),
        candidates(std::move(candidates)),
        merger(std::move(merger)) {}

    consolidation_context_t(std::shared_ptr<index_meta>&& consolidaton_meta,
                            consolidation_t&& candidates) noexcept
      : consolidaton_meta(std::move(consolidaton_meta)),
        candidates(std::move(candidates)) {}

    std::shared_ptr<index_meta> consolidaton_meta;
    consolidation_t candidates;
    merge_writer merger;
  };  // consolidation_context_t

  static_assert(std::is_nothrow_move_constructible_v<consolidation_context_t>);

  struct import_context {
    import_context(index_meta::index_segment_t&& segment, size_t generation,
                   file_refs_t&& refs,
                   consolidation_t&& consolidation_candidates,
                   std::shared_ptr<index_meta>&& consolidation_meta,
                   merge_writer&& merger) noexcept
      : generation(generation),
        segment(std::move(segment)),
        refs(std::move(refs)),
        consolidation_ctx(std::move(consolidation_meta),
                          std::move(consolidation_candidates),
                          std::move(merger)) {}

    import_context(index_meta::index_segment_t&& segment, size_t generation,
                   file_refs_t&& refs,
                   consolidation_t&& consolidation_candidates,
                   std::shared_ptr<index_meta>&& consolidation_meta) noexcept
      : generation(generation),
        segment(std::move(segment)),
        refs(std::move(refs)),
        consolidation_ctx(std::move(consolidation_meta),
                          std::move(consolidation_candidates)) {}

    import_context(index_meta::index_segment_t&& segment, size_t generation,
                   file_refs_t&& refs,
                   consolidation_t&& consolidation_candidates) noexcept
      : generation(generation),
        segment(std::move(segment)),
        refs(std::move(refs)),
        consolidation_ctx(nullptr, std::move(consolidation_candidates)) {}

    import_context(index_meta::index_segment_t&& segment, size_t generation,
                   file_refs_t&& refs) noexcept
      : generation(generation),
        segment(std::move(segment)),
        refs(std::move(refs)) {}

    import_context(index_meta::index_segment_t&& segment,
                   size_t generation) noexcept
      : generation(generation), segment(std::move(segment)) {}

    import_context(import_context&&) = default;

    import_context& operator=(const import_context&) = delete;
    import_context& operator=(import_context&&) = delete;

    const size_t generation;
    index_meta::index_segment_t segment;
    file_refs_t refs;
    consolidation_context_t consolidation_ctx;
  };  // import_context

  static_assert(std::is_nothrow_move_constructible_v<import_context>);

  //////////////////////////////////////////////////////////////////////////////
  /// @brief the segment writer and its associated ref tracing directory
  ///        for use with an unbounded_object_pool
  /// @note the segment flows through following stages
  ///        1a) taken from pool (!busy_, !dirty) {Thread A}
  ///        2a) requested by documents() (!busy_, !dirty)
  ///        3a) documents() validates that active context is the same &&
  ///        !dirty_ 4a) documents() sets 'busy_', guarded by
  ///        flush_context::flush_mutex_ 5a) documents() starts operation 6a)
  ///        documents() finishes operation 7a) documents() unsets 'busy_',
  ///        guarded by flush_context::mutex_ (different mutex for cond notify)
  ///        8a) documents() notifies
  ///        flush_context::pending_segment_context_cond_
  ///        ... after some time ...
  ///       10a) documents() validates that active context is the same &&
  ///       !dirty_ 11a) documents() sets 'busy_', guarded by
  ///       flush_context::flush_mutex_ 12a) documents() starts operation 13b)
  ///       flush_all() switches active context {Thread B} 14b) flush_all() sets
  ///       'dirty_', guarded by flush_context::mutex_ 15b) flush_all() checks
  ///       'busy_' and waits on flush_context::mutex_ (different mutex for cond
  ///       notify) 16a) documents() finishes operation {Thread A} 17a)
  ///       documents() unsets 'busy_', guarded by flush_context::mutex_
  ///       (different mutex for cond notify) 18a) documents() notifies
  ///       flush_context::pending_segment_context_cond_ 19b) flush_all() checks
  ///       'busy_' and continues flush {Thread B} (different mutex for cond
  ///       notify) {scenario 1} ... after some time reuse of same documents()
  ///       {Thread A} 20a) documents() validates that active context is not the
  ///       same 21a) documents() re-requests a new segment, i.e. continues to
  ///       (1a) {scenario 2} ... after some time reuse of same documents()
  ///       {Thread A} 20a) documents() validates that active context is the
  ///       same && dirty_ 21a) documents() re-requests a new segment, i.e.
  ///       continues to (1a)
  /// @note segment_writer::doc_contexts[...uncomitted_document_contexts_):
  /// generation == flush_context::generation
  /// @note segment_writer::doc_contexts[uncomitted_document_contexts_...]:
  /// generation == local generation (updated when segment_context registered
  /// once again with flush_context)
  //////////////////////////////////////////////////////////////////////////////
  struct segment_context {
    struct flushed_t : public index_meta::index_segment_t {
      doc_id_t docs_mask_tail_doc_id{
        std::numeric_limits<doc_id_t>::max()};  // starting doc_id that should
                                                // be added to docs_mask
      flushed_t() = default;
      explicit flushed_t(segment_meta&& meta)
        : index_meta::index_segment_t(std::move(meta)) {}
    };
    using segment_meta_generator_t = std::function<segment_meta()>;
    using ptr = std::unique_ptr<segment_context>;

    std::atomic<size_t> active_count_;  // number of active in-progress
                                        // operations (insert/replace) (e.g.
                                        // document instances or replace(...))
    std::atomic<size_t>
      buffered_docs_;    // for use with index_writer::buffered_docs()
                         // asynchronous call
    format::ptr codec_;  // the codec to used for flushing a segment writer
    std::atomic<bool>
      dirty_;  // true if flush_all() started processing this segment (this
               // segment should not be used for any new operations), guarded by
               // the flush_context::flush_mutex_
    ref_tracking_directory
      dir_;  // ref tracking for segment_writer to allow for easy ref removal on
             // segment_writer reset
    std::mutex flush_mutex_;  // guard 'flushed_', 'uncomitted_*' and 'writer_'
                              // from concurrent flush
    std::vector<flushed_t>
      flushed_;  // all of the previously flushed versions of this segment,
                 // guarded by the flush_context::flush_mutex_
    std::vector<segment_writer::update_context>
      flushed_update_contexts_;  // update_contexts to use with 'flushed_'
                                 // sequentially increasing through all offsets
                                 // (sequential doc_id in 'flushed_' == offset +
                                 // type_limits<type_t::doc_id_t>::min(), size()
                                 // == sum of all 'flushed_'.'docs_count')
    segment_meta_generator_t
      meta_generator_;  // function to get new segment_meta from
    std::vector<modification_context>
      modification_queries_;  // sequential list of pending modification
                              // requests (remove/update)
    size_t
      uncomitted_doc_id_begin_;  // starting doc_id that is not part of the
                                 // current flush_context (doc_id sequentially
                                 // increasing through all 'flushed_' offsets
                                 // and into 'segment_writer::doc_contexts'
                                 // hence value may be greater than
                                 // doc_id_t::max)
    size_t uncomitted_generation_offset_;  // current modification/update
                                           // generation offset for asignment to
                                           // uncommited operations (same as
                                           // modification_queries_.size() -
                                           // uncomitted_modification_queries_)
                                           // FIXME TODO consider removing
    size_t
      uncomitted_modification_queries_;  // staring offset in
                                         // 'modification_queries_' that is not
                                         // part of the current flush_context
    segment_writer::ptr writer_;
    index_meta::index_segment_t
      writer_meta_;  // the segment_meta this writer was initialized with

    static segment_context::ptr make(
      directory& dir, segment_meta_generator_t&& meta_generator,
      const column_info_provider_t& column_info,
      const feature_info_provider_t& feature_info, const comparer* comparator);

    segment_context(directory& dir, segment_meta_generator_t&& meta_generator,
                    const column_info_provider_t& column_info,
                    const feature_info_provider_t& feature_info,
                    const comparer* comparator);

    ////////////////////////////////////////////////////////////////////////////
    /// @brief flush current writer state into a materialized segment
    /// @return tick of last committed transaction
    ////////////////////////////////////////////////////////////////////////////
    uint64_t flush();

    // returns context for "insert" operation
    segment_writer::update_context make_update_context() const noexcept {
      return {uncomitted_generation_offset_, NON_UPDATE_RECORD};
    }

    // returns context for "update" operation
    segment_writer::update_context make_update_context(const filter& filter);
    segment_writer::update_context make_update_context(
      const std::shared_ptr<filter>& filter);
    segment_writer::update_context make_update_context(filter::ptr&& filter);

    ////////////////////////////////////////////////////////////////////////////
    /// @brief ensure writer is ready to recieve documents
    ////////////////////////////////////////////////////////////////////////////
    void prepare();

    // modifies context for "remove" operation
    void remove(const filter& filter);
    void remove(const std::shared_ptr<filter>& filter);
    void remove(filter::ptr&& filter);

    ////////////////////////////////////////////////////////////////////////////
    /// @brief reset segment state to the initial state
    /// @param store_flushed should store info about flushed segments?
    /// @note should be true if something went wrong during segment flush
    ////////////////////////////////////////////////////////////////////////////
    void reset(bool store_flushed = false) noexcept;
  };

  struct segment_limits {
    std::atomic<size_t>
      segment_count_max;  // @see segment_options::max_segment_count
    std::atomic<size_t>
      segment_docs_max;  // @see segment_options::max_segment_docs
    std::atomic<size_t>
      segment_memory_max;  // @see segment_options::max_segment_memory
    explicit segment_limits(const segment_options& opts) noexcept
      : segment_count_max(opts.segment_count_max),
        segment_docs_max(opts.segment_docs_max),
        segment_memory_max(opts.segment_memory_max) {}
    segment_limits& operator=(const segment_options& opts) noexcept {
      segment_count_max.store(opts.segment_count_max);
      segment_docs_max.store(opts.segment_docs_max);
      segment_memory_max.store(opts.segment_memory_max);
      return *this;
    }
  };

  typedef std::shared_ptr<std::pair<std::shared_ptr<index_meta>, file_refs_t>>
    committed_state_t;

  typedef unbounded_object_pool<segment_context> segment_pool_t;

  //////////////////////////////////////////////////////////////////////////////
  /// @brief the context containing data collected for the next commit() call
  /// @note a 'segment_context' is tracked by at most 1 'flush_context', it is
  ///       the job of the 'documents_context' to garantee that the
  ///       'segment_context' is not used once the tracker 'flush_context' is no
  ///       longer active
  //////////////////////////////////////////////////////////////////////////////
  struct flush_context {
    typedef concurrent_stack<size_t>
      freelist_t;  // 'value' == node offset into 'pending_segment_context_'
    struct pending_segment_context : public freelist_t::node_type {
      const size_t
        doc_id_begin_;  // starting segment_context::document_contexts_ for this
                        // flush_context range
                        // [pending_segment_context::doc_id_begin_,
                        // std::min(pending_segment_context::doc_id_end_,
                        // segment_context::uncomitted_doc_ids_))
      size_t doc_id_end_;  // ending segment_context::document_contexts_ for
                           // this flush_context range
                           // [pending_segment_context::doc_id_begin_,
                           // std::min(pending_segment_context::doc_id_end_,
                           // segment_context::uncomitted_doc_ids_))
      const size_t
        modification_offset_begin_;  // starting
                                     // segment_context::modification_queries_
                                     // for this flush_context range
                                     // [pending_segment_context::modification_offset_begin_,
                                     // std::min(pending_segment_context::::modification_offset_end_,
                                     // segment_context::uncomitted_modification_queries_))
      size_t
        modification_offset_end_;  // ending
                                   // segment_context::modification_queries_ for
                                   // this flush_context range
                                   // [pending_segment_context::modification_offset_begin_,
                                   // std::min(pending_segment_context::::modification_offset_end_,
                                   // segment_context::uncomitted_modification_queries_))
      const std::shared_ptr<segment_context> segment_;

      pending_segment_context(const std::shared_ptr<segment_context>& segment,
                              size_t pending_segment_context_offset)
        : doc_id_begin_(segment->uncomitted_doc_id_begin_),
          doc_id_end_(std::numeric_limits<size_t>::max()),
          modification_offset_begin_(segment->uncomitted_modification_queries_),
          modification_offset_end_(std::numeric_limits<size_t>::max()),
          segment_(segment) {
        assert(segment);
        value = pending_segment_context_offset;
      }
    };

    std::atomic<size_t> generation_{
      0};  // current modification/update generation
    ref_tracking_directory::ptr
      dir_;  // ref tracking directory used by this context (tracks all/only
             // refs for this context)
    std::shared_mutex
      flush_mutex_;  // guard for the current context during flush (write)
                     // operations vs update (read)
    std::mutex
      mutex_;  // guard for the current context during struct update operations,
               // e.g. pending_segments_, pending_segment_contexts_
    flush_context* next_context_;  // the next context to switch to
    std::vector<import_context>
      pending_segments_;  // complete segments to be added during next commit
                          // (import)
    std::condition_variable
      pending_segment_context_cond_;  // notified when a segment has been freed
                                      // (guarded by mutex_)
    std::deque<pending_segment_context>
      pending_segment_contexts_;  // segment writers with data pending for next
                                  // commit (all segments that have been used by
                                  // this flush_context) must be std::deque to
                                  // garantee that element memory location does
                                  // not change for use with
                                  // 'pending_segment_contexts_freelist_'
    freelist_t
      pending_segment_contexts_freelist_;  // entries from
                                           // 'pending_segment_contexts_' that
                                           // are available for reuse
    absl::flat_hash_set<readers_cache::key_t, readers_cache::key_hash_t>
      segment_mask_;  // set of segment names to be removed from the index upon
                      // commit

    flush_context() = default;

    ~flush_context() noexcept { reset(); }

    void emplace(active_segment_context&&
                   segment);  // add the segment to this flush_context
    void reset() noexcept;
  };  // flush_context

  struct sync_context : util::noncopyable {
    sync_context() = default;
    sync_context(sync_context&& rhs) noexcept
      : files(std::move(rhs.files)), segments(std::move(rhs.segments)) {}
    sync_context& operator=(sync_context&& rhs) noexcept {
      if (this != &rhs) {
        files = std::move(rhs.files);
        segments = std::move(rhs.segments);
      }
      return *this;
    }

    bool empty() const noexcept { return segments.empty(); }

    void register_full_sync(size_t i) { segments.emplace_back(i, 0); }

    void register_partial_sync(size_t i, std::string_view file) {
      segments.emplace_back(i, 1);
      files.emplace_back(file);
    }

    template<typename Visitor>
    bool visit(const Visitor& visitor, const index_meta& meta) const {
      // cppcheck-suppress shadowFunction
      auto begin = files.begin();

      for (auto& entry : segments) {
        auto& segment = meta[entry.first];

        if (entry.second) {
          // partial update
          assert(begin <= files.end());

          if (std::numeric_limits<size_t>::max() == entry.second) {
            // skip invalid segments
            begin += entry.second;
            continue;
          }

          for (auto end = begin + entry.second; begin != end; ++begin) {
            if (!visitor(*begin)) {
              return false;
            }
          }
        } else {
          // full sync
          for (auto& file : segment.meta.files) {
            if (!visitor(file)) {
              return false;
            }
          }
        }

        if (!visitor(segment.filename)) {
          return false;
        }
      }

      return true;
    }

    std::vector<std::string> files;  // files to sync
    std::vector<std::pair<size_t, size_t>>
      segments;  // segments to sync (index within index meta + number of files
                 // to sync)
  };             // sync_context

  struct pending_context_t {
    flush_context_ptr ctx{
      nullptr, nullptr};  // reference to flush context held until end of commit
    index_meta::ptr meta;  // index meta of next commit
    sync_context
      to_sync;  // file names and segments to be synced during next commit

    operator bool() const noexcept { return ctx && meta; }
  };  // pending_context_t

  static_assert(std::is_nothrow_move_constructible_v<pending_context_t>);
  static_assert(std::is_nothrow_move_assignable_v<pending_context_t>);

  struct pending_state_t {
    flush_context_ptr ctx{
      nullptr, nullptr};  // reference to flush context held until end of commit
    committed_state_t commit;  // meta + references of next commit

    operator bool() const noexcept { return ctx && commit; }

    void reset() noexcept {
      ctx.reset();
      commit.reset();
    }
  };  // pending_state_t

  static_assert(std::is_nothrow_move_constructible_v<pending_state_t>);
  static_assert(std::is_nothrow_move_assignable_v<pending_state_t>);

  index_writer(index_lock::ptr&& lock, index_file_refs::ref_t&& lock_file_ref,
               directory& dir, format::ptr codec, size_t segment_pool_size,
               const segment_options& segment_limits,
               const comparer* comparator,
               const column_info_provider_t& column_info,
               const feature_info_provider_t& feature_info,
               const payload_provider_t& meta_payload_provider,
               index_meta&& meta, committed_state_t&& committed_state);

  std::pair<std::vector<std::unique_lock<std::mutex>>, uint64_t> flush_pending(
    flush_context& ctx, std::unique_lock<std::mutex>& ctx_lock);

  pending_context_t flush_all(progress_report_callback const& progress);

  flush_context_ptr get_flush_context(bool shared = true);
  active_segment_context get_segment_context(
    flush_context& ctx);  // return a usable segment or a nullptr segment if
                          // retry is required (e.g. no free segments available)

<<<<<<< HEAD
  bool start(progress_report_callback const& progress = nullptr); // starts transaction
  void finish(); // finishes transaction
  void abort(); // aborts transaction
=======
  bool start();   // starts transaction
  void finish();  // finishes transaction
  void abort();   // aborts transaction
>>>>>>> 2f63aac3

  feature_info_provider_t feature_info_;
  std::vector<std::string_view> files_to_sync_;
  column_info_provider_t column_info_;
  payload_provider_t
    meta_payload_provider_;  // provides payload for new segments
  const comparer* comparator_;
  readers_cache cached_readers_;  // readers by segment name
  format::ptr codec_;
  std::mutex
    commit_lock_;  // guard for cached_segment_readers_, commit_pool_, meta_
                   // (modification during commit()/defragment()), paylaod_buf_
  committed_state_t committed_state_;  // last successfully committed state
  std::recursive_mutex consolidation_lock_;
  consolidating_segments_t
    consolidating_segments_;  // segments that are under consolidation
  directory& dir_;            // directory used for initialization of readers
  std::vector<flush_context>
    flush_context_pool_;  // collection of contexts that collect data to be
                          // flushed, 2 because just swap them
  std::atomic<flush_context*>
    flush_context_;  // currently active context accumulating data to be
                     // processed during the next flush
  index_meta meta_;  // latest/active state of index metadata
  pending_state_t pending_state_;  // current state awaiting commit completion
  segment_limits segment_limits_;  // limits for use with respect to segments
  segment_pool_t
    segment_writer_pool_;  // a cache of segments available for reuse
  std::atomic<size_t>
    segments_active_;  // number of segments currently in use by the writer
  index_meta_writer::ptr writer_;
  index_lock::ptr write_lock_;  // exclusive write lock for directory
  index_file_refs::ref_t
    write_lock_file_ref_;  // track ref for lock file to preven removal
};                         // index_writer

}  // namespace iresearch

#endif  // IRESEARCH_INDEX_WRITER_H<|MERGE_RESOLUTION|>--- conflicted
+++ resolved
@@ -1190,15 +1190,9 @@
     flush_context& ctx);  // return a usable segment or a nullptr segment if
                           // retry is required (e.g. no free segments available)
 
-<<<<<<< HEAD
-  bool start(progress_report_callback const& progress = nullptr); // starts transaction
-  void finish(); // finishes transaction
-  void abort(); // aborts transaction
-=======
-  bool start();   // starts transaction
+  bool start(progress_report_backback const& progress = nullptr); // starts transaction
   void finish();  // finishes transaction
   void abort();   // aborts transaction
->>>>>>> 2f63aac3
 
   feature_info_provider_t feature_info_;
   std::vector<std::string_view> files_to_sync_;
