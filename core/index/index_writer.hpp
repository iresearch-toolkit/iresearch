////////////////////////////////////////////////////////////////////////////////
/// DISCLAIMER
///
/// Copyright 2016 by EMC Corporation, All Rights Reserved
///
/// Licensed under the Apache License, Version 2.0 (the "License");
/// you may not use this file except in compliance with the License.
/// You may obtain a copy of the License at
///
///     http://www.apache.org/licenses/LICENSE-2.0
///
/// Unless required by applicable law or agreed to in writing, software
/// distributed under the License is distributed on an "AS IS" BASIS,
/// WITHOUT WARRANTIES OR CONDITIONS OF ANY KIND, either express or implied.
/// See the License for the specific language governing permissions and
/// limitations under the License.
///
/// Copyright holder is EMC Corporation
///
/// @author Andrey Abramov
/// @author Vasiliy Nabatchikov
////////////////////////////////////////////////////////////////////////////////

#pragma once

#include <atomic>
#include <functional>
#include <string_view>

#include "formats/formats.hpp"
#include "index/column_info.hpp"
#include "index/directory_reader.hpp"
#include "index/field_meta.hpp"
#include "index/index_features.hpp"
#include "index/index_meta.hpp"
#include "index/index_reader_options.hpp"
#include "index/merge_writer.hpp"
#include "index/segment_reader.hpp"
#include "index/segment_writer.hpp"
#include "search/filter.hpp"
#include "utils/async_utils.hpp"
#include "utils/noncopyable.hpp"
#include "utils/object_pool.hpp"
#include "utils/string.hpp"
#include "utils/thread_utils.hpp"

#include <absl/container/flat_hash_map.h>

namespace irs {

class Comparer;
struct directory;

// Defines how index writer should be opened
enum OpenMode {
  // Creates new index repository. In case if repository already
  // exists, all contents will be cleared.
  OM_CREATE = 1,

  // Opens existing index repository. In case if repository does not
  // exists, error will be generated.
  OM_APPEND = 2,
};

ENABLE_BITMASK_ENUM(OpenMode);

// A set of candidates denoting an instance of consolidation
using Consolidation = std::vector<const SubReader*>;
using ConsolidationView = std::span<const SubReader* const>;

struct CandidateHash {
  size_t operator()(const SubReader* segment) const noexcept {
    return absl::HashOf(segment->Meta().name);
  }
};

struct CandidateEqual {
  bool operator()(const SubReader* lhs, const SubReader* rhs) const noexcept {
    return lhs->Meta().name == rhs->Meta().name;
  }
};

// segments that are under consolidation
using ConsolidatingSegments =
  absl::flat_hash_set<const SubReader*, CandidateHash, CandidateEqual>;

// Mark consolidation candidate segments matching the current policy
// candidates the segments that should be consolidated
// in: segment candidates that may be considered by this policy
// out: actual segments selected by the current policy
// dir the segment directory
// meta the index meta containing segments to be considered
// Consolidating_segments segments that are currently in progress
// of consolidation
// Final candidates are all segments selected by at least some policy
using ConsolidationPolicy =
  std::function<void(Consolidation& candidates, const IndexReader& index,
                     const ConsolidatingSegments& consolidating_segments)>;

enum class ConsolidationError : uint32_t {
  // Consolidation failed
  FAIL = 0,

  // Consolidation successfully finished
  OK,

  // Consolidation was scheduled for the upcoming commit
  PENDING
};

// Represents result of a consolidation
struct ConsolidationResult {
  // Number of candidates
  size_t size{0};

  // Error code
  ConsolidationError error{ConsolidationError::FAIL};

  // intentionally implicit
  operator bool() const noexcept { return error != ConsolidationError::FAIL; }
};

// Options the the writer should use for segments
struct SegmentOptions {
  // Segment acquisition requests will block and wait for free segments
  // after this many segments have been acquired e.g. via GetBatch()
  // 0 == unlimited
  size_t segment_count_max{0};

  // Flush the segment to the repository after its total document
  // count (live + masked) grows beyond this byte limit, in-flight
  // documents will still be written to the segment before flush
  // 0 == unlimited
  size_t segment_docs_max{0};

  // Flush the segment to the repository after its in-memory size
  // grows beyond this byte limit, in-flight documents will still be
  // written to the segment before flush
  // 0 == unlimited
  size_t segment_memory_max{0};
};

// Progress report callback types for commits.
using ProgressReportCallback =
  std::function<void(std::string_view phase, size_t current, size_t total)>;

// Functor for creating payload. Operation tick is provided for
// payload generation.
using PayloadProvider = std::function<bool(uint64_t, bstring&)>;

// Options the the writer should use after creation
struct IndexWriterOptions : public SegmentOptions {
  // Options for snapshot management
  IndexReaderOptions reader_options;

  // Returns column info for a feature the writer should use for
  // columnstore
  FeatureInfoProvider features;

  // Returns column info the writer should use for columnstore
  ColumnInfoProvider column_info;

  // Provides payload for index_meta created by writer
  PayloadProvider meta_payload_provider;

  // Comparator defines physical order of documents in each segment
  // produced by an index_writer.
  // empty == use default system sorting order
  const Comparer* comparator{nullptr};

  // Number of free segments cached in the segment pool for reuse
  // 0 == do not cache any segments, i.e. always create new segments
  size_t segment_pool_size{128};  // arbitrary size

  // Acquire an exclusive lock on the repository to guard against index
  // corruption from multiple index_writers
  bool lock_repository{true};

  IndexWriterOptions() {}  // compiler requires non-default definition
};

// The object is using for indexing data. Only one writer can write to
// the same directory simultaneously.
// Thread safe.
class IndexWriter : private util::noncopyable {
 public:
  struct SegmentContext;

 private:
  struct FlushContext;

  using FlushContextPtr =
    std::unique_ptr<FlushContext, void (*)(FlushContext*)>;

  // Disallow using public constructor
  struct ConstructToken {};

  class ActiveSegmentContext {
   public:
    ActiveSegmentContext() = default;
    ActiveSegmentContext(
      std::shared_ptr<SegmentContext> segment,
      std::atomic_size_t& segments_active,
      // the FlushContext the SegmentContext is currently registered with
      FlushContext* flush = nullptr,
      // the segment offset in flush->pending_segments_
      size_t pending_segment_offset = writer_limits::kInvalidOffset) noexcept;
    ActiveSegmentContext(ActiveSegmentContext&& other) noexcept;
    ActiveSegmentContext& operator=(ActiveSegmentContext&& other) noexcept;

    ~ActiveSegmentContext();

    auto* Segment() noexcept { return segment_.get(); }
    auto* Flush() noexcept { return flush_; }

   private:
    friend struct FlushContext;  // for FlushContext::AddToPending(...)

    std::shared_ptr<SegmentContext> segment_;
    // reference to IndexWriter::segments_active_
    std::atomic_size_t* segments_active_{nullptr};
    // nullptr will not match any FlushContext
    FlushContext* flush_{nullptr};
    // segment offset in flush_->pending_segments_
    size_t pending_segment_offset_{writer_limits::kInvalidOffset};
  };

  static_assert(std::is_nothrow_move_constructible_v<ActiveSegmentContext>);

 public:
  // Additional information required for remove/replace requests
  struct QueryContext {
    using FilterPtr = std::shared_ptr<const irs::filter>;

    QueryContext() = default;

    static constexpr uintptr_t kDone = 0;
    static constexpr uintptr_t kReplace = std::numeric_limits<uintptr_t>::max();

    QueryContext(FilterPtr filter, uint64_t tick, uintptr_t data)
      : filter{std::move(filter)}, tick{tick}, data{data} {
      IRS_ASSERT(this->filter != nullptr);
    }
    QueryContext(const irs::filter& filter, uint64_t tick, size_t data)
      : QueryContext{{FilterPtr{}, &filter}, tick, data} {}
    QueryContext(irs::filter::ptr&& filter, uint64_t tick, size_t data)
      : QueryContext{FilterPtr{std::move(filter)}, tick, data} {}

    // keep a handle to the filter for the case when this object has ownership
    FilterPtr filter;
    uint64_t tick;

    bool IsDone() const noexcept { return data == kDone; }
    void ForceDone() noexcept { data = kDone; }
    void Done() noexcept {
      IRS_ASSERT(!IsDone());
      Done(this);
    }
    void DependsOn(QueryContext& query) noexcept {
      IRS_ASSERT(!IsDone());
      if (query.data == kDone) {
        Done(this);
      } else {
        IRS_ASSERT(query.data == kReplace);
        query.data = reinterpret_cast<uintptr_t>(this);
      }
    }

   private:
    uintptr_t data{kDone};

    static void Done(QueryContext* query) noexcept {
      while (true) {
        auto next = std::exchange(query->data, kDone);
        IRS_ASSERT(next != kDone);
        if (next == kReplace) {
          return;
        }
        query = reinterpret_cast<QueryContext*>(next);
        IRS_ASSERT(query != nullptr);
      }
    }
  };
  static_assert(std::is_nothrow_move_constructible_v<QueryContext>);

  // A context allowing index modification operations.
  // The object is non-thread-safe, each thread should use its own
  // separate instance.
  class Document : private util::noncopyable {
   public:
    Document(SegmentContext& segment, segment_writer::DocContext doc,
             QueryContext* query = nullptr);

    Document(Document&&) = default;
    Document& operator=(Document&&) = delete;

    ~Document() noexcept;

    // Return current state of the object
    // Note that if the object is in an invalid state all further operations
    // will not take any effect
    explicit operator bool() const noexcept { return writer_.valid(); }

    // Inserts the specified field into the document according to the
    // specified ACTION
    // Note that 'Field' type type must satisfy the Field concept
    // field attribute to be inserted
    // Return true, if field was successfully inserted
    template<Action action, typename Field>
    bool Insert(Field&& field) const {
      return writer_.insert<action>(std::forward<Field>(field));
    }

    // Inserts the specified field (denoted by the pointer) into the
    //        document according to the specified ACTION
    // Note that 'Field' type type must satisfy the Field concept
    // Note that pointer must not be nullptr
    // field attribute to be inserted
    // Return true, if field was successfully inserted
    template<Action action, typename Field>
    bool Insert(Field* field) const {
      return writer_.insert<action>(*field);
    }

    // Inserts the specified range of fields, denoted by the [begin;end)
    // into the document according to the specified ACTION
    // Note that 'Iterator' underline value type must satisfy the Field concept
    // begin the beginning of the fields range
    // end the end of the fields range
    // Return true, if the range was successfully inserted
    template<Action action, typename Iterator>
    bool Insert(Iterator begin, Iterator end) const {
      for (; writer_.valid() && begin != end; ++begin) {
        Insert<action>(*begin);
      }

      return writer_.valid();
    }

   private:
    segment_writer& writer_;
    QueryContext* query_;
  };
  static_assert(std::is_nothrow_move_constructible_v<Document>);

  class Transaction : private util::noncopyable {
   public:
    explicit Transaction(IndexWriter& writer) noexcept : writer_{writer} {}

    Transaction(Transaction&& other) = default;
    Transaction& operator=(Transaction&& other) = delete;

    ~Transaction() {
      // FIXME(gnusi): consider calling Abort in future
      // Commit can throw in such case -> better error handling
      Commit();
    }

    // Create a document to filled by the caller
    // for insertion into the index index
    // applied upon return value deallocation
    // `disable_flush` don't trigger segment flush
    //
    // The changes are not visible until commit()
    Document Insert(bool disable_flush = false) {
      UpdateSegment(disable_flush);
      return {*active_.Segment(), segment_writer::DocContext{queries_}};
    }

    // Marks all documents matching the filter for removal.
    // Filter the filter selecting which documents should be removed.
    // Note that changes are not visible until commit().
    // Note that filter must be valid until commit().
    template<typename Filter>
    void Remove(Filter&& filter) {
      UpdateSegment(/*disable_flush=*/true);
      active_.Segment()->queries_.emplace_back(std::forward<Filter>(filter),
                                               queries_++, QueryContext::kDone);
    }

    // Create a document to filled by the caller
    // for replacement of existing documents already in the index
    // matching filter with the filled document
    // applied upon return value deallocation
    // filter the filter selecting which documents should be replaced
    // Note the changes are not visible until commit()
    // Note that filter must be valid until commit()
    template<typename Filter>
    Document Replace(Filter&& filter, bool disable_flush = false) {
      UpdateSegment(disable_flush);
      auto& segment = *active_.Segment();
      auto& query = segment.queries_.emplace_back(
        std::forward<Filter>(filter), queries_, QueryContext::kReplace);
      segment.has_replace_ = true;
      return {
        segment,
        segment_writer::DocContext{++queries_, segment.queries_.size() - 1},
        &query};
    }

    // Revert all pending document modifications and release resources
    // noexcept because all insertions reserve enough space for rollback
    void Reset() noexcept;

    // Register underlying segment to be flushed with the upcoming index commit
    void RegisterFlush();

    // Commit all accumulated modifications and release resources
    // return successful or not, if not call Abort
    bool Commit() noexcept {
      const auto first_tick =
        writer_.tick_.fetch_add(queries_, std::memory_order_relaxed);
      return Commit(first_tick + queries_);
    }
    bool Commit(uint64_t last_tick) noexcept;

    // Reset all accumulated modifications and release resources
    void Abort() noexcept;

   private:
    // refresh segment if required (guarded by FlushContext::context_mutex_)
    // is is thread-safe to use ctx_/segment_ while holding 'flush_context_ptr'
    // since active 'flush_context' will not change and hence no reload required
    void UpdateSegment(bool disable_flush);

    IndexWriter& writer_;
    // the segment_context used for storing changes (lazy-initialized)
    ActiveSegmentContext active_;
    // We can use active_.Segment()->queries_.size() for same purpose
    uint64_t queries_{0};
  };
  static_assert(std::is_nothrow_move_constructible_v<Transaction>);

  // Returns a context allowing index modification operations
  // All document insertions will be applied to the same segment on a
  // best effort basis, e.g. a flush_all() will cause a segment switch
  Transaction GetBatch() noexcept { return Transaction{*this}; }

  using ptr = std::shared_ptr<IndexWriter>;

  // Name of the lock for index repository
  static constexpr std::string_view kWriteLockName = "write.lock";

  ~IndexWriter() noexcept;

  // Returns current index snapshot
  DirectoryReader GetSnapshot() const noexcept {
    return DirectoryReader{
      std::atomic_load_explicit(&committed_reader_, std::memory_order_acquire)};
  }

  // Returns overall number of buffered documents in a writer
  uint64_t BufferedDocs() const;

  // Clears the existing index repository by staring an empty index.
  // Previously opened readers still remain valid.
  // truncate transaction tick
  // Call will rollback any opened transaction.
  void Clear(uint64_t tick = writer_limits::kMinTick);

  // Merges segments accepted by the specified defragment policy into
  // a new segment. For all accepted segments frees the space occupied
  // by the documents marked as deleted and deduplicate terms.
  // Policy the specified defragmentation policy
  // Codec desired format that will be used for segment creation,
  // nullptr == use index_writer's codec
  // Progress callback triggered for consolidation steps, if the
  // callback returns false then consolidation is aborted
  // For deferred policies during the commit stage each policy will be
  // given the exact same index_meta containing all segments in the
  // commit, however, the resulting acceptor will only be segments not
  // yet marked for consolidation by other policies in the same commit
  ConsolidationResult Consolidate(
    const ConsolidationPolicy& policy, format::ptr codec = nullptr,
    const MergeWriter::FlushProgress& progress = {});

  // Imports index from the specified index reader into new segment
  // Reader the index reader to import.
  // Desired format that will be used for segment creation,
  // nullptr == use index_writer's codec.
  // Progress callback triggered for consolidation steps, if the
  // callback returns false then consolidation is aborted.
  // Returns true on success.
  bool Import(const IndexReader& reader, format::ptr codec = nullptr,
              const MergeWriter::FlushProgress& progress = {});

  // Opens new index writer.
  // dir directory where index will be should reside
  // codec format that will be used for creating new index segments
  // mode specifies how to open a writer
  // options the configuration parameters for the writer
  static IndexWriter::ptr Make(directory& dir, format::ptr codec, OpenMode mode,
                               const IndexWriterOptions& opts = {});

  // Modify the runtime segment options as per the specified values
  // options will apply no later than after the next commit()
  void Options(const SegmentOptions& opts) noexcept { segment_limits_ = opts; }

  // Returns comparator using for sorting documents by a primary key
  // nullptr == default sort order
  const Comparer* Comparator() const noexcept { return comparator_; }

  // Begins the two-phase transaction.
  // payload arbitrary user supplied data to store in the index
  // Returns true if transaction has been successfully started.
  bool Begin(uint64_t tick = writer_limits::kMaxTick,
             const ProgressReportCallback& progress = {}) {
    std::lock_guard lock{commit_lock_};
    return Start(tick, progress);
  }

  // Rollbacks the two-phase transaction
  void Rollback() {
    std::lock_guard lock{commit_lock_};
    Abort();
  }

  // Make all buffered changes visible for readers.
  // payload arbitrary user supplied data to store in the index
  // Return whether any changes were committed.
  //
  // Note that if begin() has been already called commit() is
  // relatively lightweight operation.
  // FIXME(gnusi): Commit() should return committed index snapshot
  bool Commit(uint64_t tick = writer_limits::kMaxTick,
              const ProgressReportCallback& progress = {}) {
    std::lock_guard lock{commit_lock_};
    const bool modified = Start(tick, progress);
    Finish();
    return modified;
  }

  // Returns field features.
  const FeatureInfoProvider& FeatureInfo() const noexcept {
    return feature_info_;
  }

  bool FlushRequired(const segment_writer& writer) const noexcept;

  // public because we want to use std::make_shared
  IndexWriter(ConstructToken, index_lock::ptr&& lock,
              index_file_refs::ref_t&& lock_file_ref, directory& dir,
              format::ptr codec, size_t segment_pool_size,
              const SegmentOptions& segment_limits, const Comparer* comparator,
              const ColumnInfoProvider& column_info,
              const FeatureInfoProvider& feature_info,
              const PayloadProvider& meta_payload_provider,
              std::shared_ptr<const DirectoryReaderImpl>&& committed_reader);

 private:
  using FileRefs = std::vector<index_file_refs::ref_t>;

  struct ConsolidationContext : util::noncopyable {
    std::shared_ptr<const DirectoryReaderImpl> consolidation_reader;
    Consolidation candidates;
    MergeWriter merger;
  };

  static_assert(std::is_nothrow_move_constructible_v<ConsolidationContext>);

  struct ImportContext {
    ImportContext(
      IndexSegment&& segment, uint64_t tick, FileRefs&& refs,
      Consolidation&& consolidation_candidates,
      std::shared_ptr<const SegmentReaderImpl>&& reader,
      std::shared_ptr<const DirectoryReaderImpl>&& consolidation_reader,
      MergeWriter&& merger) noexcept
      : tick{tick},
        segment{std::move(segment)},
        refs{std::move(refs)},
        reader{std::move(reader)},
        consolidation_ctx{
          .consolidation_reader = std::move(consolidation_reader),
          .candidates = std::move(consolidation_candidates),
          .merger = std::move(merger)} {}

    ImportContext(IndexSegment&& segment, uint64_t tick, FileRefs&& refs,
                  Consolidation&& consolidation_candidates,
                  std::shared_ptr<const SegmentReaderImpl>&& reader,
                  std::shared_ptr<const DirectoryReaderImpl>&&
                    consolidation_reader) noexcept
      : tick{tick},
        segment{std::move(segment)},
        refs{std::move(refs)},
        reader{std::move(reader)},
        consolidation_ctx{
          .consolidation_reader = std::move(consolidation_reader),
          .candidates = std::move(consolidation_candidates)} {}

    ImportContext(IndexSegment&& segment, uint64_t tick, FileRefs&& refs,
                  Consolidation&& consolidation_candidates,
                  std::shared_ptr<const SegmentReaderImpl>&& reader) noexcept
      : tick{tick},
        segment{std::move(segment)},
        refs{std::move(refs)},
        reader{std::move(reader)},
        consolidation_ctx{.candidates = std::move(consolidation_candidates)} {}

    ImportContext(IndexSegment&& segment, uint64_t tick, FileRefs&& refs,
                  std::shared_ptr<const SegmentReaderImpl>&& reader) noexcept
      : tick{tick},
        segment{std::move(segment)},
        refs{std::move(refs)},
        reader{std::move(reader)} {}

    ImportContext(IndexSegment&& segment, uint64_t tick,
                  std::shared_ptr<const SegmentReaderImpl>&& reader) noexcept
      : tick{tick}, segment{std::move(segment)}, reader{std::move(reader)} {}

    ImportContext(ImportContext&&) = default;

    ImportContext& operator=(const ImportContext&) = delete;
    ImportContext& operator=(ImportContext&&) = delete;

    uint64_t tick;
    IndexSegment segment;
    FileRefs refs;
    std::shared_ptr<const SegmentReaderImpl> reader;
    ConsolidationContext consolidation_ctx;
  };

  static_assert(std::is_nothrow_move_constructible_v<ImportContext>);

 public:
  struct FlushedSegment : public IndexSegment {
    FlushedSegment() = default;
    explicit FlushedSegment(IndexSegment&& segment, doc_map&& old2new,
                            DocsMask&& docs_mask, size_t docs_begin) noexcept
      : IndexSegment{std::move(segment)},
        old2new{std::move(old2new)},
        docs_mask{std::move(docs_mask)},
        docs_begin_{docs_begin},
        docs_end_{docs_begin_ + meta.docs_count} {}

    size_t GetDocsBegin() const noexcept { return docs_begin_; }
    size_t GetDocsEnd() const noexcept { return docs_end_; }

    bool SetCommitted(size_t committed) noexcept {
      IRS_ASSERT(GetDocsBegin() <= committed);
      IRS_ASSERT(committed < GetDocsEnd());
      docs_end_ = committed;
      return docs_begin_ != committed;
    }

    doc_map old2new;
    doc_map new2old;
    // Flushed segment removals
    DocsMask docs_mask;
    DocumentMask document_mask;

   private:
    // starting doc_id that should be added to docs_mask
    // TODO(MBkkt) Better to remove, but only after parallel Commit
    size_t docs_begin_;
    size_t docs_end_;
  };

  // The segment writer and its associated ref tracking directory
  // for use with an unbounded_object_pool
  struct SegmentContext {
    using segment_meta_generator_t = std::function<SegmentMeta()>;
    using ptr = std::unique_ptr<SegmentContext>;

    // for use with index_writer::buffered_docs(), asynchronous call
    std::atomic_size_t buffered_docs_{0};
    // the codec to used for flushing a segment writer
    format::ptr codec_;
    // ref tracking for segment_writer to allow for easy ref removal on
    // segment_writer reset
    RefTrackingDirectory dir_;

    // sequential list of pending modification
    std::vector<QueryContext> queries_;
    // all of the previously flushed versions of this segment
    std::vector<FlushedSegment> flushed_;
    // update_contexts to use with 'flushed_'
    // sequentially increasing through all offsets
    // (sequential doc_id in 'flushed_' == offset + doc_limits::min(), size()
    // == sum of all 'flushed_'.'docs_count')
    std::vector<segment_writer::DocContext> flushed_docs_;

    // function to get new SegmentMeta from
    segment_meta_generator_t meta_generator_;

    size_t flushed_queries_{0};
    // Transaction::Commit was not called for these:
    size_t committed_queries_{0};
    size_t committed_buffered_docs_{0};
    size_t committed_flushed_docs_{0};

    uint64_t first_tick_{writer_limits::kMaxTick};
    uint64_t last_tick_{writer_limits::kMinTick};

    std::unique_ptr<segment_writer> writer_;
    // the SegmentMeta this writer was initialized with
    IndexSegment writer_meta_;
    bool has_replace_{false};

    static std::unique_ptr<SegmentContext> make(
      directory& dir, segment_meta_generator_t&& meta_generator,
      const SegmentWriterOptions& segment_writer_options);

    SegmentContext(directory& dir, segment_meta_generator_t&& meta_generator,
                   const SegmentWriterOptions& segment_writer_options);

    void Rollback() noexcept;

    void Commit(uint64_t queries, uint64_t last_tick);

    // Flush current writer state into a materialized segment.
    // Return tick of last committed transaction.
    void Flush();

    // Ensure writer is ready to receive documents
    void Prepare();

    // Reset segment state to the initial state
    // store_flushed should store info about flushed segments?
    // Note should be true if something went wrong during segment flush
    void Reset(bool store_flushed = false) noexcept;
  };

 private:
  struct SegmentLimits {
    // see segment_options::max_segment_count
    std::atomic_size_t segment_count_max;
    // see segment_options::max_segment_docs
    std::atomic_size_t segment_docs_max;
    // see segment_options::max_segment_memory
    std::atomic_size_t segment_memory_max;

    explicit SegmentLimits(const SegmentOptions& opts) noexcept
      : segment_count_max(opts.segment_count_max),
        segment_docs_max(opts.segment_docs_max),
        segment_memory_max(opts.segment_memory_max) {}

    SegmentLimits& operator=(const SegmentOptions& opts) noexcept {
      segment_count_max.store(opts.segment_count_max);
      segment_docs_max.store(opts.segment_docs_max);
      segment_memory_max.store(opts.segment_memory_max);
      return *this;
    }
  };

  using SegmentPool = unbounded_object_pool<SegmentContext>;
  // 'value' == node offset into 'pending_segment_context_'
  using Freelist = concurrent_stack<size_t>;

  struct PendingSegmentContext : public Freelist::node_type {
    std::shared_ptr<SegmentContext> segment_;

    PendingSegmentContext(std::shared_ptr<SegmentContext> segment,
                          size_t pending_segment_context_offset)
      : Freelist::node_type{.value = pending_segment_context_offset},
        segment_{std::move(segment)} {
      IRS_ASSERT(segment_ != nullptr);
    }
  };

  using CachedReaders =
    absl::flat_hash_map<FlushedSegment*,
                        std::shared_ptr<const SegmentReaderImpl>>;

  // The context containing data collected for the next commit() call
  // Note a 'segment_context' is tracked by at most 1 'flush_context', it is
  // the job of the 'documents_context' to guarantee that the
  // 'segment_context' is not used once the tracker 'flush_context' is no
  // longer active.
  struct FlushContext {
    // ref tracking directory used by this context
    // (tracks all/only refs for this context)
    RefTrackingDirectory::ptr dir_;
    // guard for the current context during flush
    // (write) operations vs update (read)
    std::shared_mutex context_mutex_;
    // the next context to switch to
    FlushContext* next_{nullptr};

    std::vector<std::shared_ptr<SegmentContext>> segments_;
    CachedReaders cached_;

    // complete segments to be added during next commit (import)
    std::vector<ImportContext> imports_;

    void ClearPending() noexcept {
      while (pending_freelist_.pop() != nullptr) {
      }
      pending_segments_.clear();
    }

    // segment writers with data pending for next commit
    // (all segments that have been used by this flush_context)
    // must be std::deque to guarantee that element memory location does
    // not change for use with 'pending_segment_contexts_freelist_'
    std::deque<PendingSegmentContext> pending_segments_;
    // entries from 'pending_segments_' that are available for reuse
    Freelist pending_freelist_;
    // TODO(MBkkt) Considered to replace with YACLib in ArangoDB 3.11+ or ...
    struct WaitGroup {
      std::mutex& Mutex() noexcept { return m_; }

      void Add() noexcept { counter_.fetch_add(1, std::memory_order_relaxed); }

      void Done() noexcept {
        if (counter_.fetch_sub(1, std::memory_order_acq_rel) == 1) {
          std::lock_guard lock{m_};
          cv_.notify_one();
        }
      }

      void Wait(std::unique_lock<std::mutex>& lock) noexcept {
        IRS_ASSERT(lock.mutex() == &m_);
        IRS_ASSERT(lock.owns_lock());
        if (counter_.fetch_sub(1, std::memory_order_acq_rel) != 1) {
          do {
            cv_.wait(lock);
            // relaxed probably enough
          } while (counter_.load(std::memory_order_acquire) != 0);
        }
        counter_.store(1, std::memory_order_relaxed);
      }

     private:
      std::atomic_size_t counter_{1};
      std::mutex m_;
      std::condition_variable cv_;
    } pending_;

    // set of segments to be removed from the index upon commit
    ConsolidatingSegments segment_mask_;

    FlushContext() = default;

    ~FlushContext() noexcept { Reset(); }

    // release segment to this FlushContext
    void Emplace(ActiveSegmentContext&& active);

    // add the segment to this flush_context pending segments
    // but not to freelist. So this segment would be waited upon flushing
    void AddToPending(ActiveSegmentContext& active);

    uint64_t FlushPending(uint64_t committed_tick, uint64_t tick);

    void Reset() noexcept;
  };

  void Cleanup(FlushContext& curr, FlushContext* next = nullptr) noexcept;

  struct PendingBase {
    // Reference to flush context held until end of commit
    FlushContextPtr ctx{nullptr, nullptr};
    uint64_t tick{writer_limits::kMinTick};

    [[nodiscard]] auto StartReset(IndexWriter& writer,
                                  bool keep_next = false) noexcept {
      auto* curr = ctx.get();
      std::unique_lock lock{writer.consolidation_lock_, std::defer_lock};
      if (curr != nullptr) {
        lock.lock();
        writer.Cleanup(*curr, keep_next ? nullptr : curr->next_);
      }
      return lock;
    }
  };

  struct PendingContext : PendingBase {
    // Index meta of the next commit
    IndexMeta meta;
    // Segment readers of the next commit
    std::vector<SegmentReader> readers;
    // Files to sync
    std::vector<std::string_view> files_to_sync;

    bool Empty() const noexcept { return !ctx; }
  };

  static_assert(std::is_nothrow_move_constructible_v<PendingContext>);
  static_assert(std::is_nothrow_move_assignable_v<PendingContext>);

  struct PendingState : PendingBase {
    // meta + references of next commit
    std::shared_ptr<const DirectoryReaderImpl> commit;

    bool Valid() const noexcept { return ctx && commit; }

    void FinishReset() noexcept {
      ctx.reset();
      commit.reset();
    }

    void Reset(IndexWriter& writer) noexcept {
      std::ignore = StartReset(writer);
      FinishReset();
    }
  };

  static_assert(std::is_nothrow_move_constructible_v<PendingState>);
  static_assert(std::is_nothrow_move_assignable_v<PendingState>);

  PendingContext PrepareFlush(uint64_t tick,
                              const ProgressReportCallback& progress_callback);
  void ApplyFlush(PendingContext&& context);

  FlushContextPtr GetFlushContext() const noexcept;
  FlushContextPtr SwitchFlushContext() noexcept;

<<<<<<< HEAD
  // Return a usable segment or a nullptr segment if
  // retry is required (e.g. no free segments available)
  ActiveSegmentContext GetSegmentContext(FlushContext& ctx);
=======
  // return a usable segment or a nullptr segment if retry is required
  // (e.g. no free segments available)
  ActiveSegmentContext GetSegmentContext();
>>>>>>> e43e3fbf

  // Return options for segment_writer
  SegmentWriterOptions GetSegmentWriterOptions() const noexcept;

  // Return next segment identifier
  uint64_t NextSegmentId() noexcept;
  // Return current segment identifier
  uint64_t CurrentSegmentId() const noexcept;
  // Initialize new index meta
  void InitMeta(IndexMeta& meta, uint64_t tick) const;

  // Start transaction
  bool Start(uint64_t tick, const ProgressReportCallback& progress);
  // Finish transaction
  void Finish();
  // Abort transaction
  void Abort() noexcept;

  FeatureInfoProvider feature_info_;
  ColumnInfoProvider column_info_;
  const Comparer* comparator_;
  PayloadProvider meta_payload_provider_;  // provides payload for new segments
  format::ptr codec_;
  // guard for cached_segment_readers_, commit_pool_, meta_
  // (modification during commit()/defragment()), payload_buf_
  std::mutex commit_lock_;
  std::recursive_mutex consolidation_lock_;
  // segments that are under consolidation
  ConsolidatingSegments consolidating_segments_;
  // directory used for initialization of readers
  directory& dir_;
  // collection of contexts that collect data to be
  // flushed, 2 because just swap them
  std::vector<FlushContext> flush_context_pool_{2};
  // currently active context accumulating data to be
  // processed during the next flush
  std::atomic<FlushContext*> flush_context_;
  // latest/active index snapshot
  std::shared_ptr<const DirectoryReaderImpl> committed_reader_;
  // current state awaiting commit completion
  PendingState pending_state_;
  // limits for use with respect to segments
  SegmentLimits segment_limits_;
  // a cache of segments available for reuse
  SegmentPool segment_writer_pool_;
  // number of segments currently in use by the writer
  std::atomic_size_t segments_active_{0};
  std::atomic_uint64_t seg_counter_;  // segment counter
  // current modification/update tick
  std::atomic_uint64_t tick_{writer_limits::kMinTick + 1};
  uint64_t committed_tick_{writer_limits::kMinTick};
  // last committed index meta generation. Not related to ticks!
  uint64_t last_gen_;
  index_meta_writer::ptr writer_;
  index_lock::ptr write_lock_;  // exclusive write lock for directory
  index_file_refs::ref_t write_lock_file_ref_;  // file ref for lock file
};

}  // namespace irs<|MERGE_RESOLUTION|>--- conflicted
+++ resolved
@@ -905,15 +905,9 @@
   FlushContextPtr GetFlushContext() const noexcept;
   FlushContextPtr SwitchFlushContext() noexcept;
 
-<<<<<<< HEAD
-  // Return a usable segment or a nullptr segment if
-  // retry is required (e.g. no free segments available)
-  ActiveSegmentContext GetSegmentContext(FlushContext& ctx);
-=======
   // return a usable segment or a nullptr segment if retry is required
   // (e.g. no free segments available)
   ActiveSegmentContext GetSegmentContext();
->>>>>>> e43e3fbf
 
   // Return options for segment_writer
   SegmentWriterOptions GetSegmentWriterOptions() const noexcept;
