////////////////////////////////////////////////////////////////////////////////
/// DISCLAIMER
///
/// Copyright 2016 by EMC Corporation, All Rights Reserved
///
/// Licensed under the Apache License, Version 2.0 (the "License");
/// you may not use this file except in compliance with the License.
/// You may obtain a copy of the License at
///
///     http://www.apache.org/licenses/LICENSE-2.0
///
/// Unless required by applicable law or agreed to in writing, software
/// distributed under the License is distributed on an "AS IS" BASIS,
/// WITHOUT WARRANTIES OR CONDITIONS OF ANY KIND, either express or implied.
/// See the License for the specific language governing permissions and
/// limitations under the License.
///
/// Copyright holder is EMC Corporation
///
/// @author Andrey Abramov
/// @author Vasiliy Nabatchikov
////////////////////////////////////////////////////////////////////////////////

#pragma once

#include "analysis/token_stream.hpp"
#include "column_info.hpp"
#include "field_data.hpp"
#include "formats/formats.hpp"
#include "sorted_column.hpp"
#include "utils/bitvector.hpp"
#include "utils/compression.hpp"
#include "utils/directory_utils.hpp"
#include "utils/noncopyable.hpp"
#include "utils/timer_utils.hpp"
#include "utils/type_limits.hpp"

#include <absl/container/node_hash_set.h>

namespace irs {

class Comparer;
struct SegmentMeta;

// Defines how the inserting field should be processed
enum class Action {
  // Field should be indexed only
  // Field must satisfy 'Field' concept
  INDEX = 1,

  // Field should be stored only
  // Field must satisfy 'Attribute' concept
  STORE = 2,

  // Field should be stored in sorted order
  // Field must satisfy 'Attribute' concept
  STORE_SORTED = 4
};

ENABLE_BITMASK_ENUM(Action);

// Interface for an index writer over a directory
// an object that represents a single ongoing transaction
// non-thread safe
class segment_writer : util::noncopyable {
 private:
  // Disallow using public constructor
  struct ConstructToken {
    explicit ConstructToken() = default;
  };

 public:
  struct update_context {
    uint64_t generation;
    size_t update_id;
  };

  static std::unique_ptr<segment_writer> make(
    directory& dir, const SegmentWriterOptions& options);

  // begin document-write transaction
  // Return doc_id_t as per doc_limits
  doc_id_t begin(const update_context& ctx, size_t reserve_rollback_extra = 0);

  template<Action action, typename Field>
  bool insert(Field&& field) {
    if (IRS_LIKELY(valid_)) {
      if constexpr (Action::INDEX == action) {
        return index(std::forward<Field>(field));
      }

      if constexpr (Action::STORE == action) {
        return store(std::forward<Field>(field));
      }

      if constexpr (Action::STORE_SORTED == action) {
        return store_sorted(std::forward<Field>(field));
      }

      if constexpr ((Action::INDEX | Action::STORE) == action) {
        return index_and_store<false>(std::forward<Field>(field));
      }

      if constexpr ((Action::INDEX | Action::STORE_SORTED) == action) {
        return index_and_store<true>(std::forward<Field>(field));
      }

      IRS_ASSERT(false);  // unsupported action
      valid_ = false;
    }

    return false;
  }

  // Commit document-write transaction
  void commit() {
    if (valid_) {
      finish();
    } else {
      rollback();
    }
  }

  // Return approximate amount of memory actively in-use by this instance
  size_t memory_active() const noexcept;

  // Return approximate amount of memory reserved by this instance
  size_t memory_reserved() const noexcept;

  // doc_id the document id as returned by begin(...)
  // Return success
  bool remove(doc_id_t doc_id);

  // Rollback document-write transaction,
  // implicitly noexcept since we reserve memory in 'begin'
  void rollback() {
    // mark as removed since not fully inserted

    // user should check return of begin() != eof()
    IRS_ASSERT(docs_cached() + doc_limits::min() - 1 < doc_limits::eof());
    // -1 for 0-based offset
    remove(doc_id_t(docs_cached() + doc_limits::min() - 1));
    valid_ = false;
  }

  std::span<update_context> docs_context() noexcept { return docs_context_; }

  doc_map flush(IndexSegment& segment, document_mask& docs_mask);

  const std::string& name() const noexcept { return seg_name_; }
  size_t docs_cached() const noexcept { return docs_context_.size(); }
  bool initialized() const noexcept { return initialized_; }
  bool valid() const noexcept { return valid_; }
  void reset() noexcept;
  void reset(const SegmentMeta& meta);

  void tick(uint64_t tick) noexcept { tick_ = tick; }
  uint64_t tick() const noexcept { return tick_; }

  segment_writer(ConstructToken, directory& dir,
                 const SegmentWriterOptions& options) noexcept;

 private:
  struct stored_column : util::noncopyable {
    struct hash {
      using is_transparent = void;

      size_t operator()(const hashed_string_view& value) const noexcept {
        return value.hash();
      }

      size_t operator()(const stored_column& value) const noexcept {
        return value.name_hash;
      }
    };

    struct eq {
      using is_transparent = void;

      bool operator()(const stored_column& lhs,
                      const stored_column& rhs) const noexcept {
        return lhs.name == rhs.name;
      }

      bool operator()(const stored_column& lhs,
                      const hashed_string_view& rhs) const noexcept {
        return lhs.name == rhs;
      }

      bool operator()(const hashed_string_view& lhs,
                      const stored_column& rhs) const noexcept {
        return this->operator()(rhs, lhs);
      }
    };

    stored_column(const hashed_string_view& name,
                  columnstore_writer& columnstore,
                  const ColumnInfoProvider& column_info,
                  std::deque<cached_column>& cached_columns, bool cache);

    std::string name;
    size_t name_hash;
    columnstore_writer::values_writer_f writer;
    mutable field_id id{field_limits::invalid()};
  };

  // FIXME consider refactor this
  // we can't use flat_hash_set as stored_column stores 'this' in non-cached
  // case
  using stored_columns =
    absl::node_hash_set<stored_column, stored_column::hash, stored_column::eq>;

  struct sorted_column : util::noncopyable {
    explicit sorted_column(
      const ColumnInfoProvider& column_info,
      columnstore_writer::column_finalizer_f finalizer) noexcept
      : stream(column_info({})),  // compression for sorted column
        finalizer{std::move(finalizer)} {}

    field_id id{field_limits::invalid()};
    irs::sorted_column stream;
    columnstore_writer::column_finalizer_f finalizer;
  };

  bool index(const hashed_string_view& name, const doc_id_t doc,
             IndexFeatures index_features, const features_t& features,
             token_stream& tokens);

  template<typename Writer>
  bool store_sorted(const doc_id_t doc, Writer& writer) {
    IRS_ASSERT(doc < doc_limits::eof());

    if (IRS_UNLIKELY(!fields_.comparator())) {
      // can't store sorted field without a comparator
      valid_ = false;
      return false;
    }

    auto& out = sorted_stream(doc);

    if (IRS_LIKELY(writer.write(out))) {
      return true;
    }

    out.reset();

    valid_ = false;
    return false;
  }

  template<typename Writer>
  bool store(const hashed_string_view& name, const doc_id_t doc,
             Writer& writer) {
    IRS_ASSERT(doc < doc_limits::eof());

    auto& out = stream(name, doc);

    if (IRS_LIKELY(writer.write(out))) {
      return true;
    }

    out.reset();

    valid_ = false;
    return false;
  }

  template<typename Field>
  bool store(Field&& field) {
    REGISTER_TIMER_DETAILED();

    const hashed_string_view field_name{
      static_cast<std::string_view>(field.name())};

    // user should check return of begin() != eof()
    IRS_ASSERT(docs_cached() + doc_limits::min() - 1 < doc_limits::eof());
    // -1 for 0-based offset
    const auto doc_id = doc_id_t(docs_cached() + doc_limits::min() - 1);

    return store(field_name, doc_id, field);
  }

  template<typename Field>
  bool store_sorted(Field&& field) {
    REGISTER_TIMER_DETAILED();

    // user should check return of begin() != eof()
    IRS_ASSERT(docs_cached() + doc_limits::min() - 1 < doc_limits::eof());
    // -1 for 0-based offset
    const auto doc_id = doc_id_t(docs_cached() + doc_limits::min() - 1);

    return store_sorted(doc_id, field);
  }

  template<typename Field>
  bool index(Field&& field) {
    REGISTER_TIMER_DETAILED();

    const hashed_string_view field_name{
      static_cast<std::string_view>(field.name())};

    auto& tokens = static_cast<token_stream&>(field.get_tokens());
    const auto& features = static_cast<const features_t&>(field.features());
    const IndexFeatures index_features = field.index_features();

    // user should check return of begin() != eof()
    IRS_ASSERT(docs_cached() + doc_limits::min() - 1 < doc_limits::eof());
    // -1 for 0-based offset
    const auto doc_id = doc_id_t(docs_cached() + doc_limits::min() - 1);

    return index(field_name, doc_id, index_features, features, tokens);
  }

  template<bool Sorted, typename Field>
  bool index_and_store(Field&& field) {
    REGISTER_TIMER_DETAILED();

    const hashed_string_view field_name{
      static_cast<std::string_view>(field.name())};

    auto& tokens = static_cast<token_stream&>(field.get_tokens());
    const auto& features = static_cast<const features_t&>(field.features());
    const IndexFeatures index_features = field.index_features();

    // user should check return of begin() != eof()
    IRS_ASSERT(docs_cached() + doc_limits::min() - 1 < doc_limits::eof());
    // -1 for 0-based offset
    const auto doc_id = doc_id_t(docs_cached() + doc_limits::min() - 1);

    if (IRS_UNLIKELY(
          !index(field_name, doc_id, index_features, features, tokens))) {
      return false;  // indexing failed
    }

    if constexpr (Sorted) {
      return store_sorted(doc_id, field);
    }

    return store(field_name, doc_id, field);
  }

  // Returns stream for storing attributes in sorted order
  column_output& sorted_stream(const doc_id_t doc_id) {
    sort_.stream.prepare(doc_id);
    return sort_.stream;
  }

  // Returns stream for storing attributes
  column_output& stream(const hashed_string_view& name, const doc_id_t doc);

  // Finishes document
  void finish() {
    REGISTER_TIMER_DETAILED();
    for (const auto* field : doc_) {
      field->compute_features();
    }
  }

  // Flushes document mask to directory, returns number of masked documens
  document_mask get_doc_mask(const doc_map& docmap);
  // Flushes indexed fields to directory
<<<<<<< HEAD
  void flush_fields(flush_state& docmap);
=======
  void FlushFields(flush_state& state);
>>>>>>> dee77bcf

  ScorersView scorers_;
  std::deque<cached_column> cached_columns_;  // pointers remain valid
  sorted_column sort_;
  std::vector<update_context> docs_context_;
  // invalid/removed doc_ids (e.g. partially indexed due to indexing failure)
  bitvector docs_mask_;
  fields_data fields_;
  stored_columns columns_;
  std::vector<const stored_column*> sorted_columns_;
  std::vector<const field_data*> doc_;  // document fields
  std::string seg_name_;
  field_writer::ptr field_writer_;
  const ColumnInfoProvider* column_info_;
  columnstore_writer::ptr col_writer_;
  TrackingDirectory dir_;
  uint64_t tick_{0};
  bool initialized_{false};
  bool valid_{true};  // current state
};

}  // namespace irs<|MERGE_RESOLUTION|>--- conflicted
+++ resolved
@@ -359,11 +359,7 @@
   // Flushes document mask to directory, returns number of masked documens
   document_mask get_doc_mask(const doc_map& docmap);
   // Flushes indexed fields to directory
-<<<<<<< HEAD
-  void flush_fields(flush_state& docmap);
-=======
   void FlushFields(flush_state& state);
->>>>>>> dee77bcf
 
   ScorersView scorers_;
   std::deque<cached_column> cached_columns_;  // pointers remain valid
