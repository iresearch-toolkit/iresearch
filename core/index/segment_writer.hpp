////////////////////////////////////////////////////////////////////////////////
/// DISCLAIMER
///
/// Copyright 2016 by EMC Corporation, All Rights Reserved
///
/// Licensed under the Apache License, Version 2.0 (the "License");
/// you may not use this file except in compliance with the License.
/// You may obtain a copy of the License at
///
///     http://www.apache.org/licenses/LICENSE-2.0
///
/// Unless required by applicable law or agreed to in writing, software
/// distributed under the License is distributed on an "AS IS" BASIS,
/// WITHOUT WARRANTIES OR CONDITIONS OF ANY KIND, either express or implied.
/// See the License for the specific language governing permissions and
/// limitations under the License.
///
/// Copyright holder is EMC Corporation
///
/// @author Andrey Abramov
/// @author Vasiliy Nabatchikov
////////////////////////////////////////////////////////////////////////////////

#pragma once

#include <absl/container/node_hash_set.h>

#include "analysis/token_stream.hpp"
#include "column_info.hpp"
#include "field_data.hpp"
#include "formats/formats.hpp"
#include "sorted_column.hpp"
#include "utils/bitvector.hpp"
#include "utils/compression.hpp"
#include "utils/directory_utils.hpp"
#include "utils/noncopyable.hpp"
#include "utils/timer_utils.hpp"
#include "utils/type_limits.hpp"

namespace irs {

class comparer;
struct segment_meta;

// Defines how the inserting field should be processed
enum class Action {
  // Field should be indexed only
  // Field must satisfy 'Field' concept
  INDEX = 1,

  // Field should be stored only
  // Field must satisfy 'Attribute' concept
  STORE = 2,

  // Field should be stored in sorted order
  // Field must satisfy 'Attribute' concept
  STORE_SORTED = 4
};

ENABLE_BITMASK_ENUM(Action);

// Interface for an index writer over a directory
// an object that represents a single ongoing transaction
// non-thread safe
class segment_writer : util::noncopyable {
 private:
  // Disallow using public constructor
  struct ConstructToken {
    explicit ConstructToken() = default;
  };

 public:
  struct update_context {
    size_t generation;
    size_t update_id;
  };

  static std::unique_ptr<segment_writer> make(
    directory& dir, const column_info_provider_t& column_info,
    const feature_info_provider_t& feature_info, const comparer* comparator);

  // begin document-write transaction
  // Return doc_id_t as per type_limits<type_t::doc_id_t>
  doc_id_t begin(const update_context& ctx, size_t reserve_rollback_extra = 0);

  std::span<update_context> docs_context() noexcept { return docs_context_; }

  template<Action action, typename Field>
  bool insert(Field&& field) {
    if (IRS_LIKELY(valid_)) {
      if constexpr (Action::INDEX == action) {
        return index(std::forward<Field>(field));
      }

      if constexpr (Action::STORE == action) {
        return store(std::forward<Field>(field));
      }

      if constexpr (Action::STORE_SORTED == action) {
        return store_sorted(std::forward<Field>(field));
      }

      if constexpr ((Action::INDEX | Action::STORE) == action) {
        return index_and_store<false>(std::forward<Field>(field));
      }

      if constexpr ((Action::INDEX | Action::STORE_SORTED) == action) {
        return index_and_store<true>(std::forward<Field>(field));
      }

      IRS_ASSERT(false);  // unsupported action
      valid_ = false;
    }

    return false;
  }

  // Commit document-write transaction
  void commit() {
    if (valid_) {
      finish();
    } else {
      rollback();
    }
  }

  // Return approximate amount of memory actively in-use by this instance
  size_t memory_active() const noexcept;

  // Return approximate amount of memory reserved by this instance
  size_t memory_reserved() const noexcept;

  // doc_id the document id as returned by begin(...)
  // Return success
  bool remove(doc_id_t doc_id);

  // Rollback document-write transaction,
  // implicitly noexcept since we reserve memory in 'begin'
  void rollback() {
    // mark as removed since not fully inserted

    // user should check return of begin() != eof()
    IRS_ASSERT(docs_cached() + doc_limits::min() - 1 < doc_limits::eof());
    // -1 for 0-based offset
    remove(doc_id_t(docs_cached() + doc_limits::min() - 1));
    valid_ = false;
  }

  void flush(index_meta::index_segment_t& segment);

  const std::string& name() const noexcept { return seg_name_; }
  size_t docs_cached() const noexcept { return docs_context_.size(); }
  bool initialized() const noexcept { return initialized_; }
  bool valid() const noexcept { return valid_; }
  void reset() noexcept;
  void reset(const segment_meta& meta);

  void tick(uint64_t tick) noexcept { tick_ = tick; }
  uint64_t tick() const noexcept { return tick_; }

  segment_writer(ConstructToken, directory& dir,
                 const column_info_provider_t& column_info,
                 const feature_info_provider_t& feature_info,
                 const comparer* comparator) noexcept;

 private:
  struct stored_column : util::noncopyable {
    struct hash {
      using is_transparent = void;

      size_t operator()(const hashed_string_view& value) const noexcept {
        return value.hash();
      }

      size_t operator()(const stored_column& value) const noexcept {
        return value.name_hash;
      }
    };

    struct eq {
      using is_transparent = void;

      bool operator()(const stored_column& lhs,
                      const stored_column& rhs) const noexcept {
        return lhs.name == rhs.name;
      }

      bool operator()(const stored_column& lhs,
                      const hashed_string_view& rhs) const noexcept {
        return lhs.name == rhs;
      }

      bool operator()(const hashed_string_view& lhs,
                      const stored_column& rhs) const noexcept {
        return this->operator()(rhs, lhs);
      }
    };

    stored_column(const hashed_string_view& name,
                  columnstore_writer& columnstore,
                  const column_info_provider_t& column_info,
                  std::deque<cached_column>& cached_columns, bool cache);

    std::string name;
    size_t name_hash;
    columnstore_writer::values_writer_f writer;
    mutable field_id id{field_limits::invalid()};
  };

  // FIXME consider refactor this
  // we can't use flat_hash_set as stored_column stores 'this' in non-cached
  // case
  using stored_columns =
    absl::node_hash_set<stored_column, stored_column::hash, stored_column::eq>;

  struct sorted_column : util::noncopyable {
    explicit sorted_column(
      const column_info_provider_t& column_info,
      columnstore_writer::column_finalizer_f finalizer) noexcept
      : stream(column_info({})),  // compression for sorted column
        finalizer{std::move(finalizer)} {}

    field_id id{field_limits::invalid()};
    irs::sorted_column stream;
    columnstore_writer::column_finalizer_f finalizer;
  };

  bool index(const hashed_string_view& name, const doc_id_t doc,
             IndexFeatures index_features, const features_t& features,
             token_stream& tokens);

  template<typename Writer>
  bool store_sorted(const doc_id_t doc, Writer& writer) {
    IRS_ASSERT(doc < doc_limits::eof());

    if (IRS_UNLIKELY(!fields_.comparator())) {
      // can't store sorted field without a comparator
      valid_ = false;
      return false;
    }

    auto& out = sorted_stream(doc);

    if (IRS_LIKELY(writer.write(out))) {
      return true;
    }

    out.reset();

    valid_ = false;
    return false;
  }

  template<typename Writer>
  bool store(const hashed_string_view& name, const doc_id_t doc,
             Writer& writer) {
    IRS_ASSERT(doc < doc_limits::eof());

    auto& out = stream(name, doc);

    if (IRS_LIKELY(writer.write(out))) {
      return true;
    }

    out.reset();

    valid_ = false;
    return false;
  }

  template<typename Field>
  bool store(Field&& field) {
    REGISTER_TIMER_DETAILED();

    const hashed_string_view field_name{
      static_cast<std::string_view>(field.name())};

    // user should check return of begin() != eof()
    IRS_ASSERT(docs_cached() + doc_limits::min() - 1 < doc_limits::eof());
    // -1 for 0-based offset
    const auto doc_id = doc_id_t(docs_cached() + doc_limits::min() - 1);

    return store(field_name, doc_id, field);
  }

  template<typename Field>
  bool store_sorted(Field&& field) {
    REGISTER_TIMER_DETAILED();

    // user should check return of begin() != eof()
    IRS_ASSERT(docs_cached() + doc_limits::min() - 1 < doc_limits::eof());
    // -1 for 0-based offset
    const auto doc_id = doc_id_t(docs_cached() + doc_limits::min() - 1);

    return store_sorted(doc_id, field);
  }

  template<typename Field>
  bool index(Field&& field) {
    REGISTER_TIMER_DETAILED();

    const hashed_string_view field_name{
      static_cast<std::string_view>(field.name())};

    auto& tokens = static_cast<token_stream&>(field.get_tokens());
    const auto& features = static_cast<const features_t&>(field.features());
    const IndexFeatures index_features = field.index_features();

    // user should check return of begin() != eof()
    IRS_ASSERT(docs_cached() + doc_limits::min() - 1 < doc_limits::eof());
    // -1 for 0-based offset
    const auto doc_id = doc_id_t(docs_cached() + doc_limits::min() - 1);

    return index(field_name, doc_id, index_features, features, tokens);
  }

  template<bool Sorted, typename Field>
  bool index_and_store(Field&& field) {
    REGISTER_TIMER_DETAILED();

    const hashed_string_view field_name{
      static_cast<std::string_view>(field.name())};

    auto& tokens = static_cast<token_stream&>(field.get_tokens());
    const auto& features = static_cast<const features_t&>(field.features());
    const IndexFeatures index_features = field.index_features();

    // user should check return of begin() != eof()
    IRS_ASSERT(docs_cached() + doc_limits::min() - 1 < doc_limits::eof());
    // -1 for 0-based offset
    const auto doc_id = doc_id_t(docs_cached() + doc_limits::min() - 1);

    if (IRS_UNLIKELY(
          !index(field_name, doc_id, index_features, features, tokens))) {
      return false;  // indexing failed
    }

    if constexpr (Sorted) {
      return store_sorted(doc_id, field);
    }

    return store(field_name, doc_id, field);
  }

  // Returns stream for storing attributes in sorted order
  column_output& sorted_stream(const doc_id_t doc_id) {
    sort_.stream.prepare(doc_id);
    return sort_.stream;
  }

  // Returns stream for storing attributes
  column_output& stream(const hashed_string_view& name, const doc_id_t doc);

  // Finishes document
  void finish() {
    REGISTER_TIMER_DETAILED();
    for (const auto* field : doc_) {
      field->compute_features();
    }
  }

  // Flushes document mask to directory, returns number of masked documens
  size_t flush_doc_mask(const segment_meta& meta, const doc_map& docmap);
  // Flushes indexed fields to directory
  void flush_fields(const doc_map& docmap);

  std::deque<cached_column> cached_columns_;  // pointers remain valid
  sorted_column sort_;
  std::vector<update_context> docs_context_;
  // invalid/removed doc_ids (e.g. partially indexed due to indexing failure)
  bitvector docs_mask_;
  fields_data fields_;
  stored_columns columns_;
  std::vector<const stored_column*> sorted_columns_;
  std::vector<const field_data*> doc_;  // document fields
  std::string seg_name_;
  field_writer::ptr field_writer_;
  const column_info_provider_t* column_info_;
  columnstore_writer::ptr col_writer_;
  tracking_directory dir_;
  uint64_t tick_{0};
  bool initialized_;
  bool valid_{true};  // current state
};

<<<<<<< HEAD
}  // namespace iresearch
=======
}  // namespace irs

#endif  // IRESEARCH_SEGMENT_WRITER_H
>>>>>>> 90f3cd63
<|MERGE_RESOLUTION|>--- conflicted
+++ resolved
@@ -383,10 +383,4 @@
   bool valid_{true};  // current state
 };
 
-<<<<<<< HEAD
-}  // namespace iresearch
-=======
-}  // namespace irs
-
-#endif  // IRESEARCH_SEGMENT_WRITER_H
->>>>>>> 90f3cd63
+}  // namespace irs