--- conflicted
+++ resolved
@@ -28,13 +28,6 @@
 
 namespace iresearch {
 
-<<<<<<< HEAD
-std::pair<doc_map, field_id> sorted_column::flush(
-  columnstore_writer& writer, columnstore_writer::column_finalizer_f finalizer,
-  doc_id_t max, const comparer& less) {
-  IRS_ASSERT(index_.size() <= max);
-  IRS_ASSERT(index_.empty() || index_.back().first <= max);
-=======
 bool sorted_column::flush_sprase_primary(
   doc_map& docmap, const columnstore_writer::values_writer_f& writer,
   doc_id_t docs_count, const comparer& less) {
@@ -43,7 +36,6 @@
     if (lhs.first == rhs.first) {
       return false;
     }
->>>>>>> 909ad8d6
 
     return less(get_value(&lhs), get_value(&rhs));
   };
@@ -63,17 +55,8 @@
 
   doc_id_t new_doc = doc_limits::min();
 
-<<<<<<< HEAD
-  auto get_value = [this](irs::doc_id_t doc) {
-    return doc_limits::eof(doc)
-             ? bytes_view{}
-             : bytes_view{data_buf_.c_str() + index_[doc].second,
-                          index_[doc + 1].second - index_[doc].second};
-  };
-=======
   for (size_t idx : sorted_index) {
     const auto* value = &index_[idx];
->>>>>>> 909ad8d6
 
     doc_id_t min = doc_limits::min() +
                    static_cast<doc_id_t>(idx != 0) * std::prev(value)->first;
