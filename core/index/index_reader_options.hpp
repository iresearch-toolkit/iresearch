////////////////////////////////////////////////////////////////////////////////
/// DISCLAIMER
///
/// Copyright 2023 ArangoDB GmbH, Cologne, Germany
///
/// Licensed under the Apache License, Version 2.0 (the "License");
/// you may not use this file except in compliance with the License.
/// You may obtain a copy of the License at
///
///     http://www.apache.org/licenses/LICENSE-2.0
///
/// Unless required by applicable law or agreed to in writing, software
/// distributed under the License is distributed on an "AS IS" BASIS,
/// WITHOUT WARRANTIES OR CONDITIONS OF ANY KIND, either express or implied.
/// See the License for the specific language governing permissions and
/// limitations under the License.
///
/// Copyright holder is ArangoDB GmbH, Cologne, Germany
///
/// @author Andrey Abramov
////////////////////////////////////////////////////////////////////////////////

#pragma once

#include <function2/function2.hpp>
#include <functional>

#include "search/sort.hpp"
#include "utils/bit_utils.hpp"

namespace irs {

struct SegmentMeta;
struct field_reader;
struct column_reader;

using ColumnWarmupCallback =
  std::function<bool(const SegmentMeta& meta, const field_reader& fields,
                     const column_reader& column)>;

// Should never throw as may be used in dtors
using MemoryAccountingFunc = fu2::function<bool(int64_t) noexcept>;

// Scorers allowed to use in conjunction with wanderator.
<<<<<<< HEAD
using ScorersView = std::span<const std::unique_ptr<Scorer>>;
=======
using ScorersView = std::span<const Scorer* const>;
>>>>>>> 63dd3871

// We support up to 64 scorers per field
static constexpr size_t kMaxScorers = bits_required<uint64_t>();

struct WandContext {
  static constexpr auto kDisable = std::numeric_limits<byte_type>::max();

  bool Enabled() const noexcept { return index != kDisable; }

  // Index of the scorer to use for optimization.
  // Optimization is turned off by default.
  byte_type index{kDisable};
  bool strict{false};
};

struct IndexReaderOptions {
  ColumnWarmupCallback warmup_columns;

  MemoryAccountingFunc pinned_memory_accounting;

  // A list of wand scorers.
  ScorersView scorers;

  // Open inverted index
  bool index{true};

  // Open columnstore
  bool columnstore{true};

  // Read document mask
  bool doc_mask{true};
};

}  // namespace irs<|MERGE_RESOLUTION|>--- conflicted
+++ resolved
@@ -42,11 +42,7 @@
 using MemoryAccountingFunc = fu2::function<bool(int64_t) noexcept>;
 
 // Scorers allowed to use in conjunction with wanderator.
-<<<<<<< HEAD
-using ScorersView = std::span<const std::unique_ptr<Scorer>>;
-=======
 using ScorersView = std::span<const Scorer* const>;
->>>>>>> 63dd3871
 
 // We support up to 64 scorers per field
 static constexpr size_t kMaxScorers = bits_required<uint64_t>();
