--- conflicted
+++ resolved
@@ -1460,13 +1460,8 @@
         if (index_exists) {
           reader->read(dir, meta, segments_file);
           meta.clear();
-<<<<<<< HEAD
           // this meta is for a totally new index
-          meta.last_gen_ = type_limits<type_t::index_gen_t>::invalid();
-=======
-          // this meta is for a totaly new index
           meta.last_gen_ = index_gen_limits::invalid();
->>>>>>> 909ad8d6
         }
       } catch (const error_base&) {
         meta = index_meta();
