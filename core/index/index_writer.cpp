////////////////////////////////////////////////////////////////////////////////
/// DISCLAIMER
///
/// Copyright 2016 by EMC Corporation, All Rights Reserved
///
/// Licensed under the Apache License, Version 2.0 (the "License");
/// you may not use this file except in compliance with the License.
/// You may obtain a copy of the License at
///
///     http://www.apache.org/licenses/LICENSE-2.0
///
/// Unless required by applicable law or agreed to in writing, software
/// distributed under the License is distributed on an "AS IS" BASIS,
/// WITHOUT WARRANTIES OR CONDITIONS OF ANY KIND, either express or implied.
/// See the License for the specific language governing permissions and
/// limitations under the License.
///
/// Copyright holder is EMC Corporation
///
/// @author Andrey Abramov
/// @author Vasiliy Nabatchikov
////////////////////////////////////////////////////////////////////////////////

#include "index_writer.hpp"

#include "formats/format_utils.hpp"
#include "index/comparer.hpp"
#include "index/directory_reader_impl.hpp"
#include "index/file_names.hpp"
#include "index/index_meta.hpp"
#include "index/merge_writer.hpp"
#include "index/segment_reader_impl.hpp"
#include "shared.hpp"
#include "utils/compression.hpp"
#include "utils/directory_utils.hpp"
#include "utils/index_utils.hpp"
#include "utils/timer_utils.hpp"
#include "utils/type_limits.hpp"

#include <absl/container/flat_hash_map.h>
#include <absl/strings/str_cat.h>

namespace irs {
namespace {

// do-nothing progress reporter, used as fallback if no other progress
// reporter is used
const ProgressReportCallback kNoProgress =
  [](std::string_view /*phase*/, size_t /*current*/, size_t /*total*/) {
    // intentionally do nothing
  };

const ColumnInfoProvider kDefaultColumnInfo = [](std::string_view) {
  // no compression, no encryption
  return ColumnInfo{irs::type<compression::none>::get(), {}, false};
};

const FeatureInfoProvider kDefaultFeatureInfo = [](irs::type_info::type_id) {
  // no compression, no encryption
  return std::pair{ColumnInfo{irs::type<compression::none>::get(), {}, false},
                   FeatureWriterFactory{}};
};

struct FlushedSegmentContext {
  FlushedSegmentContext(std::shared_ptr<const SegmentReaderImpl>&& reader,
                        IndexWriter::SegmentContext& segment,
                        IndexWriter::FlushedSegment& flushed)
    : reader{std::move(reader)}, segment{segment}, flushed{flushed} {
    IRS_ASSERT(this->reader != nullptr);
    if (flushed.document_mask.empty()) {
      Init();
    }
  }

  std::shared_ptr<const SegmentReaderImpl> reader;
  IndexWriter::SegmentContext& segment;
  IndexWriter::FlushedSegment& flushed;

  DocumentMask MakeDocumentMask(uint64_t tick) {
    const auto begin = flushed.GetDocsBegin();
    const auto end = flushed.GetDocsEnd();
    IRS_ASSERT(begin < end);
    IRS_ASSERT(segment.flushed_docs_[begin].tick <= tick);
    const auto flushed_last_tick = segment.flushed_docs_[end - 1].tick;
    if (flushed_last_tick <= tick) {
      return std::move(flushed.document_mask);
    }
    auto partially_committed_mask = flushed.document_mask;
    for (auto rbegin = end - 1;
         rbegin > begin && segment.flushed_docs_[rbegin].tick > tick;
         --rbegin) {
      const auto old_doc = rbegin - begin + doc_limits::min();
      const auto new_doc = Old2New(old_doc);
      partially_committed_mask.insert(new_doc);
    }
    return partially_committed_mask;
  }

  void Remove(IndexWriter::QueryContext& query);
  void MaskUnusedReplace(uint64_t first_tick, uint64_t last_tick);

 private:
  void Init() {
    if (!flushed.old2new.empty() && flushed.new2old.empty()) {
      flushed.new2old.resize(flushed.old2new.size());
      for (doc_id_t old_id = 0; const auto new_id : flushed.old2new) {
        flushed.new2old[new_id] = old_id++;
      }
    }

    DocumentMask document_mask;

    IRS_ASSERT(flushed.GetDocsBegin() < flushed.GetDocsEnd());
    const auto end = flushed.GetDocsEnd() - flushed.GetDocsBegin();
    const auto invalid_end = static_cast<size_t>(flushed.meta.docs_count);

    // TODO(MBkkt) Is it good?
    document_mask.reserve(flushed.docs_mask.count + (invalid_end - end));

    // translate removes
    for (size_t old_pos = 0,
                end_pos = std::min(end, flushed.docs_mask.set.size());
         old_pos < end_pos; ++old_pos) {
      if (flushed.docs_mask.set.test(old_pos)) {
        const auto new_doc = Old2New(old_pos + doc_limits::min());
        document_mask.insert(new_doc);
      }
    }
    IRS_ASSERT(document_mask.size() == flushed.docs_mask.count);

    // in case of bad_alloc it's possible that we still need docs_mask
    // so we cannot reset it here: flushed.docs_mask = {};

    // lazy apply rollback
    for (auto old_doc = end + doc_limits::min(),
              end_doc = invalid_end + doc_limits::min();
         old_doc < end_doc; ++old_doc) {
      const auto new_doc = Old2New(old_doc);
      document_mask.insert(new_doc);
    }

    flushed.docs_mask = {};
    flushed.document_mask = std::move(document_mask);
  }

  static doc_id_t Translate(const auto& map, auto from) noexcept {
    IRS_ASSERT(doc_limits::invalid() < from);
    IRS_ASSERT(from <= doc_limits::eof());
    if (map.empty()) {
      return static_cast<doc_id_t>(from);
    }
    IRS_ASSERT(from < map.size());
    return map[from];
  }

  doc_id_t New2Old(auto new_doc) const noexcept {
    return Translate(flushed.new2old, new_doc);
  }
  doc_id_t Old2New(auto old_doc) const noexcept {
    return Translate(flushed.old2new, old_doc);
  }
};

// Apply any document removals based on filters in the segment.
// modifications where to get document update_contexts from
// docs_mask where to apply document removals to
// readers readers by segment name
// meta key used to get reader for the segment to evaluate
// Return if any new records were added (modification_queries_ modified).
void RemoveFromExistingSegment(DocumentMask& deleted_docs,
                               IndexWriter::QueryContext& query,
                               const SubReader& reader) {
  if (query.filter == nullptr) {
    return;
  }

  auto prepared = query.filter->prepare(reader);

  if (IRS_UNLIKELY(!prepared)) {
    return;  // skip invalid prepared filters
  }

  auto itr = prepared->execute(reader);

  if (IRS_UNLIKELY(!itr)) {
    return;  // skip invalid iterators
  }

  const auto& docs_mask = *reader.docs_mask();
  while (itr->next()) {
    const auto doc_id = itr->value();

    // if the indexed doc_id was already masked then it should be skipped
    if (docs_mask.contains(doc_id)) {
      continue;  // the current modification query does not match any records
    }
    if (deleted_docs.insert(doc_id).second) {
      query.ForceDone();
    }
  }
}

bool RemoveFromImportedSegment(DocumentMask& deleted_docs,
                               IndexWriter::QueryContext& query,
                               const SubReader& reader) {
  if (query.filter == nullptr) {
    return false;
  }

  auto prepared = query.filter->prepare(reader);
  if (IRS_UNLIKELY(!prepared)) {
    return false;  // skip invalid prepared filters
  }

  auto itr = prepared->execute(reader);
  if (IRS_UNLIKELY(!itr)) {
    return false;  // skip invalid iterators
  }

  bool modified = false;
  while (itr->next()) {
    const auto doc_id = itr->value();

    // if the indexed doc_id was already masked then it should be skipped
    if (!deleted_docs.insert(doc_id).second) {
      continue;  // the current modification query does not match any records
    }

    query.ForceDone();
    modified = true;
  }

  return modified;
}

// Apply any document removals based on filters in the segment.
// modifications where to get document update_contexts from
// segment where to apply document removals to
// min_doc_id staring doc_id that should be considered
// readers readers by segment name
void FlushedSegmentContext::Remove(IndexWriter::QueryContext& query) {
  if (query.filter == nullptr) {
    return;
  }

  auto& document_mask = flushed.document_mask;

  auto prepared = query.filter->prepare(*reader);

  if (IRS_UNLIKELY(!prepared)) {
    return;  // Skip invalid prepared filters
  }

  auto itr = prepared->execute(*reader);

  if (IRS_UNLIKELY(!itr)) {
    return;  // Skip invalid iterators
  }

  auto* flushed_docs = segment.flushed_docs_.data() + flushed.GetDocsBegin();
  while (itr->next()) {
    const auto new_doc = itr->value();
    const auto old_doc = New2Old(new_doc);

    const auto& doc = flushed_docs[old_doc - doc_limits::min()];

    if (query.tick < doc.tick || !document_mask.insert(new_doc).second ||
        query.IsDone()) {
      continue;
    }
    if (doc.query_id == writer_limits::kInvalidOffset) {
      query.Done();
    } else {
      query.DependsOn(segment.queries_[doc.query_id]);
    }
  }
}

// Mask documents created by replace which did not have any matches.
void FlushedSegmentContext::MaskUnusedReplace(uint64_t first_tick,
                                              uint64_t last_tick) {
  const auto begin = flushed.GetDocsBegin();
  const auto end = flushed.GetDocsEnd();
  const std::span docs{segment.flushed_docs_.data() + begin,
                       segment.flushed_docs_.data() + end};
  for (const auto& doc : docs) {
    if (doc.query_id == writer_limits::kInvalidOffset ||
        doc.tick <= first_tick) {
      continue;
    }
    if (last_tick < doc.tick) {
      break;
    }
    IRS_ASSERT(doc.query_id < segment.queries_.size());
    if (!segment.queries_[doc.query_id].IsDone()) {
      const auto new_doc =
        Old2New(static_cast<size_t>(&doc - docs.data()) + doc_limits::min());
      flushed.document_mask.insert(new_doc);
    }
  }
}

// Write the specified document mask and adjust version and
// live documents count of the specified meta.
// Return index of the mask file withing segment file list
size_t WriteDocumentMask(directory& dir, SegmentMeta& meta,
                         const DocumentMask& docs_mask,
                         bool increment_version = true) {
  IRS_ASSERT(!docs_mask.empty());
  IRS_ASSERT(docs_mask.size() <= std::numeric_limits<uint32_t>::max());

  // Update live docs count
  IRS_ASSERT(docs_mask.size() < meta.docs_count);
  meta.live_docs_count =
    meta.docs_count - static_cast<doc_id_t>(docs_mask.size());

  auto mask_writer = meta.codec->get_document_mask_writer();

  auto it = meta.files.end();
  if (increment_version) {
    // Current filename
    it = std::find(meta.files.begin(), meta.files.end(),
                   mask_writer->filename(meta));

    ++meta.version;  // Segment modified due to new document_mask

    // FIXME(gnusi): consider removing this
    // a second time +1 to avoid overlap with version increment due to commit of
    // uncommitted segment tail which must mask committed segment head
    // NOTE0: +1 extra is enough since a segment can reside in at most 2
    //        flush_contexts, there fore no more than 1 tail
    // NOTE1: flush_all() Stage3 increments version by _only_ 1 to avoid overlap
    //        with here, i.e. segment tail version will always be odd due to the
    //        aforementioned and because there is at most 1 tail
    ++meta.version;
  }

  // FIXME(gnusi): Consider returning mask file name from `write` to avoiding
  // calling `filename`.
  // Write docs mask file after version is incremented
  meta.byte_size += mask_writer->write(dir, meta, docs_mask);

  if (it != meta.files.end()) {
    // FIXME(gnusi): We can avoid calling `length` in case if size of
    // the previous mask file would be known.
    auto get_file_size = [&dir](std::string_view file) -> uint64_t {
      uint64_t size;
      if (!dir.length(size, file)) {
        throw io_error{
          absl::StrCat("Failed to get length of the file '", file, "'")};
      }
      return size;
    };

    meta.byte_size -= get_file_size(*it);

    // Replace existing mask file with the new one
    *it = mask_writer->filename(meta);
  } else {
    // Add mask file to the list of files
    meta.files.emplace_back(mask_writer->filename(meta));
    it = std::prev(meta.files.end());
  }

  IRS_ASSERT(meta.files.begin() <= it);
  return static_cast<size_t>(it - meta.files.begin());
}

struct CandidateMapping {
  const SubReader* new_segment{};
  struct Old {
    const SubReader* segment{};
    size_t index{};  // within merge_writer
  } old;
};

// mapping: name -> { new segment, old segment }
using CandidatesMapping =
  absl::flat_hash_map<std::string_view, CandidateMapping>;

struct MapCandidatesResult {
  // Number of mapped candidates.
  size_t count{0};
  bool has_removals{false};
};

// candidates_mapping output mapping
// candidates candidates for mapping
// segments map against a specified segments
MapCandidatesResult MapCandidates(CandidatesMapping& candidates_mapping,
                                  ConsolidationView candidates,
                                  const auto& index) {
  size_t num_candidates = 0;
  for (const auto* candidate : candidates) {
    candidates_mapping.emplace(
      std::piecewise_construct, std::forward_as_tuple(candidate->Meta().name),
      std::forward_as_tuple(
        CandidateMapping{.old = {candidate, num_candidates++}}));
  }

  size_t found = 0;
  bool has_removals = false;
  const auto candidate_not_found = candidates_mapping.end();

  for (const auto& segment : index) {
    const auto& meta = segment.Meta();
    const auto it = candidates_mapping.find(meta.name);

    if (candidate_not_found == it) {
      // not a candidate
      continue;
    }

    auto& mapping = it->second;
    const auto* new_segment = mapping.new_segment;

    if (new_segment && new_segment->Meta().version >= meta.version) {
      // mapping already has a newer segment version
      continue;
    }

    IRS_ASSERT(mapping.old.segment);
    if constexpr (std::is_same_v<SegmentReader,
                                 std::decay_t<decltype(segment)>>) {
      mapping.new_segment = segment.GetImpl().get();
    } else {
      mapping.new_segment = &segment;
    }

    // FIXME(gnusi): can't we just check pointers?
    IRS_ASSERT(mapping.old.segment);
    has_removals |= (meta.version != mapping.old.segment->Meta().version);

    if (++found == num_candidates) {
      break;
    }
  }

  return {found, has_removals};
}

bool MapRemovals(const CandidatesMapping& candidates_mapping,
                 const MergeWriter& merger, DocumentMask& docs_mask) {
  IRS_ASSERT(merger);

  for (auto& mapping : candidates_mapping) {
    const auto& segment_mapping = mapping.second;
    const auto* new_segment = segment_mapping.new_segment;
    IRS_ASSERT(new_segment);
    const auto& new_meta = new_segment->Meta();
    IRS_ASSERT(segment_mapping.old.segment);
    const auto& old_meta = segment_mapping.old.segment->Meta();

    if (new_meta.version != old_meta.version) {
      const auto& merge_ctx = merger[segment_mapping.old.index];
      auto merged_itr = merge_ctx.reader->docs_iterator();
      auto current_itr = new_segment->docs_iterator();

      // this only masks documents of a single segment
      // this works due to the current architectural approach of segments,
      // either removals are new and will be applied during flush_all()
      // or removals are in the docs_mask and still be applied by the reader
      // passed to the merge_writer

      // no more docs in merged reader
      if (!merged_itr->next()) {
        if (current_itr->next()) {
          IR_FRMT_WARN(
            "Failed to map removals for consolidated segment '%s' version "
            "'" IR_UINT64_T_SPECIFIER
            "' from current segment '%s' version '" IR_UINT64_T_SPECIFIER
            "', current segment has doc_id '" IR_UINT32_T_SPECIFIER
            "' not present in the consolidated segment",
            old_meta.name.c_str(), old_meta.version, new_meta.name.c_str(),
            new_meta.version, current_itr->value());

          return false;  // current reader has unmerged docs
        }

        continue;  // continue wih next mapping
      }

      // mask all remaining doc_ids
      if (!current_itr->next()) {
        do {
          IRS_ASSERT(doc_limits::valid(merge_ctx.doc_map(
            merged_itr->value())));  // doc_id must have a valid mapping
          docs_mask.insert(merge_ctx.doc_map(merged_itr->value()));
        } while (merged_itr->next());

        continue;  // continue wih next mapping
      }

      // validate that all docs in the current reader were merged, and add any
      // removed docs to the merged mask
      for (;;) {
        while (merged_itr->value() < current_itr->value()) {
          // doc_id must have a valid mapping
          IRS_ASSERT(doc_limits::valid(merge_ctx.doc_map(merged_itr->value())));
          docs_mask.insert(merge_ctx.doc_map(merged_itr->value()));

          if (!merged_itr->next()) {
            IR_FRMT_WARN(
              "Failed to map removals for consolidated segment '%s' version "
              "'" IR_UINT64_T_SPECIFIER
              "' from current segment '%s' version '" IR_UINT64_T_SPECIFIER
              "', current segment has doc_id '" IR_UINT32_T_SPECIFIER
              "' not present in the consolidated segment",
              old_meta.name.c_str(), old_meta.version, new_meta.name.c_str(),
              new_meta.version, current_itr->value());

            return false;  // current reader has unmerged docs
          }
        }

        if (merged_itr->value() > current_itr->value()) {
          IR_FRMT_WARN(
            "Failed to map removals for consolidated segment '%s' version "
            "'" IR_UINT64_T_SPECIFIER
            "' from current segment '%s' version '" IR_UINT64_T_SPECIFIER
            "', current segment has doc_id '" IR_UINT32_T_SPECIFIER
            "' not present in the consolidated segment",
            old_meta.name.c_str(), old_meta.version, new_meta.name.c_str(),
            new_meta.version, current_itr->value());

          return false;  // current reader has unmerged docs
        }

        // no more docs in merged reader
        if (!merged_itr->next()) {
          if (current_itr->next()) {
            IR_FRMT_WARN(
              "Failed to map removals for consolidated segment '%s' version "
              "'" IR_UINT64_T_SPECIFIER
              "' from current segment '%s' version '" IR_UINT64_T_SPECIFIER
              "', current segment has doc_id '" IR_UINT32_T_SPECIFIER
              "' not present in the consolidated segment",
              old_meta.name.c_str(), old_meta.version, new_meta.name.c_str(),
              new_meta.version, current_itr->value());

            return false;  // current reader has unmerged docs
          }

          break;  // continue wih next mapping
        }

        // mask all remaining doc_ids
        if (!current_itr->next()) {
          do {
            // doc_id must have a valid mapping
            IRS_ASSERT(
              doc_limits::valid(merge_ctx.doc_map(merged_itr->value())));
            docs_mask.insert(merge_ctx.doc_map(merged_itr->value()));
          } while (merged_itr->next());

          break;  // continue wih next mapping
        }
      }
    }
  }

  return true;
}

std::string ToString(ConsolidationView consolidation) {
  std::string str;

  size_t total_size = 0;
  size_t total_docs_count = 0;
  size_t total_live_docs_count = 0;

  for (const auto* segment : consolidation) {
    auto& meta = segment->Meta();

    absl::StrAppend(&str, "Name='", meta.name,
                    "', docs_count=", meta.docs_count,
                    ", live_docs_count=", meta.live_docs_count,
                    ", size=", meta.byte_size, "\n");

    total_docs_count += meta.docs_count;
    total_live_docs_count += meta.live_docs_count;
    total_size += meta.byte_size;
  }

  absl::StrAppend(&str, "Total: segments=", consolidation.size(),
                  ", docs_count=", total_docs_count,
                  ", live_docs_count=", total_live_docs_count,
                  " size=", total_size, "");

  return str;
}

bool IsInitialCommit(const DirectoryMeta& meta) noexcept {
  // Initial commit is always for required for empty directory
  return meta.filename.empty();
}

struct PartialSync {
  PartialSync(size_t segment_index, size_t file_index) noexcept
    : segment_index{segment_index}, file_index{file_index} {}

  size_t segment_index;  // Index of the segment within index meta
  size_t file_index;     // Index of the file in segment file list
};

std::vector<std::string_view> GetFilesToSync(
  std::span<const IndexSegment> segments,
  std::span<const PartialSync> partial_sync, size_t partial_sync_threshold) {
  // FIXME(gnusi): make format dependent?
  static constexpr size_t kFilesPerSegment = 9;

  IRS_ASSERT(partial_sync_threshold <= segments.size());
  const size_t full_sync_count = segments.size() - partial_sync_threshold;

  std::vector<std::string_view> files_to_sync;
  // +1 for index meta
  files_to_sync.reserve(1 + partial_sync.size() * 2 +
                        full_sync_count * kFilesPerSegment);

  for (auto sync : partial_sync) {
    IRS_ASSERT(sync.segment_index < partial_sync_threshold);
    const auto& segment = segments[sync.segment_index];
    files_to_sync.emplace_back(segment.filename);
    files_to_sync.emplace_back(segment.meta.files[sync.file_index]);
  }

  std::for_each(segments.begin() + partial_sync_threshold, segments.end(),
                [&files_to_sync](const IndexSegment& segment) {
                  files_to_sync.emplace_back(segment.filename);
                  const auto& files = segment.meta.files;
                  IRS_ASSERT(files.size() <= kFilesPerSegment);
                  files_to_sync.insert(files_to_sync.end(), files.begin(),
                                       files.end());
                });

  return files_to_sync;
}

}  // namespace

using namespace std::chrono_literals;

IndexWriter::ActiveSegmentContext::ActiveSegmentContext(
  std::shared_ptr<SegmentContext> segment, std::atomic_size_t& segments_active,
  FlushContext* flush, size_t pending_segment_offset) noexcept
  : segment_{std::move(segment)},
    segments_active_{&segments_active},
    flush_{flush},
    pending_segment_offset_{pending_segment_offset} {
  IRS_ASSERT(segment_ != nullptr);
}

IndexWriter::ActiveSegmentContext::~ActiveSegmentContext() {
  if (segments_active_ == nullptr) {
    IRS_ASSERT(segment_ == nullptr);
    IRS_ASSERT(flush_ == nullptr);
    return;
  }
  segment_.reset();
  segments_active_->fetch_sub(1, std::memory_order_relaxed);
  if (flush_ != nullptr) {
    flush_->pending_.Done();
  }
}

IndexWriter::ActiveSegmentContext::ActiveSegmentContext(
  ActiveSegmentContext&& other) noexcept
  : segment_{std::move(other.segment_)},
    segments_active_{std::exchange(other.segments_active_, nullptr)},
    flush_{std::exchange(other.flush_, nullptr)},
    pending_segment_offset_{std::exchange(other.pending_segment_offset_,
                                          writer_limits::kInvalidOffset)} {}

IndexWriter::ActiveSegmentContext& IndexWriter::ActiveSegmentContext::operator=(
  ActiveSegmentContext&& other) noexcept {
  if (this != &other) {
    std::swap(segment_, other.segment_);
    std::swap(segments_active_, other.segments_active_);
    std::swap(flush_, other.flush_);
    std::swap(pending_segment_offset_, other.pending_segment_offset_);
  }
  return *this;
}

IndexWriter::Document::Document(SegmentContext& segment,
                                segment_writer::DocContext doc,
                                QueryContext* query)
  : writer_{*segment.writer_}, query_{query} {
  IRS_ASSERT(segment.writer_ != nullptr);
  writer_.begin(doc);  // ensure Reset() will be noexcept
  segment.buffered_docs_.store(writer_.buffered_docs(),
                               std::memory_order_relaxed);
}

IndexWriter::Document::~Document() noexcept {
  try {
    writer_.commit();
  } catch (...) {
    writer_.rollback();
  }
  if (!writer_.valid() && query_ != nullptr) {
    // TODO(MBkkt) segment.queries.pop_back()?
    query_->filter = nullptr;
  }
}

void IndexWriter::Transaction::Reset() noexcept {
  // TODO(MBkkt) rename Reset() to Rollback()
  if (auto* segment = active_.Segment(); segment != nullptr) {
    segment->Rollback();
  }
}

void IndexWriter::Transaction::RegisterFlush() {
  if (active_.Segment() != nullptr && active_.Flush() == nullptr) {
    writer_.GetFlushContext()->AddToPending(active_);
  }
}

bool IndexWriter::Transaction::Commit(uint64_t last_tick) noexcept {
  auto* segment = active_.Segment();
  if (segment == nullptr) {
    return true;  // nothing to do
  }
  try {
    segment->Commit(queries_, last_tick);
    writer_.GetFlushContext()->Emplace(std::move(active_));
    IRS_ASSERT(active_.Segment() == nullptr);
    return true;
  } catch (...) {
    IRS_ASSERT(active_.Segment() != nullptr);
    // Can be implemented better but I more want to allow Commit throw
    Abort();
    return false;
  }
}

void IndexWriter::Transaction::Abort() noexcept {
  auto* segment = active_.Segment();
  if (segment == nullptr) {
    return;  // nothing to do
  }
  if (active_.Flush() == nullptr) {
    segment->Reset();  // reset before returning to pool
    active_ = {};      // back to pool no needed Rollback
    return;
  }
  segment->Rollback();
  // cannot throw because active_.Flush() not null
  writer_.GetFlushContext()->Emplace(std::move(active_));
  IRS_ASSERT(active_.Segment() == nullptr);
}

void IndexWriter::Transaction::UpdateSegment(bool disable_flush) {
  while (active_.Segment() == nullptr) {  // lazy init
    active_ = writer_.GetSegmentContext();
  }

  auto& segment = *active_.Segment();
  auto& writer = *segment.writer_;

  if (IRS_LIKELY(writer.initialized())) {
    if (disable_flush || !writer_.FlushRequired(writer)) {
      return;
    }
    // Force flush of a full segment
    IR_FRMT_TRACE(
      "Flushing segment '%s', docs=" IR_SIZE_T_SPECIFIER
      ", memory=" IR_SIZE_T_SPECIFIER ", docs limit=" IR_SIZE_T_SPECIFIER
      ", memory limit=" IR_SIZE_T_SPECIFIER "",
      writer.name().c_str(), writer.buffered_docs(), writer.memory_active(),
      writer_.segment_limits_.segment_docs_max.load(),
      writer_.segment_limits_.segment_memory_max.load());
    try {
      segment.Flush();
    } catch (...) {
      IR_FRMT_ERROR(
        "while flushing segment '%s', error: failed to flush segment",
        segment.writer_meta_.meta.name.c_str());
      // TODO(MBkkt) What the goal are we want to achieve
      //  with keeping already flushed data?
      segment.Reset(true);
      throw;
    }
  }
  segment.Prepare();
}

bool IndexWriter::FlushRequired(const segment_writer& segment) const noexcept {
  const auto& limits = segment_limits_;
  const auto docs_max = limits.segment_docs_max.load();
  const auto memory_max = limits.segment_memory_max.load();

  const auto docs = segment.buffered_docs();
  const auto memory = segment.memory_active();

  return (docs_max != 0 && docs_max <= docs) ||        // too many docs
         (memory_max != 0 && memory_max <= memory) ||  // too much memory
         doc_limits::eof(docs);                        // segment is full
}

void IndexWriter::FlushContext::Emplace(ActiveSegmentContext&& active) {
  IRS_ASSERT(active.segment_ != nullptr);

  if (active.segment_->first_tick_ == writer_limits::kMaxTick) {
    // Reset all segment data because there wasn't successful transactions
    active.segment_->Reset();
    active = {};  // release
    return;
  }

  auto* flush = active.flush_;
  const bool is_null = flush == nullptr;
  if (!is_null && flush != this) {
    active = {};  // release
    return;
  }

  std::lock_guard lock{pending_.Mutex()};
  auto* node = [&] {
    if (is_null) {
      return &pending_segments_.emplace_back(std::move(active.segment_),
                                             pending_segments_.size());
    }
    IRS_ASSERT(active.pending_segment_offset_ < pending_segments_.size());
    auto& segment_context = pending_segments_[active.pending_segment_offset_];
    IRS_ASSERT(segment_context.segment_ == active.segment_);
    return &segment_context;
  }();
  pending_freelist_.push(*node);
  active = {};
}

void IndexWriter::FlushContext::AddToPending(ActiveSegmentContext& active) {
  std::lock_guard lock{pending_.Mutex()};
  const auto size_before = pending_segments_.size();
  IRS_ASSERT(active.segment_ != nullptr);
  pending_segments_.emplace_back(active.segment_, size_before);
  active.flush_ = this;
  active.pending_segment_offset_ = size_before;
  pending_.Add();
}

void IndexWriter::FlushContext::Reset() noexcept {
  // reset before returning to pool
  for (auto& segment : segments_) {
    // use_count here isn't used for synchronization
    if (segment.use_count() == 1) {
      segment->Reset();
    }
  }

  imports_.clear();
  cached_.clear();
  segments_.clear();
  segment_mask_.clear();

  for (auto& entry : pending_segments_) {
    if (auto& segment = entry.segment_; segment != nullptr) {
      segment->Reset();
    }
  }
  ClearPending();
  dir_->clear_refs();
}

<<<<<<< HEAD
IndexWriter::SegmentContext::SegmentContext(
  directory& dir, segment_meta_generator_t&& meta_generator,
  const SegmentWriterOptions& segment_writer_options)
  : active_count_(0),
    buffered_docs_(0),
    dirty_(false),
    dir_(dir),
    meta_generator_(std::move(meta_generator)),
    uncommitted_docs_(0),
    uncommitted_generation_(0),
    uncommitted_modification_queries_(0),
    writer_{segment_writer::make(dir_, segment_writer_options)} {
  IRS_ASSERT(meta_generator_);
=======
void IndexWriter::Cleanup(FlushContext& curr, FlushContext* next) noexcept {
  for (auto& import : curr.imports_) {
    auto& candidates = import.consolidation_ctx.candidates;
    for (const auto* candidate : candidates) {
      consolidating_segments_.erase(candidate);
    }
  }
  for (const auto& entry : curr.cached_) {
    consolidating_segments_.erase(entry.second.get());
  }
  if (next != nullptr) {
    for (const auto& entry : next->cached_) {
      consolidating_segments_.erase(entry.second.get());
    }
  }
>>>>>>> e43e3fbf
}

uint64_t IndexWriter::FlushContext::FlushPending(uint64_t committed_tick,
                                                 uint64_t tick) {
  // if tick is not equal uint64_max, as result of bad_alloc it's possible here
  // that not all segments which should be committed by next FlushContext
  // (fully or partially) will be moved to it.
  // I consider it's ok, because in such situation you rely on tick,
  // but you cannot assume anything about your IndexWriter::Transaction between
  // last successfully committed tick and state before you understand that
  // IndexWriter::Commit(tick) is failed in multi-threaded environment.
  // Some Transactions after tick is initially in current FlushContext.
  // Some Transactions after tick is initially in next FlushContext.
  // From outside view you cannot distinct them!
  // So even if I will make this moving deterministic it's not helpful at all.
  // Also on practice such situation is almost impossible.
  // Probably in future we can implement some out of sync logic for IndexWriter.
  // But now it's unnecessary for our usage.

  IRS_ASSERT(next_ != nullptr);
  auto& next_segments = next_->segments_;
  IRS_ASSERT(next_segments.empty());
  size_t to_next_pending_segments = 0;
  uint64_t flushed_tick = committed_tick;
  for (auto& entry : pending_segments_) {
    auto& segment = entry.segment_;
    IRS_ASSERT(segment != nullptr);
    const auto first_tick = segment->first_tick_;
    const auto last_tick = segment->last_tick_;
    if (first_tick <= tick) {
      // This assert is really paranoid, it's not required just try to detect
      // situation when we commit on tick but forgot to call RegisterFlush().
      // This assert can work only if any transaction which committed after last
      // Commit will has greater first tick than committed tick.
      IRS_ASSERT(committed_tick < first_tick);
      flushed_tick = std::max(flushed_tick, last_tick);
      segment->Flush();
      if (tick < last_tick) {
        next_segments.push_back(segment);
      }
      segments_.push_back(std::move(segment));
    } else {
      ++to_next_pending_segments;
    }
  }

  if (to_next_pending_segments != 0) {
    std::lock_guard lock{next_->pending_.Mutex()};
    for (auto& entry : pending_segments_) {
      if (auto& segment = entry.segment_; segment != nullptr) {
        IRS_ASSERT(tick < segment->first_tick_);
        auto& node = next_->pending_segments_.emplace_back(
          std::move(segment), next_->pending_segments_.size());
        next_->pending_freelist_.push(node);
      }
    }
  }

#ifdef IRESEARCH_DEBUG
  for (auto& entry : pending_segments_) {
    IRS_ASSERT(entry.segment_ == nullptr);
  }
#endif
  ClearPending();
  return flushed_tick;
}

IndexWriter::SegmentContext::SegmentContext(
  directory& dir, segment_meta_generator_t&& meta_generator,
  const ColumnInfoProvider& column_info,
  const FeatureInfoProvider& feature_info, const Comparer* comparator)
  : dir_(dir),
    meta_generator_(std::move(meta_generator)),
    writer_(segment_writer::make(dir_, column_info, feature_info, comparator)) {
  IRS_ASSERT(meta_generator_);
}

void IndexWriter::SegmentContext::Flush() {
  if (!writer_->initialized() || writer_->buffered_docs() == 0) {
    flushed_queries_ = queries_.size();
    IRS_ASSERT(committed_buffered_docs_ == 0);
    return;  // Skip flushing an empty writer
  }
  IRS_ASSERT(writer_->buffered_docs() <= doc_limits::eof());

  Finally reset_writer = [&]() noexcept {
    writer_->reset();
    committed_buffered_docs_ = 0;
  };

  DocsMask docs_mask;
  auto old2new = writer_->flush(writer_meta_, docs_mask);

  if (writer_meta_.meta.live_docs_count == 0) {
    return;
  }
  const auto docs_context = writer_->docs_context();
  IRS_ASSERT(writer_meta_.meta.live_docs_count <= writer_meta_.meta.docs_count);
  IRS_ASSERT(writer_meta_.meta.docs_count == docs_context.size());

  flushed_.emplace_back(std::move(writer_meta_), std::move(old2new),
                        std::move(docs_mask), flushed_docs_.size());
  try {
    flushed_docs_.insert(flushed_docs_.end(), docs_context.begin(),
                         docs_context.end());
  } catch (...) {
    flushed_.pop_back();
    throw;
  }
  flushed_queries_ = queries_.size();
  committed_flushed_docs_ += committed_buffered_docs_;
}

IndexWriter::SegmentContext::ptr IndexWriter::SegmentContext::make(
  directory& dir, segment_meta_generator_t&& meta_generator,
  const SegmentWriterOptions& segment_writer_options) {
  return std::make_unique<SegmentContext>(dir, std::move(meta_generator),
                                          segment_writer_options);
}

void IndexWriter::SegmentContext::Prepare() {
  IRS_ASSERT(!writer_->initialized());
  writer_meta_.filename.clear();
  writer_meta_.meta = meta_generator_();
  writer_->reset(writer_meta_.meta);
}

void IndexWriter::SegmentContext::Reset(bool store_flushed) noexcept {
  buffered_docs_.store(0, std::memory_order_relaxed);

  if (IRS_UNLIKELY(store_flushed)) {
    queries_.resize(flushed_queries_);
    committed_queries_ = std::min(committed_queries_, flushed_queries_);
  } else {
    queries_.clear();
    flushed_queries_ = 0;
    committed_queries_ = 0;

    flushed_.clear();
    flushed_docs_.clear();
    committed_flushed_docs_ = 0;

    // TODO(MBkkt) What about ticks in case of store_flushed?
    //  Of course it's valid but maybe we can decrease range?
    first_tick_ = writer_limits::kMaxTick;
    last_tick_ = writer_limits::kMinTick;
    has_replace_ = false;
  }
  committed_buffered_docs_ = 0;

  if (writer_->initialized()) {
    writer_->reset();  // try to reduce number of files flushed below
  }

  // TODO(MBkkt) Is it ok to release refs in case of store_flushed?
  // release refs only after clearing writer state to ensure
  // 'writer_' does not hold any files
  dir_.clear_refs();
}

void IndexWriter::SegmentContext::Rollback() noexcept {
  // rollback modification queries
  IRS_ASSERT(committed_queries_ <= queries_.size());
  queries_.resize(committed_queries_);

  // truncate uncommitted flushed tail
  const auto end = flushed_.end();
  // TODO(MBkkt) reverse find order
  auto it = std::find_if(flushed_.begin(), end, [&](const auto& flushed) {
    return committed_flushed_docs_ < flushed.GetDocsEnd();
  });
  if (it != end) {
    // because committed docs point to flushed
    IRS_ASSERT(committed_buffered_docs_ == 0);
    const auto docs_end = it->GetDocsEnd();
    if (it->SetCommitted(committed_flushed_docs_)) {
      flushed_.erase(it + 1, end);
      IRS_ASSERT(committed_flushed_docs_ < docs_end);
      flushed_docs_.resize(docs_end);
      committed_flushed_docs_ = docs_end;
    } else {
      flushed_.erase(it, end);
      flushed_docs_.resize(committed_flushed_docs_);
    }
  }

  // TODO(MBkkt) if committed_buffered_docs_ == 0 we can just reset writer?
  // rollback inserts located inside the writer
  auto& writer = *writer_;
  const auto buffered_docs = writer.buffered_docs();
  for (auto doc_id = buffered_docs - 1 + doc_limits::min(),
            doc_id_rend = committed_buffered_docs_ - 1 + doc_limits::min();
       doc_id > doc_id_rend; --doc_id) {
    IRS_ASSERT(doc_limits::invalid() < doc_id);
    IRS_ASSERT(doc_id <= doc_limits::eof());
    writer.remove(static_cast<doc_id_t>(doc_id));
  }

  // If it will be first or last part of flushed segment in future,
  // we need valid ticks for this documents
  // TODO(MBkkt) Maybe we can just move docs_begin/end when FlushedSegment
  //  will be ready? Also what about assign last_committed_tick
  //  only for first and last value in range?
  const auto docs = writer_->docs_context();
  uint64_t last_committed_tick = writer_limits::kMinTick + 1;
  if (committed_buffered_docs_ != 0) {
    last_committed_tick = docs[committed_buffered_docs_ - 1].tick;
  } else if (!flushed_docs_.empty()) {
    last_committed_tick = flushed_docs_.back().tick;
  }
  std::for_each(docs.begin() + committed_buffered_docs_, docs.end(),
                [&](auto& doc) {
                  doc.tick = last_committed_tick;
                  doc.query_id = writer_limits::kInvalidOffset;
                });

  committed_buffered_docs_ = buffered_docs;
}

void IndexWriter::SegmentContext::Commit(uint64_t queries, uint64_t last_tick) {
  IRS_ASSERT(last_tick < writer_limits::kMaxTick);
  IRS_ASSERT(queries <= last_tick);
  const auto first_tick = last_tick - queries;
  IRS_ASSERT(writer_limits::kMinTick < first_tick);

  auto update_tick = [&](auto& entry) noexcept { entry.tick += first_tick; };

  std::for_each(queries_.begin() + committed_queries_, queries_.end(),
                update_tick);
  committed_queries_ = queries_.size();

  std::for_each(flushed_docs_.begin() + committed_flushed_docs_,
                flushed_docs_.end(), update_tick);
  committed_flushed_docs_ = flushed_docs_.size();

  const auto docs = writer_->docs_context();
  std::for_each(docs.begin() + committed_buffered_docs_, docs.end(),
                update_tick);
  committed_buffered_docs_ = docs.size();

  if (first_tick_ == writer_limits::kMaxTick) {
    first_tick_ = first_tick;
  }
  IRS_ASSERT(last_tick_ <= last_tick);
  last_tick_ = last_tick;
}

IndexWriter::IndexWriter(
  ConstructToken, index_lock::ptr&& lock,
  index_file_refs::ref_t&& lock_file_ref, directory& dir, format::ptr codec,
  size_t segment_pool_size, const SegmentOptions& segment_limits,
  const Comparer* comparator, const ColumnInfoProvider& column_info,
  const FeatureInfoProvider& feature_info,
  const PayloadProvider& meta_payload_provider,
  std::shared_ptr<const DirectoryReaderImpl>&& committed_reader)
  : feature_info_{feature_info},
    column_info_{column_info},
    comparator_{comparator},
    meta_payload_provider_{meta_payload_provider},
    codec_{std::move(codec)},
    dir_{dir},
    committed_reader_{std::move(committed_reader)},
    segment_limits_{segment_limits},
    segment_writer_pool_{segment_pool_size},
    seg_counter_{committed_reader_->Meta().index_meta.seg_counter},
    last_gen_{committed_reader_->Meta().index_meta.gen},
    writer_{codec_->get_index_meta_writer()},
    write_lock_{std::move(lock)},
    write_lock_file_ref_{std::move(lock_file_ref)} {
  IRS_ASSERT(column_info);   // ensured by 'make'
  IRS_ASSERT(feature_info);  // ensured by 'make'
  IRS_ASSERT(codec_);

  flush_context_.store(flush_context_pool_.data());

  // setup round-robin chain
  auto* ctx = flush_context_pool_.data();
  for (auto* last = ctx + flush_context_pool_.size() - 1; ctx != last; ++ctx) {
    ctx->dir_ = std::make_unique<RefTrackingDirectory>(dir);
    ctx->next_ = ctx + 1;
  }
  ctx->dir_ = std::make_unique<RefTrackingDirectory>(dir);
  ctx->next_ = flush_context_pool_.data();
}

void IndexWriter::InitMeta(IndexMeta& meta, uint64_t tick) const {
  if (meta_payload_provider_) {
    IRS_ASSERT(!meta.payload.has_value());
    auto& payload = meta.payload.emplace(bstring{});
    if (IRS_UNLIKELY(!meta_payload_provider_(tick, payload))) {
      meta.payload.reset();
    }
  }
  meta.seg_counter = CurrentSegmentId();  // Ensure counter() >= max(seg#)
  meta.gen = last_gen_;                   // Clone index metadata generation
}

void IndexWriter::Clear(uint64_t tick) {
  std::lock_guard commit_lock{commit_lock_};

  IRS_ASSERT(committed_reader_);
  if (const auto& committed_meta = committed_reader_->Meta();
      !pending_state_.Valid() && committed_meta.index_meta.segments.empty() &&
      !IsInitialCommit(committed_meta)) {
    return;  // Already empty
  }

  PendingContext to_commit{PendingBase{.tick = tick}};
  InitMeta(to_commit.meta, tick);

  to_commit.ctx = SwitchFlushContext();
  // Ensure there are no active struct update operations
  std::lock_guard ctx_lock{to_commit.ctx->pending_.Mutex()};
  // TODO(MBkkt) Wait while all on going transaction finish?

  Abort();  // Abort any already opened transaction
  ApplyFlush(std::move(to_commit));
  Finish();

  // Clear consolidating segments
  std::lock_guard lock{consolidation_lock_};
  consolidating_segments_.clear();
}

IndexWriter::ptr IndexWriter::Make(directory& dir, format::ptr codec,
                                   OpenMode mode,
                                   const IndexWriterOptions& options) {
  IRS_ASSERT(std::all_of(options.reader_options.scorers.begin(),
                         options.reader_options.scorers.end(),
                         [](const auto& v) { return v != nullptr; }));

  index_lock::ptr lock;
  index_file_refs::ref_t lock_ref;

  if (options.lock_repository) {
    // lock the directory
    lock = dir.make_lock(kWriteLockName);
    // will be created by try_lock
    lock_ref = dir.attributes().refs().add(kWriteLockName);

    if (!lock || !lock->try_lock()) {
      throw lock_obtain_failed(kWriteLockName);
    }
  }

  // read from directory or create index metadata
  DirectoryMeta meta;

  {
    auto reader = codec->get_index_meta_reader();
    const bool index_exists = reader->last_segments_file(dir, meta.filename);

    if (OM_CREATE == mode ||
        ((OM_CREATE | OM_APPEND) == mode && !index_exists)) {
      // for OM_CREATE meta must be fully recreated, meta read only to get
      // last version
      if (index_exists) {
        // Try to read. It allows us to create writer against an index that's
        // currently opened for searching
        reader->read(dir, meta.index_meta, meta.filename);

        meta.filename.clear();  // Empty index meta -> new index
        auto& index_meta = meta.index_meta;
        index_meta.payload.reset();
        index_meta.segments.clear();
      }
    } else if (!index_exists) {
      throw file_not_found{meta.filename};  // no segments file found
    } else {
      reader->read(dir, meta.index_meta, meta.filename);
    }
  }

  auto reader = [](directory& dir, format::ptr codec, DirectoryMeta&& meta,
                   const IndexReaderOptions& opts) {
    const auto& segments = meta.index_meta.segments;

    std::vector<SegmentReader> readers;
    readers.reserve(segments.size());

    for (auto& segment : segments) {
      // Segment reader holds refs to all segment files
      readers.emplace_back(dir, segment.meta, opts);
      IRS_ASSERT(readers.back());
    }

    return std::make_shared<const DirectoryReaderImpl>(
      dir, std::move(codec), opts, std::move(meta), std::move(readers));
  }(dir, codec, std::move(meta), options.reader_options);

  auto writer = std::make_shared<IndexWriter>(
    ConstructToken{}, std::move(lock), std::move(lock_ref), dir,
    std::move(codec), options.segment_pool_size, SegmentOptions{options},
    options.comparator,
    options.column_info ? options.column_info : kDefaultColumnInfo,
    options.features ? options.features : kDefaultFeatureInfo,
    options.meta_payload_provider, std::move(reader));

  // Remove non-index files from directory
  directory_utils::RemoveAllUnreferenced(dir);

  return writer;
}

IndexWriter::~IndexWriter() noexcept {
  // Failure may indicate a dangling 'document' instance
  IRS_ASSERT(!segments_active_.load());
  write_lock_.reset();  // Reset write lock if any
  // Reset pending state (if any) before destroying flush contexts
  pending_state_.Reset(*this);
  flush_context_.store(nullptr);
  // Ensure all tracked segment_contexts are released before
  // segment_writer_pool_ is deallocated
  flush_context_pool_.clear();
}

uint64_t IndexWriter::BufferedDocs() const {
  uint64_t docs_in_ram = 0;
  auto ctx = GetFlushContext();
  // 'pending_used_segment_contexts_'/'pending_free_segment_contexts_'
  // may be modified
  std::lock_guard lock{ctx->pending_.Mutex()};

  for (const auto& entry : ctx->pending_segments_) {
    IRS_ASSERT(entry.segment_ != nullptr);
    // reading segment_writer::docs_count() is not thread safe
    docs_in_ram +=
      entry.segment_->buffered_docs_.load(std::memory_order_relaxed);
  }

  return docs_in_ram;
}

uint64_t IndexWriter::NextSegmentId() noexcept {
  return seg_counter_.fetch_add(1, std::memory_order_relaxed) + 1;
}

uint64_t IndexWriter::CurrentSegmentId() const noexcept {
  return seg_counter_.load(std::memory_order_relaxed);
}

ConsolidationResult IndexWriter::Consolidate(
  const ConsolidationPolicy& policy, format::ptr codec /*= nullptr*/,
  const MergeWriter::FlushProgress& progress /*= {}*/) {
  REGISTER_TIMER_DETAILED();
  if (!codec) {
    // use default codec if not specified
    codec = codec_;
  }

  Consolidation candidates;
  const auto run_id = reinterpret_cast<size_t>(&candidates);

  decltype(committed_reader_) committed_reader;
  // collect a list of consolidation candidates
  {
    std::lock_guard lock{consolidation_lock_};
    // hold a reference to the last committed state to prevent files from being
    // deleted by a cleaner during the upcoming consolidation
    // use atomic_load(...) since Finish() may modify the pointer
    committed_reader =
      std::atomic_load_explicit(&committed_reader_, std::memory_order_acquire);
    IRS_ASSERT(committed_reader);
    if (IRS_UNLIKELY(!committed_reader)) {
      return {0, ConsolidationError::FAIL};
    }

    if (committed_reader->size() == 0) {
      // nothing to consolidate
      return {0, ConsolidationError::OK};
    }

    // FIXME TODO remove from 'consolidating_segments_' any segments in
    // 'committed_state_' or 'pending_state_' to avoid data duplication
    policy(candidates, *committed_reader, consolidating_segments_);

    switch (candidates.size()) {
      case 0:
        // nothing to consolidate
        return {0, ConsolidationError::OK};
      case 1: {
        const auto* segment = *candidates.begin();

        if (!segment) {
          // invalid candidate
          return {0, ConsolidationError::FAIL};
        }

        if (!HasRemovals(segment->Meta())) {
          // no removals, nothing to consolidate
          return {0, ConsolidationError::OK};
        }
      }
    }

    // check that candidates are not involved in ongoing merges
    for (const auto* candidate : candidates) {
      // segment is already chosen for consolidation (or at least was
      // chosen), give up
      if (!candidate || consolidating_segments_.contains(candidate)) {
        return {0, ConsolidationError::FAIL};
      }
    }

    try {
      // register for consolidation
      consolidating_segments_.insert(candidates.begin(), candidates.end());
    } catch (...) {
      // rollback in case of insertion fails (finalizer below won`t handle
      // partial insert as concurrent consolidation is free to select same
      // candidate before finalizer reacquires the consolidation_lock)
      for (const auto* candidate : candidates) {
        consolidating_segments_.erase(candidate);
      }
      throw;
    }
  }

  // unregisterer for all registered candidates
  Finally unregister_segments = [&candidates, this]() noexcept {
    if (candidates.empty()) {
      return;
    }
    std::lock_guard lock{consolidation_lock_};
    for (const auto* candidate : candidates) {
      consolidating_segments_.erase(candidate);
    }
  };

  // sort candidates
  std::sort(candidates.begin(), candidates.end());

  // remove duplicates
  candidates.erase(std::unique(candidates.begin(), candidates.end()),
                   candidates.end());

  // validate candidates
  {
    size_t found = 0;

    for (const auto& segment : *committed_reader) {
      const auto it =
        std::find(std::begin(candidates), std::end(candidates), &segment);
      found +=
        static_cast<size_t>(it != std::end(candidates) && *it == &segment);
    }

    if (found != candidates.size()) {
      // not all candidates are valid
      IR_FRMT_DEBUG(
        "Failed to start consolidation for index generation "
        "'" IR_UINT64_T_SPECIFIER
        "', "
        "found only '" IR_SIZE_T_SPECIFIER "' out of '" IR_SIZE_T_SPECIFIER
        "' candidates",
        committed_reader->Meta().index_meta.gen, found, candidates.size());
      return {0, ConsolidationError::FAIL};
    }
  }

  IR_FRMT_TRACE("Starting consolidation id='" IR_SIZE_T_SPECIFIER "':\n%s",
                run_id, ToString(candidates).c_str());

  // do lock-free merge

  ConsolidationResult result{candidates.size(), ConsolidationError::FAIL};

  IndexSegment consolidation_segment;
  consolidation_segment.meta.codec = codec;  // Should use new codec
  consolidation_segment.meta.version = 0;    // Reset version for new segment
  // Increment active meta
  consolidation_segment.meta.name = file_name(NextSegmentId());

  RefTrackingDirectory dir{dir_};  // Track references for new segment

  MergeWriter merger{dir, GetSegmentWriterOptions()};
  merger.Reset(candidates.begin(), candidates.end());

  // We do not persist segment meta since some removals may come later
  if (!merger.Flush(consolidation_segment.meta, progress)) {
    // Nothing to consolidate or consolidation failure
    return result;
  }

  auto pending_reader = SegmentReaderImpl::Open(
    dir_, consolidation_segment.meta, committed_reader->Options());

  if (!pending_reader) {
    throw index_error{
      absl::StrCat("Failed to open reader for consolidated segment '",
                   consolidation_segment.meta.name, "'")};
  }

  // Commit merge
  {
    // ensure committed_state_ segments are not modified by concurrent
    // consolidate()/commit()
    std::unique_lock lock{commit_lock_};
    const auto current_committed_reader = committed_reader_;
    IRS_ASSERT(current_committed_reader);
    if (IRS_UNLIKELY(!current_committed_reader)) {
      return {0, ConsolidationError::FAIL};
    }

    if (pending_state_.Valid()) {
      // check that we haven't added to reader cache already absent readers
      // only if we have different index meta
      if (committed_reader != current_committed_reader) {
        auto begin = current_committed_reader->begin();
        auto end = current_committed_reader->end();

        // pointers are different so check by name
        for (const auto* candidate : candidates) {
          if (end == std::find_if(
                       begin, end,
                       [candidate = std::string_view{candidate->Meta().name}](
                         const SubReader& s) {
                         // FIXME(gnusi): compare pointers?
                         return candidate == s.Meta().name;
                       })) {
            // not all candidates are valid
            IR_FRMT_DEBUG(
              "Failed to start consolidation for index generation "
              "'" IR_UINT64_T_SPECIFIER
              "', not found segment %s in committed state",
              committed_reader->Meta().index_meta.gen,
              candidate->Meta().name.c_str());
            return result;
          }
        }
      }

      result.error = ConsolidationError::PENDING;

      // transaction has been started, we're somewhere in the middle

      // can modify ctx->segment_mask_ without
      // lock since have commit_lock_
      auto ctx = GetFlushContext();

      // register consolidation for the next transaction
      ctx->imports_.emplace_back(
        std::move(consolidation_segment),
        writer_limits::kMaxTick,      // skip removals, will accumulate
                                      // removals from existing candidates
        dir.GetRefs(),                // do not forget to track refs
        std::move(candidates),        // consolidation context candidates
        std::move(pending_reader),    // consolidated reader
        std::move(committed_reader),  // consolidation context meta
        std::move(merger));           // merge context

      IR_FRMT_TRACE("Consolidation id='" IR_SIZE_T_SPECIFIER
                    "' successfully finished: pending",
                    run_id);
    } else if (committed_reader == current_committed_reader) {
      // before new transaction was started:
      // no commits happened in since consolidation was started

      auto ctx = GetFlushContext();
      // lock due to context modification
      std::lock_guard ctx_lock{ctx->pending_.Mutex()};

      // can release commit lock, we guarded against commit by
      // locked flush context
      lock.unlock();

      auto& segment_mask = ctx->segment_mask_;

      // persist segment meta
      index_utils::FlushIndexSegment(dir, consolidation_segment);
      segment_mask.reserve(segment_mask.size() + candidates.size());
      const auto& pending_segment = ctx->imports_.emplace_back(
        std::move(consolidation_segment),
        writer_limits::kMinTick,       // removals must be applied to the
                                       // consolidated segment
        dir.GetRefs(),                 // do not forget to track refs
        std::move(candidates),         // consolidation context candidates
        std::move(pending_reader),     // consolidated reader
        std::move(committed_reader));  // consolidation context meta

      // filter out merged segments for the next commit
      const auto& consolidation_ctx = pending_segment.consolidation_ctx;
      const auto& consolidation_meta = pending_segment.segment.meta;

      // mask mapped candidates
      // segments from the to-be added new segment
      segment_mask.insert(consolidation_ctx.candidates.begin(),
                          consolidation_ctx.candidates.end());

      IR_FRMT_TRACE(
        "Consolidation id='" IR_SIZE_T_SPECIFIER
        "' successfully finished: Name='%s', docs_count=" IR_UINT64_T_SPECIFIER
        ", live_docs_count=" IR_UINT64_T_SPECIFIER ", size=" IR_SIZE_T_SPECIFIER
        "",
        run_id, consolidation_meta.name.c_str(), consolidation_meta.docs_count,
        consolidation_meta.live_docs_count, consolidation_meta.byte_size);
    } else {
      // before new transaction was started:
      // there was a commit(s) since consolidation was started,

      auto ctx = GetFlushContext();
      // lock due to context modification
      std::lock_guard ctx_lock{ctx->pending_.Mutex()};

      // can release commit lock, we guarded against commit by
      // locked flush context
      lock.unlock();

      auto& segment_mask = ctx->segment_mask_;

      CandidatesMapping mappings;
      const auto [count, has_removals] =
        MapCandidates(mappings, candidates, *current_committed_reader);

      if (count != candidates.size()) {
        // at least one candidate is missing
        // can't finish consolidation
        IR_FRMT_DEBUG("Failed to finish consolidation id='" IR_SIZE_T_SPECIFIER
                      "' for segment '%s', "
                      "found only '" IR_SIZE_T_SPECIFIER
                      "' out of '" IR_SIZE_T_SPECIFIER "' candidates",
                      run_id, consolidation_segment.meta.name.c_str(), count,
                      candidates.size());

        return result;
      }

      // handle removals if something changed
      if (has_removals) {
        DocumentMask docs_mask;

        if (!MapRemovals(mappings, merger, docs_mask)) {
          // consolidated segment has docs missing from
          // current_committed_meta->segments()
          IR_FRMT_DEBUG(
            "Failed to finish consolidation id='" IR_SIZE_T_SPECIFIER
            "' for segment '%s', "
            "due removed documents still present the consolidation candidates",
            run_id, consolidation_segment.meta.name.c_str());

          return result;
        }

        if (!docs_mask.empty()) {
          WriteDocumentMask(dir, consolidation_segment.meta, docs_mask, false);

          // Reopen modified reader
          pending_reader = std::make_shared<SegmentReaderImpl>(
            *pending_reader, consolidation_segment.meta, std::move(docs_mask));
        }
      }

      // persist segment meta
      index_utils::FlushIndexSegment(dir, consolidation_segment);
      segment_mask.reserve(segment_mask.size() + candidates.size());
      const auto& pending_segment = ctx->imports_.emplace_back(
        std::move(consolidation_segment),
        writer_limits::kMinTick,       // removals must be applied to the
                                       // consolidated segment
        dir.GetRefs(),                 // do not forget to track refs
        std::move(candidates),         // consolidation context candidates
        std::move(pending_reader),     // consolidated reader
        std::move(committed_reader));  // consolidation context meta

      // filter out merged segments for the next commit
      const auto& consolidation_ctx = pending_segment.consolidation_ctx;
      const auto& consolidation_meta = pending_segment.segment.meta;

      // mask mapped candidates
      // segments from the to-be added new segment
      segment_mask.insert(consolidation_ctx.candidates.begin(),
                          consolidation_ctx.candidates.end());

      // mask mapped (matched) segments
      // segments from the already finished commit
      for (const auto& segment : *current_committed_reader) {
        if (mappings.contains(segment.Meta().name)) {
          segment_mask.emplace(&segment);
        }
      }

      IR_FRMT_TRACE(
        "Consolidation id='" IR_SIZE_T_SPECIFIER
        "' successfully finished:\nName='%s', docs_count=" IR_UINT64_T_SPECIFIER
        ", live_docs_count=" IR_UINT64_T_SPECIFIER ", size=" IR_SIZE_T_SPECIFIER
        "",
        run_id, consolidation_meta.name.c_str(), consolidation_meta.docs_count,
        consolidation_meta.live_docs_count, consolidation_meta.byte_size);
    }
  }

  result.error = ConsolidationError::OK;
  return result;
}

bool IndexWriter::Import(const IndexReader& reader,
                         format::ptr codec /*= nullptr*/,
                         const MergeWriter::FlushProgress& progress /*= {}*/) {
  if (!reader.live_docs_count()) {
    return true;  // Skip empty readers since no documents to import
  }

  if (!codec) {
    codec = codec_;
  }

  auto options = [&]() -> std::optional<IndexReaderOptions> {
    auto committed_reader =
      std::atomic_load_explicit(&committed_reader_, std::memory_order_acquire);
    IRS_ASSERT(committed_reader);
    if (IRS_UNLIKELY(!committed_reader)) {
      return std::nullopt;
    }

    return committed_reader->Options();
  }();

  if (IRS_UNLIKELY(!options.has_value())) {
    return false;
  }

  RefTrackingDirectory dir{dir_};  // Track references

  IndexSegment segment;
  segment.meta.name = file_name(NextSegmentId());
  segment.meta.codec = codec;

  MergeWriter merger{dir, GetSegmentWriterOptions()};
  merger.Reset(reader.begin(), reader.end());

  if (!merger.Flush(segment.meta, progress)) {
    return false;  // Import failure (no files created, nothing to clean up)
  }

  auto imported_reader = SegmentReaderImpl::Open(dir_, segment.meta, *options);

  if (!imported_reader) {
    throw index_error{absl::StrCat(
      "Failed to open reader for imported segment '", segment.meta.name, "'")};
  }

  index_utils::FlushIndexSegment(dir, segment);

  auto refs = dir.GetRefs();

  auto flush = GetFlushContext();
  // lock due to context modification
  std::lock_guard lock{flush->pending_.Mutex()};

  // IMPORTANT NOTE!
  // Will be committed in the upcoming Commit
  // even if tick is greater than Commit tick
  // TODO(MBkkt) Can be fixed: needs to add overload with external tick and
  // moving not suited import segments to the next FlushContext in PrepareFlush
  flush->imports_.emplace_back(
    std::move(segment), tick_.load(std::memory_order_relaxed), std::move(refs),
    std::move(imported_reader));  // do not forget to track refs

  return true;
}

IndexWriter::FlushContextPtr IndexWriter::GetFlushContext() const noexcept {
  auto* ctx = flush_context_.load(std::memory_order_relaxed);
  for (;;) {
    std::shared_lock lock{ctx->context_mutex_, std::try_to_lock};
    if (auto* new_ctx = flush_context_.load(std::memory_order_relaxed);
        !lock || ctx != new_ctx) {
      ctx = new_ctx;
      continue;
    }
    lock.release();
    return {ctx, [](FlushContext* ctx) noexcept {
              ctx->context_mutex_.unlock_shared();
            }};
  }
}

IndexWriter::FlushContextPtr IndexWriter::SwitchFlushContext() noexcept {
  auto* ctx = flush_context_.load(std::memory_order_relaxed);
  for (;;) {
    std::unique_lock lock{ctx->context_mutex_};
    if (!flush_context_.compare_exchange_strong(ctx, ctx->next_,
                                                std::memory_order_relaxed)) {
      continue;
    }
    lock.release();
    return {ctx, [](FlushContext* ctx) noexcept {
              ctx->Reset();  // reset context and make ready for reuse
              ctx->context_mutex_.unlock();
            }};
  }
}

IndexWriter::ActiveSegmentContext IndexWriter::GetSegmentContext() try {
  // TODO(MBkkt) rewrite this when will be written parallel Commit
  //  Few ideas about rewriting:
  //  1. We should use all available memory
  //  2. Flush should be async, waiting Flush only if we don't have other choice
  //  3. segment_memory/count_max should be removed in their current state
  // increment counter to acquire reservation,
  // if another thread tries to reserve last context then it'll be over limit
  const auto segments_active =
    segments_active_.fetch_add(1, std::memory_order_relaxed) + 1;

  // no free segment_context available and maximum number of segments reached
  // must return to caller so as to unlock/relock flush_context before retrying
  // to get a new segment so as to avoid a deadlock due to a read-write-read
  // situation for FlushContext::context_mutex_ with threads trying to lock
  // FlushContext::context_mutex_ to return their segment_context
  if (const auto segment_count_max =
        segment_limits_.segment_count_max.load(std::memory_order_relaxed);
      segment_count_max != 0 &&  // '<' to account for +1 reservation
      segment_count_max < segments_active) {
    segments_active_.fetch_sub(1, std::memory_order_relaxed);
    return {};
  }

  {
    auto flush = GetFlushContext();
    auto* freelist_node = flush->pending_freelist_.pop();
    if (freelist_node != nullptr) {
      flush->pending_.Add();
      return {static_cast<PendingSegmentContext*>(freelist_node)->segment_,
              segments_active_, flush.get(), freelist_node->value};
    }
  }

  // should allocate a new segment_context from the pool
  std::shared_ptr<SegmentContext> segment_ctx = segment_writer_pool_.emplace(
    dir_,
    [this]() {
      SegmentMeta meta{.codec = codec_};
      meta.name = file_name(NextSegmentId());

      return meta;
    },
<<<<<<< HEAD
    GetSegmentWriterOptions())};
=======
    column_info_, feature_info_, comparator_);
>>>>>>> e43e3fbf

  // recreate writer if it reserved more memory than allowed by current limits
  if (auto segment_memory_max = segment_limits_.segment_memory_max.load();
      segment_memory_max != 0 &&
      segment_memory_max < segment_ctx->writer_->memory_reserved()) {
<<<<<<< HEAD
    segment_ctx->writer_ =
      segment_writer::make(segment_ctx->dir_, GetSegmentWriterOptions());
=======
    segment_ctx->writer_.reset();  // reset before create new
    segment_ctx->writer_ = segment_writer::make(segment_ctx->dir_, column_info_,
                                                feature_info_, comparator_);
>>>>>>> e43e3fbf
  }

  return {segment_ctx, segments_active_};
} catch (...) {
  segments_active_.fetch_sub(1, std::memory_order_relaxed);
  throw;
}

<<<<<<< HEAD
SegmentWriterOptions IndexWriter::GetSegmentWriterOptions() const noexcept {
  return {.column_info = column_info_,
          .feature_info = feature_info_,
          .scorers = committed_reader_->Options().scorers,
          .comparator = this->comparator_};
}

std::pair<std::vector<std::unique_lock<std::mutex>>, uint64_t>
IndexWriter::FlushPending(FlushContext& ctx,
                          std::unique_lock<std::mutex>& ctx_lock) {
  uint64_t max_tick = 0;
  std::vector<std::unique_lock<std::mutex>> segment_flush_locks;
  segment_flush_locks.reserve(ctx.pending_segment_contexts_.size());

  // mark the 'segment_context' as dirty so that it will not be reused if this
  // 'flush_context' once again becomes the active context while the
  // 'segment_context' handle is still held by GetBatch()
  for (auto& entry : ctx.pending_segment_contexts_) {
    entry.segment_->dirty_.store(true);
  }

  // wait for the segment to no longer be active
  // i.e. wait for all ongoing document operations to finish (insert/replace)
  // the segment will not be given out again by the active 'flush_context'
  // because it was started by a different 'flush_context', i.e. by 'ctx'
  for (auto& entry : ctx.pending_segment_contexts_) {
    auto& segment = entry.segment_;
    // FIXME remove this condition once col_writer tail is written correctly
    while (segment->active_count_.load() || segment.use_count() != 1) {
      // arbitrary sleep interval
      ctx.pending_segment_context_cond_.wait_for(ctx_lock, 50ms);
    }
  }

  // prevent concurrent modification of segment_context properties during
  // flush_context::emplace(...)
  // FIXME flush_all() blocks flush_context::emplace(...) and
  // insert()/remove()/replace()
  for (auto& entry : ctx.pending_segment_contexts_) {
    auto& segment = entry.segment_;
    segment_flush_locks.emplace_back(segment->flush_mutex_);
=======
IndexWriter::PendingContext IndexWriter::PrepareFlush(
  uint64_t tick, const ProgressReportCallback& progress_callback) {
  REGISTER_TIMER_DETAILED();
>>>>>>> e43e3fbf

  IRS_ASSERT(writer_limits::kMinTick < tick);
  IRS_ASSERT(committed_tick_ <= tick);
  IRS_ASSERT(tick <= writer_limits::kMaxTick);

  // noexcept block: I'm not sure is it really necessary or not
  auto ctx = SwitchFlushContext();
  // TODO(MBkkt) It looks like lock mutex_ completely unnecessary
  // ensure there are no active struct update operations
  std::unique_lock lock{ctx->pending_.Mutex()};
  ctx->pending_.Wait(lock);
  lock.unlock();
  // Stage 0
  // wait for any outstanding segments to settle to ensure that any rollbacks
  // are properly tracked in 'modification_queries_'
  const auto flushed_tick = ctx->FlushPending(committed_tick_, tick);

  std::unique_lock cleanup_lock{consolidation_lock_, std::defer_lock};
  Finally cleanup = [&]() noexcept {
    if (ctx == nullptr) {
      return;
    }
    if (!cleanup_lock.owns_lock()) {
      cleanup_lock.lock();
    }
    Cleanup(*ctx);
  };

  const auto& progress =
    (progress_callback != nullptr ? progress_callback : kNoProgress);

  IndexMeta pending_meta;
  std::vector<PartialSync> partial_sync;
  std::vector<SegmentReader> readers;

  auto& dir = *ctx->dir_;
  const auto& committed_reader = *committed_reader_;
  const auto& committed_meta = committed_reader.Meta();
  const auto& reader_options = committed_reader.Options();

  // If there is no index we shall initialize it
  bool modified = IsInitialCommit(committed_meta);

  auto apply_queries = [&](SegmentContext& segment, const auto& func) {
    // TODO(MBkkt) binary search for begin?
    for (auto& query : segment.queries_) {
      if (query.tick <= committed_tick_) {
        continue;  // skip queries from previous Commit
      }
      if (tick < query.tick) {
        break;  // skip queries from next Commit
      }
      func(query);
    }
  };
  auto apply_all_queries = [&](const auto& func) {
    for (auto& segment : ctx->segments_) {
      IRS_ASSERT(segment != nullptr);
      apply_queries(*segment, func);
    }
  };

  // Stage 1
  // update document_mask for existing (i.e. sealed) segments
  auto& segment_mask = ctx->segment_mask_;
  segment_mask.reserve(segment_mask.size() + ctx->cached_.size());
  for (const auto& entry : ctx->cached_) {
    segment_mask.insert(entry.second.get());
  }

  size_t current_segment_index = 0;
  const size_t committed_reader_size = committed_reader.size();

  readers.reserve(committed_reader_size);
  pending_meta.segments.reserve(committed_reader_size);

  for (DocumentMask deleted_docs;
       const auto& existing_segment : committed_reader.GetReaders()) {
    auto& index_segment =
      committed_meta.index_meta.segments[current_segment_index];
    progress("Stage 1: Apply removals to the existing segments",
             current_segment_index++, committed_reader_size);

    // skip already masked segments
    if (segment_mask.contains(&existing_segment)) {
      continue;
    }

    // We don't want to call clear here because even for empty map it costs O(n)
    IRS_ASSERT(deleted_docs.empty());

    // mask documents matching filters from segment_contexts
    // (i.e. from new operations)
    apply_all_queries([&](QueryContext& query) {
      // FIXME(gnusi): optimize PK queries
      RemoveFromExistingSegment(deleted_docs, query, existing_segment);
    });

    // Write docs_mask if masks added
    if (const size_t num_removals = deleted_docs.size(); num_removals) {
      // If all docs are masked then mask segment
      if (existing_segment.live_docs_count() == num_removals) {
        deleted_docs.clear();
        // It's important to mask empty segment to rollback
        // the affected consolidations

        segment_mask.emplace(&existing_segment);
        modified = true;
        continue;
      }

      // Append removals
      IRS_ASSERT(existing_segment.docs_mask());
      auto docs_mask = *existing_segment.docs_mask();
      docs_mask.merge(deleted_docs);
      deleted_docs.clear();

      IndexSegment segment{.meta = index_segment.meta};

      const auto mask_file_index =
        WriteDocumentMask(dir, segment.meta, docs_mask);
      index_utils::FlushIndexSegment(dir, segment);  // Write with new mask
      partial_sync.emplace_back(readers.size(), mask_file_index);

      auto new_segment = std::make_shared<SegmentReaderImpl>(
        *existing_segment.GetImpl(), segment.meta, std::move(docs_mask));
      readers.emplace_back(std::move(new_segment));
      pending_meta.segments.emplace_back(std::move(segment));
    } else {
      readers.emplace_back(existing_segment.GetImpl());
      pending_meta.segments.emplace_back(index_segment);
    }
  }

  // Stage 2
  // Add pending complete segments registered by import or consolidation

  // Number of candidates that have been registered for pending consolidation
  size_t current_imports_index = 0;
  size_t import_candidates_count = 0;
  size_t partial_sync_threshold = readers.size();

  for (auto& import : ctx->imports_) {
    progress("Stage 2: Handling consolidated/imported segments",
             current_imports_index++, ctx->imports_.size());

    IRS_ASSERT(import.reader);  // Ensured by Consolidation/Import
    auto& meta = import.segment.meta;
    auto& import_reader = import.reader;
    auto import_docs_mask = *import_reader->docs_mask();  // Intentionally copy

    bool docs_mask_modified = false;

    const ConsolidationView candidates{import.consolidation_ctx.candidates};

    const auto pending_consolidation =
      static_cast<bool>(import.consolidation_ctx.merger);

    if (pending_consolidation) {
      // Pending consolidation request
      CandidatesMapping mappings;
      const auto [count, has_removals] =
        MapCandidates(mappings, candidates, readers);

      if (count != candidates.size()) {
        // At least one candidate is missing in pending meta can't finish
        // consolidation
        IR_FRMT_DEBUG(
          "Failed to finish merge for segment '%s', found only "
          "'" IR_SIZE_T_SPECIFIER "' out of '" IR_SIZE_T_SPECIFIER
          "' candidates",
          meta.name.c_str(), count, candidates.size());

        continue;  // Skip this particular consolidation
      }

      // Mask mapped candidates segments from the to-be added new segment
      for (const auto& mapping : mappings) {
        const auto* reader = mapping.second.old.segment;
        IRS_ASSERT(reader);
        segment_mask.emplace(reader);
      }

      // Mask mapped (matched) segments from the currently ongoing commit
      for (const auto& segment : readers) {
        if (mappings.contains(segment.Meta().name)) {
          // Important to store the address of implementation
          segment_mask.emplace(segment.GetImpl().get());
        }
      }

      // Have some changes, apply removals
      if (has_removals) {
        const auto success = MapRemovals(
          mappings, import.consolidation_ctx.merger, import_docs_mask);

        if (!success) {
          // Consolidated segment has docs missing from 'segments'
          IR_FRMT_WARN(
            "Failed to finish merge for segment '%s', due to removed documents "
            "still present the consolidation candidates",
            meta.name.c_str());

          continue;  // Skip this particular consolidation
        }

        // We're done with removals for pending consolidation
        // they have been already applied to candidates above
        // and successfully remapped to consolidated segment
        docs_mask_modified |= true;
      }

      // We've seen at least 1 successfully applied
      // pending consolidation request
      import_candidates_count += candidates.size();
    } else {
      // During consolidation doc_mask could be already populated even for just
      // merged segment. Pending already imported/consolidated segment, apply
      // removals mask documents matching filters from segment_contexts
      // (i.e. from new operations)
      apply_all_queries([&](QueryContext& query) {
        // skip queries which not affect this
        if (import.tick <= query.tick) {
          // FIXME(gnusi): optimize PK queries
          docs_mask_modified |=
            RemoveFromImportedSegment(import_docs_mask, query, *import_reader);
        }
      });
    }

    // Skip empty segments
    if (meta.docs_count <= import_docs_mask.size()) {
      IRS_ASSERT(meta.docs_count == import_docs_mask.size());
      modified = true;  // FIXME(gnusi): looks strange
      continue;
    }

    // Write non-empty document mask
    if (docs_mask_modified) {
      WriteDocumentMask(dir, meta, import_docs_mask, !pending_consolidation);

      // Reopen modified reader
      import_reader = std::make_shared<SegmentReaderImpl>(
        *import_reader, meta, std::move(import_docs_mask));
    }

    // Persist segment meta
    if (docs_mask_modified || pending_consolidation) {
      index_utils::FlushIndexSegment(dir, import.segment);
    }

    readers.emplace_back(std::move(import_reader));
    pending_meta.segments.emplace_back(std::move(import.segment));
  }

  // For pending consolidation we need to filter out consolidation
  // candidates after applying them
  if (import_candidates_count != 0) {
    IRS_ASSERT(import_candidates_count <= readers.size());
    const size_t count = readers.size() - import_candidates_count;
    std::vector<SegmentReader> tmp_readers;
    tmp_readers.reserve(count);
    IndexMeta tmp_meta;
    tmp_meta.segments.reserve(count);
    std::vector<PartialSync> tmp_partial_sync;

    auto partial_sync_begin = partial_sync.begin();
    for (size_t i = 0; i < partial_sync_threshold; ++i) {
      if (auto& segment = readers[i];
          !segment_mask.contains(segment.GetImpl().get())) {
        partial_sync_begin =
          std::find_if(partial_sync_begin, partial_sync.end(),
                       [i](const auto& v) { return i == v.segment_index; });
        if (partial_sync_begin != partial_sync.end()) {
          tmp_partial_sync.emplace_back(tmp_readers.size(),
                                        partial_sync_begin->file_index);
        }
        tmp_readers.emplace_back(std::move(segment));
        tmp_meta.segments.emplace_back(std::move(pending_meta.segments[i]));
      }
    }
    const auto tmp_partial_sync_threshold = tmp_readers.size();

    tmp_readers.insert(
      tmp_readers.end(),
      std::make_move_iterator(readers.begin() + partial_sync_threshold),
      std::make_move_iterator(readers.end()));
    tmp_meta.segments.insert(
      tmp_meta.segments.end(),
      std::make_move_iterator(pending_meta.segments.begin() +
                              partial_sync_threshold),
      std::make_move_iterator(pending_meta.segments.end()));

    partial_sync_threshold = tmp_partial_sync_threshold;
    partial_sync = std::move(tmp_partial_sync);
    readers = std::move(tmp_readers);
    pending_meta = std::move(tmp_meta);
  }

  auto& next_cached = ctx->next_->cached_;
  // Stage 3
  // create new segments
  {
    // count total number of segments once
    size_t total_flushed_segments = 0;
    size_t current_flushed_segments = 0;
    for (const auto& segment : ctx->segments_) {
      IRS_ASSERT(segment != nullptr);
      // TODO(MBkkt) precise count?
      total_flushed_segments += segment->flushed_.size();
    }

    std::vector<FlushedSegmentContext> segment_ctxs;
    // TODO(MBkkt) reserve
    // process all segments that have been seen by the current flush_context
    for (const auto& segment : ctx->segments_) {
      IRS_ASSERT(segment != nullptr);

      // was updated after flush
      IRS_ASSERT(segment->committed_buffered_docs_ == 0);
      IRS_ASSERT(segment->committed_flushed_docs_ ==
                 segment->flushed_docs_.size());
      // process individually each flushed SegmentMeta from the SegmentContext
      for (auto& flushed : segment->flushed_) {
        IRS_ASSERT(flushed.GetDocsBegin() < flushed.GetDocsEnd());
        const auto flushed_first_tick =
          segment->flushed_docs_[flushed.GetDocsBegin()].tick;
        const auto flushed_last_tick =
          segment->flushed_docs_[flushed.GetDocsEnd() - 1].tick;

        if (flushed_last_tick <= committed_tick_) {
          continue;  // skip flushed from previous Commit
        }
        if (tick < flushed_first_tick) {
          break;  // skip flushed from next Commit
        }
        progress("Stage 3: Creating new/reopen old segments",
                 current_flushed_segments++, total_flushed_segments);

        IRS_ASSERT(flushed.meta.live_docs_count != 0);
        IRS_ASSERT(flushed.meta.live_docs_count <= flushed.meta.docs_count);

        std::shared_ptr<const SegmentReaderImpl> reader;
        if (auto it = ctx->cached_.find(&flushed); it != ctx->cached_.end()) {
          IRS_ASSERT(it->second != nullptr);
          IRS_ASSERT(flushed_first_tick <= committed_tick_);
          // We don't support case when segment is committed partially more than
          // one time. Because it's useless and ineffective.
          IRS_ASSERT(flushed_last_tick <= tick);
          // find existing reader
          reader = std::make_shared<const SegmentReaderImpl>(
            *it->second, flushed.meta, DocumentMask{});
        } else {
          reader = SegmentReaderImpl::Open(dir, flushed.meta, reader_options);
        }

        if (!reader) {
          throw index_error{absl::StrCat(
            "while adding document mask modified records to "
            "flush_segment_context of segment '",
            flushed.meta.name, "', error: failed to open segment")};
        }

        if (tick < flushed_last_tick) {
          next_cached[&flushed] = reader;
        }

        auto& segment_ctx =
          segment_ctxs.emplace_back(std::move(reader), *segment, flushed);

        // mask documents matching filters from all flushed segment_contexts
        // (i.e. from new operations)
        apply_all_queries([&](QueryContext& query) {
          // skip queries which not affect this FlushedSegment
          if (flushed_first_tick <= query.tick) {
            // FIXME(gnusi): optimize PK queries
            segment_ctx.Remove(query);
          }
        });
      }
    }

    // write docs_mask if !empty(), if all docs are masked then remove segment
    // altogether
    size_t current_segment_ctxs = 0;
    for (auto& segment_ctx : segment_ctxs) {
      // note: from the code, we are still a part of 'Stage 3',
      // but we need to report something different here, i.e. 'Stage 4'
      progress("Stage 4: Applying removals for new segments",
               current_segment_ctxs++, segment_ctxs.size());

      if (segment_ctx.segment.has_replace_) {
        segment_ctx.MaskUnusedReplace(committed_tick_, tick);
      }
      auto document_mask = segment_ctx.MakeDocumentMask(tick);
      if (segment_ctx.flushed.meta.docs_count == document_mask.size()) {
        continue;
      }
      // TODO(MBkkt) we can avoid copy if it is last usage of FlushedSegment
      IndexSegment new_segment = segment_ctx.flushed;

      if (!document_mask.empty()) {  // Write non-empty document mask
        WriteDocumentMask(dir, new_segment.meta, document_mask);
        // Write updated segment metadata
        index_utils::FlushIndexSegment(dir, new_segment);
        // Refresh reader, TODO(MBkkt) move first two args?
        segment_ctx.reader = std::make_shared<const SegmentReaderImpl>(
          *segment_ctx.reader, new_segment.meta, std::move(document_mask));
      }

      readers.emplace_back(std::move(segment_ctx.reader));
      pending_meta.segments.emplace_back(std::move(new_segment));
    }
  }

#ifdef IRESEARCH_DEBUG
  {
    std::vector<std::string_view> filenames;
    filenames.reserve(pending_meta.segments.size());
    for (const auto& meta : pending_meta.segments) {
      filenames.emplace_back(meta.filename);
    }
    std::sort(filenames.begin(), filenames.end());
    auto it = std::unique(filenames.begin(), filenames.end());
    IRS_ASSERT(it == filenames.end());
  }
#endif

  // TODO(MBkkt) In general looks useful to iterate here over all segments which
  //  partially committed, and free query memory which already was applied.
  //  But when I start thinking about rollback stuff it looks almost impossible

  auto files_to_sync =
    GetFilesToSync(pending_meta.segments, partial_sync, partial_sync_threshold);

  modified |= !files_to_sync.empty();

  // only flush a new index version upon a new index or a metadata change
  if (!modified) {
    return {};
  }

  InitMeta(pending_meta, tick == writer_limits::kMaxTick ? flushed_tick : tick);

  if (!next_cached.empty()) {
    cleanup_lock.lock();
    consolidating_segments_.reserve(consolidating_segments_.size() +
                                    next_cached.size());
    for (const auto& entry : next_cached) {
      consolidating_segments_.insert(entry.second.get());
    }
    cleanup_lock.unlock();
  }

  return {
    PendingBase{
      .ctx = std::move(ctx),  // Retain flush context reference
      .tick = tick == writer_limits::kMaxTick ? committed_tick_ : tick},
    std::move(pending_meta),  // Retain meta pending flush
    std::move(readers),
    std::move(files_to_sync),
  };
}

void IndexWriter::ApplyFlush(PendingContext&& context) {
  IRS_ASSERT(!pending_state_.Valid());
  IRS_ASSERT(context.ctx);
  IRS_ASSERT(context.ctx->dir_ != nullptr);

  RefTrackingDirectory& dir = *context.ctx->dir_;

  std::string index_meta_file;
  DirectoryMeta to_commit{.index_meta = std::move(context.meta)};

  // Execute 1st phase of index meta transaction
  if (!writer_->prepare(dir, to_commit.index_meta, to_commit.filename,
                        index_meta_file)) {
    throw illegal_state{absl::StrCat(
      "Failed to write index metadata for segment '", index_meta_file, "'.")};
  }

  // The 1st phase of the transaction successfully finished here,
  // ensure we rollback changes if something goes wrong afterwards
  Finally update_generation = [this,
                               new_gen = to_commit.index_meta.gen]() noexcept {
    if (IRS_UNLIKELY(!pending_state_.Valid())) {
      writer_->rollback();  // Rollback failed transaction
    }

    // Ensure writer's generation is updated
    last_gen_ = new_gen;
  };

  context.files_to_sync.emplace_back(to_commit.filename);

  if (!dir.sync(context.files_to_sync)) {
    throw io_error{absl::StrCat("Failed to sync files for segment '",
                                index_meta_file, "'.")};
  }

  // Update file name so that directory reader holds a reference
  to_commit.filename = std::move(index_meta_file);
  // Assemble directory reader
  pending_state_.commit = std::make_shared<const DirectoryReaderImpl>(
    dir, codec_, committed_reader_->Options(), std::move(to_commit),
    std::move(context.readers));
  IRS_ASSERT(context.ctx);
  static_cast<PendingBase&>(pending_state_) = std::move(context);
  IRS_ASSERT(pending_state_.Valid());
}

bool IndexWriter::Start(uint64_t tick, const ProgressReportCallback& progress) {
  IRS_ASSERT(!commit_lock_.try_lock());  // already locked

  REGISTER_TIMER_DETAILED();

  if (pending_state_.Valid()) {
    // Begin has been already called without corresponding call to commit
    return false;
  }

  auto to_commit = PrepareFlush(tick, progress);

  if (to_commit.Empty()) {
    // Nothing to commit, no transaction started
    return false;
  }
  Finally cleanup = [&]() noexcept {
    if (!to_commit.Empty()) {
      std::ignore = to_commit.StartReset(*this);
    }
  };

  // TODO(MBkkt) error here means we don't remove cached from consolidating
  ApplyFlush(std::move(to_commit));

  return true;
}

void IndexWriter::Finish() {
  IRS_ASSERT(!commit_lock_.try_lock());  // Already locked

  REGISTER_TIMER_DETAILED();

  if (!pending_state_.Valid()) {
    return;
  }

  Finally cleanup = [&]() noexcept {
    Abort();  // after FinishReset it's noop
  };

  if (IRS_UNLIKELY(!writer_->commit())) {
    throw illegal_state{"Failed to commit index metadata."};
  }

  // noexcept part!
  auto lock = pending_state_.StartReset(*this, true);
  IRS_ASSERT(pending_state_.tick != writer_limits::kMaxTick);
  committed_tick_ = pending_state_.tick;
  // after this line transaction is successful (only noexcept operations below)
  std::atomic_store_explicit(&committed_reader_,
                             std::move(pending_state_.commit),
                             std::memory_order_release);
  pending_state_.FinishReset();
}

void IndexWriter::Abort() noexcept {
  IRS_ASSERT(!commit_lock_.try_lock());  // already locked

  if (!pending_state_.Valid()) {
    return;  // There is no open transaction
  }

  writer_->rollback();
  pending_state_.Reset(*this);
}

}  // namespace irs<|MERGE_RESOLUTION|>--- conflicted
+++ resolved
@@ -864,21 +864,6 @@
   dir_->clear_refs();
 }
 
-<<<<<<< HEAD
-IndexWriter::SegmentContext::SegmentContext(
-  directory& dir, segment_meta_generator_t&& meta_generator,
-  const SegmentWriterOptions& segment_writer_options)
-  : active_count_(0),
-    buffered_docs_(0),
-    dirty_(false),
-    dir_(dir),
-    meta_generator_(std::move(meta_generator)),
-    uncommitted_docs_(0),
-    uncommitted_generation_(0),
-    uncommitted_modification_queries_(0),
-    writer_{segment_writer::make(dir_, segment_writer_options)} {
-  IRS_ASSERT(meta_generator_);
-=======
 void IndexWriter::Cleanup(FlushContext& curr, FlushContext* next) noexcept {
   for (auto& import : curr.imports_) {
     auto& candidates = import.consolidation_ctx.candidates;
@@ -894,7 +879,6 @@
       consolidating_segments_.erase(entry.second.get());
     }
   }
->>>>>>> e43e3fbf
 }
 
 uint64_t IndexWriter::FlushContext::FlushPending(uint64_t committed_tick,
@@ -964,11 +948,10 @@
 
 IndexWriter::SegmentContext::SegmentContext(
   directory& dir, segment_meta_generator_t&& meta_generator,
-  const ColumnInfoProvider& column_info,
-  const FeatureInfoProvider& feature_info, const Comparer* comparator)
+  const SegmentWriterOptions& segment_writer_options)
   : dir_(dir),
     meta_generator_(std::move(meta_generator)),
-    writer_(segment_writer::make(dir_, column_info, feature_info, comparator)) {
+    writer_(segment_writer::make(dir_, segment_writer_options)) {
   IRS_ASSERT(meta_generator_);
 }
 
@@ -1831,33 +1814,24 @@
 
       return meta;
     },
-<<<<<<< HEAD
-    GetSegmentWriterOptions())};
-=======
-    column_info_, feature_info_, comparator_);
->>>>>>> e43e3fbf
+    GetSegmentWriterOptions());
 
   // recreate writer if it reserved more memory than allowed by current limits
   if (auto segment_memory_max = segment_limits_.segment_memory_max.load();
       segment_memory_max != 0 &&
       segment_memory_max < segment_ctx->writer_->memory_reserved()) {
-<<<<<<< HEAD
+    segment_ctx->writer_.reset();  // reset before create new
     segment_ctx->writer_ =
       segment_writer::make(segment_ctx->dir_, GetSegmentWriterOptions());
-=======
-    segment_ctx->writer_.reset();  // reset before create new
-    segment_ctx->writer_ = segment_writer::make(segment_ctx->dir_, column_info_,
-                                                feature_info_, comparator_);
->>>>>>> e43e3fbf
   }
 
   return {segment_ctx, segments_active_};
-} catch (...) {
+}  // namespace irs
+catch (...) {
   segments_active_.fetch_sub(1, std::memory_order_relaxed);
   throw;
 }
 
-<<<<<<< HEAD
 SegmentWriterOptions IndexWriter::GetSegmentWriterOptions() const noexcept {
   return {.column_info = column_info_,
           .feature_info = feature_info_,
@@ -1865,45 +1839,9 @@
           .comparator = this->comparator_};
 }
 
-std::pair<std::vector<std::unique_lock<std::mutex>>, uint64_t>
-IndexWriter::FlushPending(FlushContext& ctx,
-                          std::unique_lock<std::mutex>& ctx_lock) {
-  uint64_t max_tick = 0;
-  std::vector<std::unique_lock<std::mutex>> segment_flush_locks;
-  segment_flush_locks.reserve(ctx.pending_segment_contexts_.size());
-
-  // mark the 'segment_context' as dirty so that it will not be reused if this
-  // 'flush_context' once again becomes the active context while the
-  // 'segment_context' handle is still held by GetBatch()
-  for (auto& entry : ctx.pending_segment_contexts_) {
-    entry.segment_->dirty_.store(true);
-  }
-
-  // wait for the segment to no longer be active
-  // i.e. wait for all ongoing document operations to finish (insert/replace)
-  // the segment will not be given out again by the active 'flush_context'
-  // because it was started by a different 'flush_context', i.e. by 'ctx'
-  for (auto& entry : ctx.pending_segment_contexts_) {
-    auto& segment = entry.segment_;
-    // FIXME remove this condition once col_writer tail is written correctly
-    while (segment->active_count_.load() || segment.use_count() != 1) {
-      // arbitrary sleep interval
-      ctx.pending_segment_context_cond_.wait_for(ctx_lock, 50ms);
-    }
-  }
-
-  // prevent concurrent modification of segment_context properties during
-  // flush_context::emplace(...)
-  // FIXME flush_all() blocks flush_context::emplace(...) and
-  // insert()/remove()/replace()
-  for (auto& entry : ctx.pending_segment_contexts_) {
-    auto& segment = entry.segment_;
-    segment_flush_locks.emplace_back(segment->flush_mutex_);
-=======
 IndexWriter::PendingContext IndexWriter::PrepareFlush(
   uint64_t tick, const ProgressReportCallback& progress_callback) {
   REGISTER_TIMER_DETAILED();
->>>>>>> e43e3fbf
 
   IRS_ASSERT(writer_limits::kMinTick < tick);
   IRS_ASSERT(committed_tick_ <= tick);
@@ -1992,7 +1930,8 @@
       continue;
     }
 
-    // We don't want to call clear here because even for empty map it costs O(n)
+    // We don't want to call clear here because even for empty map it costs
+    // O(n)
     IRS_ASSERT(deleted_docs.empty());
 
     // mask documents matching filters from segment_contexts
@@ -2103,7 +2042,8 @@
         if (!success) {
           // Consolidated segment has docs missing from 'segments'
           IR_FRMT_WARN(
-            "Failed to finish merge for segment '%s', due to removed documents "
+            "Failed to finish merge for segment '%s', due to removed "
+            "documents "
             "still present the consolidation candidates",
             meta.name.c_str());
 
@@ -2120,9 +2060,9 @@
       // pending consolidation request
       import_candidates_count += candidates.size();
     } else {
-      // During consolidation doc_mask could be already populated even for just
-      // merged segment. Pending already imported/consolidated segment, apply
-      // removals mask documents matching filters from segment_contexts
+      // During consolidation doc_mask could be already populated even for
+      // just merged segment. Pending already imported/consolidated segment,
+      // apply removals mask documents matching filters from segment_contexts
       // (i.e. from new operations)
       apply_all_queries([&](QueryContext& query) {
         // skip queries which not affect this
@@ -2250,8 +2190,8 @@
         if (auto it = ctx->cached_.find(&flushed); it != ctx->cached_.end()) {
           IRS_ASSERT(it->second != nullptr);
           IRS_ASSERT(flushed_first_tick <= committed_tick_);
-          // We don't support case when segment is committed partially more than
-          // one time. Because it's useless and ineffective.
+          // We don't support case when segment is committed partially more
+          // than one time. Because it's useless and ineffective.
           IRS_ASSERT(flushed_last_tick <= tick);
           // find existing reader
           reader = std::make_shared<const SegmentReaderImpl>(
@@ -2332,9 +2272,11 @@
   }
 #endif
 
-  // TODO(MBkkt) In general looks useful to iterate here over all segments which
+  // TODO(MBkkt) In general looks useful to iterate here over all segments
+  // which
   //  partially committed, and free query memory which already was applied.
-  //  But when I start thinking about rollback stuff it looks almost impossible
+  //  But when I start thinking about rollback stuff it looks almost
+  //  impossible
 
   auto files_to_sync =
     GetFilesToSync(pending_meta.segments, partial_sync, partial_sync_threshold);
@@ -2464,7 +2406,8 @@
   auto lock = pending_state_.StartReset(*this, true);
   IRS_ASSERT(pending_state_.tick != writer_limits::kMaxTick);
   committed_tick_ = pending_state_.tick;
-  // after this line transaction is successful (only noexcept operations below)
+  // after this line transaction is successful (only noexcept operations
+  // below)
   std::atomic_store_explicit(&committed_reader_,
                              std::move(pending_state_.commit),
                              std::memory_order_release);
