////////////////////////////////////////////////////////////////////////////////
/// DISCLAIMER
///
/// Copyright 2016 by EMC Corporation, All Rights Reserved
///
/// Licensed under the Apache License, Version 2.0 (the "License");
/// you may not use this file except in compliance with the License.
/// You may obtain a copy of the License at
///
///     http://www.apache.org/licenses/LICENSE-2.0
///
/// Unless required by applicable law or agreed to in writing, software
/// distributed under the License is distributed on an "AS IS" BASIS,
/// WITHOUT WARRANTIES OR CONDITIONS OF ANY KIND, either express or implied.
/// See the License for the specific language governing permissions and
/// limitations under the License.
///
/// Copyright holder is EMC Corporation
///
/// @author Andrey Abramov
/// @author Vasiliy Nabatchikov
////////////////////////////////////////////////////////////////////////////////

#include "index_writer.hpp"

#include <sstream>

#include <absl/container/flat_hash_map.h>

#include "shared.hpp"
#include "formats/format_utils.hpp"
#include "index/comparer.hpp"
#include "index/file_names.hpp"
#include "index/merge_writer.hpp"
#include "search/exclusion.hpp"
#include "utils/bitvector.hpp"
#include "utils/compression.hpp"
#include "utils/directory_utils.hpp"
#include "utils/index_utils.hpp"
#include "utils/string_utils.hpp"
#include "utils/timer_utils.hpp"
#include "utils/type_limits.hpp"

namespace {
using namespace irs;

using modification_contexts_ref = std::span<index_writer::modification_context>;
using update_contexts_ref = std::span<const segment_writer::update_context>;

constexpr size_t kNonUpdateRecord = std::numeric_limits<size_t>::max();

// do-nothing progress reporter, used as fallback if no other progress
// reporter is used
const index_writer::progress_report_callback no_progress = 
    [](std::string_view /*phase*/, size_t /*current*/, size_t /*total*/) {
  // intentionally do nothing
};


const column_info_provider_t kDefaultColumnInfo = [](string_ref) {
  // no compression, no encryption
  return column_info{irs::type<compression::none>::get(), {}, false};
};

const feature_info_provider_t kDefaultFeatureInfo =
  [](irs::type_info::type_id) {
    // no compression, no encryption
    return std::make_pair(
      column_info{irs::type<compression::none>::get(), {}, false},
      feature_writer_factory_t{});
  };

struct flush_segment_context {
  const size_t
    doc_id_begin_;  // starting doc_id to consider in 'segment.meta' (inclusive)
  const size_t
    doc_id_end_;  // ending doc_id to consider in 'segment.meta' (exclusive)
  document_mask docs_mask_;  // doc_ids masked in segment_meta
  modification_contexts_ref
    modification_contexts_;              // modification contexts referenced by
                                         // 'update_contexts_'
  index_meta::index_segment_t segment_;  // copy so that it can be moved into
                                         // 'index_writer::pending_state_'
  update_contexts_ref
    update_contexts_;  // update contexts for documents in segment_meta

  flush_segment_context(const index_meta::index_segment_t& segment,
                        size_t doc_id_begin, size_t doc_id_end,
                        update_contexts_ref update_contexts,
                        modification_contexts_ref modification_contexts)
    : doc_id_begin_(doc_id_begin),
      doc_id_end_(doc_id_end),
      modification_contexts_{modification_contexts},
      segment_(segment),
      update_contexts_{update_contexts} {
    assert(doc_id_begin_ <= doc_id_end_);
    assert(doc_id_end_ - doc_limits::min() <= segment_.meta.docs_count);
    assert(update_contexts.size() == segment_.meta.docs_count);
  }
};

std::vector<index_file_refs::ref_t> extract_refs(
  const ref_tracking_directory& dir) {
  std::vector<index_file_refs::ref_t> refs;
  // FIXME reserve

  auto visitor = [&refs](const index_file_refs::ref_t& ref) {
    refs.emplace_back(ref);
    return true;
  };
  dir.visit_refs(visitor);

  return refs;
}

////////////////////////////////////////////////////////////////////////////////
/// @brief apply any document removals based on filters in the segment
/// @param modifications where to get document update_contexts from
/// @param docs_mask where to apply document removals to
/// @param readers readers by segment name
/// @param meta key used to get reader for the segment to evaluate
/// @param min_modification_generation smallest consider modification generation
/// @return if any new records were added (modification_queries_ modified)
////////////////////////////////////////////////////////////////////////////////
bool add_document_mask_modified_records(
  modification_contexts_ref modifications, document_mask& docs_mask,
  readers_cache& readers, segment_meta& meta,
  size_t min_modification_generation = 0) {
  if (modifications.empty()) {
    return false;  // nothing new to flush
  }

  auto reader = readers.emplace(meta);

  if (!reader) {
    throw index_error(string_utils::to_string(
      "while adding document mask modified records to document_mask of segment "
      "'%s', error: failed to open segment",
      meta.name.c_str()));
  }

  bool modified = false;

  for (auto& modification : modifications) {
    if (!modification.filter) {
      continue;  // skip invalid or uncommitted modification queries
    }

    auto prepared = modification.filter->prepare(reader);

    if (!prepared) {
      continue;  // skip invalid prepared filters
    }

    auto itr = prepared->execute(reader);

    if (!itr) {
      continue;  // skip invalid iterators
    }

    while (itr->next()) {
      const auto doc_id = itr->value();

      // if the indexed doc_id was insert()ed after the request for modification
      // or the indexed doc_id was already masked then it should be skipped
      if (modification.generation < min_modification_generation ||
          !docs_mask.insert(doc_id).second) {
        continue;  // the current modification query does not match any records
      }

      assert(meta.live_docs_count);
      --meta.live_docs_count;  // decrement count of live docs
      modification.seen = true;
      modified = true;
    }
  }

  return modified;
}

////////////////////////////////////////////////////////////////////////////////
/// @brief apply any document removals based on filters in the segment
/// @param modifications where to get document update_contexts from
/// @param segment where to apply document removals to
/// @param min_doc_id staring doc_id that should be considered
/// @param readers readers by segment name
/// @return if any new records were added (modification_queries_ modified)
////////////////////////////////////////////////////////////////////////////////
bool add_document_mask_modified_records(modification_contexts_ref modifications,
                                        flush_segment_context& ctx,
                                        readers_cache& readers) {
  if (modifications.empty()) {
    return false;  // nothing new to flush
  }

  auto reader = readers.emplace(ctx.segment_.meta);

  if (!reader) {
    throw index_error(string_utils::to_string(
      "while adding document mask modified records to flush_segment_context of "
      "segment '%s', error: failed to open segment",
      ctx.segment_.meta.name.c_str()));
  }

  assert(doc_limits::valid(ctx.doc_id_begin_));
  assert(ctx.doc_id_begin_ <= ctx.doc_id_end_);
  assert(ctx.doc_id_end_ <= ctx.update_contexts_.size() + doc_limits::min());
  bool modified = false;

  for (auto& modification : modifications) {
    if (!modification.filter) {
      continue;  // skip invalid or uncommitted modification queries
    }

    auto prepared = modification.filter->prepare(reader);

    if (!prepared) {
      continue;  // skip invalid prepared filters
    }

    auto itr = prepared->execute(reader);

    if (!itr) {
      continue;  // skip invalid iterators
    }

    while (itr->next()) {
      const auto doc_id = itr->value();

      if (doc_id < ctx.doc_id_begin_ || doc_id >= ctx.doc_id_end_) {
        continue;  // doc_id is not part of the current flush_context
      }

      auto& doc_ctx =
        ctx.update_contexts_[doc_id - doc_limits::min()];  // valid because of
                                                           // asserts above

      // if the indexed doc_id was insert()ed after the request for modification
      // or the indexed doc_id was already masked then it should be skipped
      if (modification.generation < doc_ctx.generation ||
          !ctx.docs_mask_.insert(doc_id).second) {
        continue;  // the current modification query does not match any records
      }

      // if an update modification and update-value record whose query was not
      // seen (i.e. replacement value whose filter did not match any documents)
      // for every update request a replacement 'update-value' is optimistically
      // inserted
      if (modification.update && doc_ctx.update_id != kNonUpdateRecord &&
          !ctx.modification_contexts_[doc_ctx.update_id].seen) {
        continue;  // the current modification matched a replacement document
                   // which in turn did not match any records
      }

      assert(ctx.segment_.meta.live_docs_count);
      --ctx.segment_.meta.live_docs_count;  // decrement count of live docs
      modification.seen = true;
      modified = true;
    }
  }

  return modified;
}

////////////////////////////////////////////////////////////////////////////////
/// @brief mask documents created by updates which did not have any matches
/// @return if any new records were added (modification_contexts_ modified)
////////////////////////////////////////////////////////////////////////////////
bool add_document_mask_unused_updates(flush_segment_context& ctx) {
  if (ctx.modification_contexts_.empty()) {
    return false;  // nothing new to add
  }
  assert(doc_limits::valid(ctx.doc_id_begin_));
  assert(ctx.doc_id_begin_ <= ctx.doc_id_end_);
  assert(ctx.doc_id_end_ <= ctx.update_contexts_.size() + doc_limits::min());
  bool modified = false;

  for (auto doc_id = ctx.doc_id_begin_; doc_id < ctx.doc_id_end_; ++doc_id) {
    auto& doc_ctx =
      ctx.update_contexts_[doc_id - doc_limits::min()];  // valid because of
                                                         // asserts above

    if (doc_ctx.update_id == kNonUpdateRecord) {
      continue;  // not an update operation
    }

    assert(ctx.modification_contexts_.size() > doc_ctx.update_id);

    // if it's an update record placeholder who's query already match some
    // record
    if (ctx.modification_contexts_[doc_ctx.update_id].seen ||
        !ctx.docs_mask_.insert(doc_id).second) {
      continue;  // the current placeholder record is in-use and valid
    }

    assert(ctx.segment_.meta.live_docs_count);
    --ctx.segment_.meta.live_docs_count;  // decrement count of live docs
    modified = true;
  }

  return modified;
}

// append file refs for files from the specified segments description
template<typename T, typename M>
void append_segments_refs(T& buf, directory& dir, const M& meta) {
  auto visitor = [&buf](const index_file_refs::ref_t& ref) -> bool {
    buf.emplace_back(ref);
    return true;
  };

  // track all files referenced in index_meta
  directory_utils::reference(dir, meta, visitor, true);
}

std::string_view write_document_mask(directory& dir, segment_meta& meta,
                                     const document_mask& docs_mask,
                                     bool increment_version = true) {
  assert(docs_mask.size() <= std::numeric_limits<uint32_t>::max());

  auto mask_writer = meta.codec->get_document_mask_writer();

  if (increment_version) {
    meta.files.erase(mask_writer->filename(meta));  // current filename
    ++meta.version;  // segment modified due to new document_mask

    // a second time +1 to avoid overlap with version increment due to commit of
    // uncommited segment tail which must mask committed segment head
    // NOTE0: +1 extra is enough since a segment can reside in at most 2
    //        flush_contexts, there fore no more than 1 tail
    // NOTE1: flush_all() Stage3 increments version by _only_ 1 to avoid overlap
    //        with here, i.e. segment tail version will always be odd due to the
    //        aforementioned and because there is at most 1 tail
    ++meta.version;
  }

  const auto [file, _] =
    meta.files.emplace(mask_writer->filename(meta));  // new/expected filename

  mask_writer->write(dir, meta, docs_mask);
  meta.size = 0;  // reset no longer valid size, to be recomputed on
                  // index_utils::write_index_segment(...)

  return *file;
}

// mapping: name -> { new segment, old segment }
using candidates_mapping_t = absl::flat_hash_map<
  string_ref,
  std::pair<const segment_meta*,                       // new segment
            std::pair<const segment_meta*, size_t>>>;  // old segment + index
                                                       // within merge_writer

/// @param candidates_mapping output mapping
/// @param candidates candidates for mapping
/// @param segments map against a specified segments
/// @returns first - has removals, second - number of mapped candidates
std::pair<bool, size_t> map_candidates(
  candidates_mapping_t& candidates_mapping,
  const index_writer::consolidation_t& candidates,
  const index_meta::index_segments_t& segments) {
  size_t i = 0;
  for (auto* candidate : candidates) {
    candidates_mapping.emplace(
      std::piecewise_construct, std::forward_as_tuple(candidate->name),
      std::forward_as_tuple(nullptr, std::make_pair(candidate, i++)));
  }

  size_t found = 0;
  bool has_removals = false;
  const auto candidate_not_found = candidates_mapping.end();

  for (const auto& segment : segments) {
    const auto& meta = segment.meta;
    const auto it = candidates_mapping.find(meta.name);

    if (candidate_not_found == it) {
      // not a candidate
      continue;
    }

    auto& mapping = it->second;
    auto* new_segment = mapping.first;

    if (new_segment && new_segment->version >= meta.version) {
      // mapping already has a newer segment version
      continue;
    }

    ++found;

    assert(mapping.second.first);
    mapping.first = &meta;

    has_removals |= (meta.version != it->second.second.first->version);
  }

  return std::make_pair(has_removals, found);
}

bool map_removals(const candidates_mapping_t& candidates_mapping,
                  const merge_writer& merger, readers_cache& readers,
                  document_mask& docs_mask) {
  assert(merger);

  for (auto& mapping : candidates_mapping) {
    const auto& segment_mapping = mapping.second;

    if (segment_mapping.first->version !=
        segment_mapping.second.first->version) {
      auto& merge_ctx = merger[segment_mapping.second.second];
      auto reader = readers.emplace(*segment_mapping.first);
      auto merged_itr = merge_ctx.reader->docs_iterator();
      auto current_itr = reader->docs_iterator();

      // this only masks documents of a single segment
      // this works due to the current architectural approach of segments,
      // either removals are new and will be applied during flush_all()
      // or removals are in the docs_mask and swill be applied by the reader
      // passed to the merge_writer

      // no more docs in merged reader
      if (!merged_itr->next()) {
        if (current_itr->next()) {
          IR_FRMT_WARN(
            "Failed to map removals for consolidated segment '%s' version "
            "'" IR_UINT64_T_SPECIFIER
            "' from current segment '%s' version '" IR_UINT64_T_SPECIFIER
            "', current segment has doc_id '" IR_UINT32_T_SPECIFIER
            "' not present in the consolidated segment",
            segment_mapping.second.first->name.c_str(),
            segment_mapping.second.first->version,
            segment_mapping.first->name.c_str(), segment_mapping.first->version,
            current_itr->value());

          return false;  // current reader has unmerged docs
        }

        continue;  // continue wih next mapping
      }

      // mask all remaining doc_ids
      if (!current_itr->next()) {
        do {
          assert(doc_limits::valid(merge_ctx.doc_map(
            merged_itr->value())));  // doc_id must have a valid mapping
          docs_mask.insert(merge_ctx.doc_map(merged_itr->value()));
        } while (merged_itr->next());

        continue;  // continue wih next mapping
      }

      // validate that all docs in the current reader were merged, and add any
      // removed docs to the meged mask
      for (;;) {
        while (merged_itr->value() < current_itr->value()) {
          assert(doc_limits::valid(merge_ctx.doc_map(
            merged_itr->value())));  // doc_id must have a valid mapping
          docs_mask.insert(merge_ctx.doc_map(merged_itr->value()));

          if (!merged_itr->next()) {
            IR_FRMT_WARN(
              "Failed to map removals for consolidated segment '%s' version "
              "'" IR_UINT64_T_SPECIFIER
              "' from current segment '%s' version '" IR_UINT64_T_SPECIFIER
              "', current segment has doc_id '" IR_UINT32_T_SPECIFIER
              "' not present in the consolidated segment",
              segment_mapping.second.first->name.c_str(),
              segment_mapping.second.first->version,
              segment_mapping.first->name.c_str(),
              segment_mapping.first->version, current_itr->value());

            return false;  // current reader has unmerged docs
          }
        }

        if (merged_itr->value() > current_itr->value()) {
          IR_FRMT_WARN(
            "Failed to map removals for consolidated segment '%s' version "
            "'" IR_UINT64_T_SPECIFIER
            "' from current segment '%s' version '" IR_UINT64_T_SPECIFIER
            "', current segment has doc_id '" IR_UINT32_T_SPECIFIER
            "' not present in the consolidated segment",
            segment_mapping.second.first->name.c_str(),
            segment_mapping.second.first->version,
            segment_mapping.first->name.c_str(), segment_mapping.first->version,
            current_itr->value());

          return false;  // current reader has unmerged docs
        }

        // no more docs in merged reader
        if (!merged_itr->next()) {
          if (current_itr->next()) {
            IR_FRMT_WARN(
              "Failed to map removals for consolidated segment '%s' version "
              "'" IR_UINT64_T_SPECIFIER
              "' from current segment '%s' version '" IR_UINT64_T_SPECIFIER
              "', current segment has doc_id '" IR_UINT32_T_SPECIFIER
              "' not present in the consolidated segment",
              segment_mapping.second.first->name.c_str(),
              segment_mapping.second.first->version,
              segment_mapping.first->name.c_str(),
              segment_mapping.first->version, current_itr->value());

            return false;  // current reader has unmerged docs
          }

          break;  // continue wih next mapping
        }

        // mask all remaining doc_ids
        if (!current_itr->next()) {
          do {
            assert(doc_limits::valid(merge_ctx.doc_map(
              merged_itr->value())));  // doc_id must have a valid mapping
            docs_mask.insert(merge_ctx.doc_map(merged_itr->value()));
          } while (merged_itr->next());

          break;  // continue wih next mapping
        }
      }
    }
  }

  return true;
}

std::string to_string(const index_writer::consolidation_t& consolidation) {
  std::stringstream ss;
  size_t total_size = 0;
  size_t total_docs_count = 0;
  size_t total_live_docs_count = 0;

  for (const auto* meta : consolidation) {
    ss << "Name='" << meta->name << "', docs_count=" << meta->docs_count
       << ", live_docs_count=" << meta->live_docs_count
       << ", size=" << meta->size << std::endl;

    total_docs_count += meta->docs_count;
    total_live_docs_count += meta->live_docs_count;
    total_size += meta->size;
  }

  ss << "Total: segments=" << consolidation.size()
     << ", docs_count=" << total_docs_count
     << ", live_docs_count=" << total_live_docs_count << " size=" << total_size
     << "";

  return ss.str();
}

}  // namespace

namespace iresearch {

using namespace std::chrono_literals;

readers_cache::key_t::key_t(const segment_meta& meta)
  : name(meta.name), version(meta.version) {}

segment_reader readers_cache::emplace(const segment_meta& meta) {
  REGISTER_TIMER_DETAILED();

  segment_reader cached_reader;

  // FIXME(gnusi) consider moving open/reopen out of the scope of the lock
  // cppcheck-suppress unreadVariable
  auto lock = make_lock_guard(lock_);
  auto& reader = cache_[meta];

  cached_reader = std::move(reader);  // clear existing reader

  // update cache, in case of failure reader stays empty
  reader = cached_reader ? cached_reader.reopen(meta)
                         : segment_reader::open(dir_, meta);

  return reader;
}

void readers_cache::clear() noexcept {
  // cppcheck-suppress unreadVariable
  auto lock = make_lock_guard(lock_);
  cache_.clear();
}

size_t readers_cache::purge(
  const absl::flat_hash_set<key_t, key_hash_t>& segments) noexcept {
  if (segments.empty()) {
    return 0;
  }

  size_t erased = 0;

  // cppcheck-suppress unreadVariable
  auto lock = make_lock_guard(lock_);

  for (auto it = cache_.begin(); it != cache_.end();) {
    if (segments.contains(it->first)) {
      const auto erase_me = it++;
      cache_.erase(erase_me);
      ++erased;
    } else {
      ++it;
    }
  }

  return erased;
}

// ----------------------------------------------------------------------------
// --SECTION--                                      index_writer implementation
// ----------------------------------------------------------------------------

const std::string index_writer::WRITE_LOCK_NAME = "write.lock";

index_writer::active_segment_context::active_segment_context(
  segment_context_ptr ctx, std::atomic<size_t>& segments_active,
  flush_context* flush_ctx /*= nullptr*/, size_t pending_segment_context_offset /*= std::numeric_limits<size_t>::max()*/) noexcept
  : ctx_(ctx),
    flush_ctx_(flush_ctx),
    pending_segment_context_offset_(pending_segment_context_offset),
    segments_active_(&segments_active) {
#ifdef IRESEARCH_DEBUG
  if (flush_ctx) {
    // ensure there are no active struct update operations (only needed for
    // assert) cppcheck-suppress unreadVariable
    auto lock = make_lock_guard(flush_ctx->mutex_);
    // assert that flush_ctx and ctx are compatible
    assert(flush_ctx->pending_segment_contexts_[pending_segment_context_offset_]
             .segment_ == ctx_);
  }
#endif

  if (ctx_) {
    ++*segments_active_;  // track here since garanteed to have 1 ref per active
                          // segment
  }
}

index_writer::active_segment_context::~active_segment_context() {
  if (ctx_) {
    --*segments_active_;  // track here since garanteed to have 1 ref per active
                          // segment
  }

  if (flush_ctx_) {
    ctx_.reset();

    try {
      auto lock = make_lock_guard(flush_ctx_->mutex_);
      flush_ctx_->pending_segment_context_cond_.notify_all();
    } catch (...) {
      // lock may throw
    }
  }  // FIXME TODO remove once col_writer tail is fixed to flush() multiple
     // times without overwrite (since then the tail will be in a different
     // context)
}

index_writer::active_segment_context&
index_writer::active_segment_context::operator=(
  active_segment_context&& other) noexcept {
  if (this != &other) {
    if (ctx_) {
      --*segments_active_;  // track here since garanteed to have 1 ref per
                            // active segment
    }

    ctx_ = std::move(other.ctx_);
    flush_ctx_ = std::move(other.flush_ctx_);
    pending_segment_context_offset_ =
      std::move(other.pending_segment_context_offset_);
    segments_active_ = std::move(other.segments_active_);
  }

  return *this;
}

index_writer::documents_context::document::document(
  flush_context_ptr&& ctx, const segment_context_ptr& segment,
  const segment_writer::update_context& update)
  : segment_writer::document(*(segment->writer_)),
    ctx_(*ctx),
    segment_(segment),
    update_id_(update.update_id) {
  assert(ctx);
  assert(segment_);
  assert(segment_->writer_);
  auto& writer = *(segment_->writer_);
  auto uncomitted_doc_id_begin =
    segment_->uncomitted_doc_id_begin_ >
        segment_->flushed_update_contexts_.size()
      ? (segment_->uncomitted_doc_id_begin_ -
         segment_->flushed_update_contexts_
           .size())         // uncomitted start in 'writer_'
      : doc_limits::min();  // uncommited start in 'flushed_'
  assert(uncomitted_doc_id_begin <= writer.docs_cached() + doc_limits::min());
  auto rollback_extra =
    writer.docs_cached() + doc_limits::min() -
    uncomitted_doc_id_begin;  // ensure reset() will be noexcept
  ++segment->active_count_;
  writer.begin(update, rollback_extra);  // ensure reset() will be noexcept
  segment_->buffered_docs_.store(writer.docs_cached());
}

index_writer::documents_context::document::document(document&& other) noexcept
  : segment_writer::document(*(other.segment_->writer_)),
    ctx_(other.ctx_),  // GCC does not allow moving of references
    segment_(std::move(other.segment_)),
    update_id_(std::move(other.update_id_)) {}

index_writer::documents_context::document::~document() noexcept {
  if (!segment_) {
    return;  // another instance will call commit()
  }

  assert(segment_->writer_);

  try {
    segment_->writer_->commit();
  } catch (...) {
    segment_->writer_->rollback();
  }

  if (!*this && update_id_ != NON_UPDATE_RECORD) {
    segment_->modification_queries_[update_id_].filter =
      nullptr;  // mark invalid
  }

  // optimization to notify any ongoing flush_all() operations so they wake up
  // earlier
  if (!--segment_->active_count_) {
    // lock due to context modification and notification, note:
    // std::mutex::try_lock() does not throw exceptions as per documentation
    // @see https://en.cppreference.com/w/cpp/named_req/Mutex
    auto lock = make_unique_lock(ctx_.mutex_, std::try_to_lock);

    if (lock.owns_lock()) {
      ctx_.pending_segment_context_cond_
        .notify_all();  // ignore if lock failed because it imples that
                        // flush_all() is not waiting for a notification
    }
  }
}

index_writer::documents_context::~documents_context() noexcept {
  // failure may indicate a dangling 'document' instance
  assert(segment_.ctx().use_count() >= 0 &&
         static_cast<uint64_t>(segment_.ctx().use_count()) ==
           segment_use_count_);

  if (segment_.ctx()) {
    auto& writer = *segment_.ctx()->writer_;

    if (writer.tick() < tick_) {
      writer.tick(tick_);
    }
  }

  try {
    // FIXME TODO move emplace into active_segment_context destructor
    writer_.get_flush_context()->emplace(
      std::move(segment_));  // commit segment
  } catch (...) {
    reset();  // abort segment
  }
}

void index_writer::documents_context::reset() noexcept {
  tick_ = 0;  // reset tick

  auto& ctx = segment_.ctx();

  if (!ctx) {
    return;  // nothing to reset
  }

  // rollback modification queries
  for (auto i = ctx->uncomitted_modification_queries_,
            count = ctx->modification_queries_.size();
       i < count; ++i) {
    ctx->modification_queries_[i].filter = nullptr;  // mark invalid
  }

  auto& flushed_update_contexts = ctx->flushed_update_contexts_;

  // find and mask/truncate uncomitted tail
  for (size_t i = 0, count = ctx->flushed_.size(), flushed_docs_count = 0;
       i < count; ++i) {
    auto& segment = ctx->flushed_[i];
    auto flushed_docs_start = flushed_docs_count;

    flushed_docs_count +=
      segment.meta.docs_count;  // sum of all previous segment_meta::docs_count
                                // including this meta

    if (flushed_docs_count <=
        ctx->uncomitted_doc_id_begin_ - doc_limits::min()) {
      continue;  // all documents in this this index_meta have been commited
    }

    auto docs_mask_tail_doc_id =
      ctx->uncomitted_doc_id_begin_ - flushed_docs_start;

    assert(docs_mask_tail_doc_id <= segment.meta.live_docs_count);
    assert(docs_mask_tail_doc_id <= std::numeric_limits<doc_id_t>::max());
    segment.docs_mask_tail_doc_id = doc_id_t(docs_mask_tail_doc_id);

    if (docs_mask_tail_doc_id - doc_limits::min() >= segment.meta.docs_count) {
      ctx->flushed_.resize(i);  // truncate including current empty meta
    } else {
      ctx->flushed_.resize(i + 1);  // truncate starting from subsequent meta
    }

    assert(flushed_update_contexts.size() >= flushed_docs_count);
    flushed_update_contexts.resize(
      flushed_docs_count);  // truncate 'flushed_update_contexts_'
    ctx->uncomitted_doc_id_begin_ =
      flushed_update_contexts.size() +
      doc_limits::min();  // reset to start of 'writer_'

    break;
  }

  if (!ctx->writer_) {
    assert(ctx->uncomitted_doc_id_begin_ - doc_limits::min() ==
           flushed_update_contexts.size());
    ctx->buffered_docs_.store(flushed_update_contexts.size());

    return;  // nothing to reset
  }

  auto& writer = *(ctx->writer_);
  auto writer_docs = writer.initialized() ? writer.docs_cached() : 0;

  assert(std::numeric_limits<doc_id_t>::max() >= writer.docs_cached());
  assert(ctx->uncomitted_doc_id_begin_ - doc_limits::min() >=
         flushed_update_contexts
           .size());  // update_contexts located inside th writer
  assert(ctx->uncomitted_doc_id_begin_ - doc_limits::min() <=
         flushed_update_contexts.size() + writer_docs);
  ctx->buffered_docs_.store(flushed_update_contexts.size() + writer_docs);

  // rollback document insertions
  // cannot segment_writer::reset(...) since documents_context::reset() noexcept
  for (auto doc_id =
              ctx->uncomitted_doc_id_begin_ - flushed_update_contexts.size(),
            doc_id_end = writer_docs + doc_limits::min();
       doc_id < doc_id_end; ++doc_id) {
    assert(doc_id <= std::numeric_limits<doc_id_t>::max());
    writer.remove(doc_id_t(doc_id));
  }
}

index_writer::flush_context_ptr index_writer::documents_context::update_segment(
  bool disable_flush) {
  auto ctx = writer_.get_flush_context();

  // ...........................................................................
  // refresh segment if required (guarded by flush_context::flush_mutex_)
  // ...........................................................................

  while (!segment_.ctx()) {  // no segment (lazy initialized)
    segment_ = writer_.get_segment_context(*ctx);
    segment_use_count_ = segment_.ctx().use_count();

    // must unlock/relock flush_context before retrying to get a new segment so
    // as to avoid a deadlock due to a read-write-read situation for
    // flush_context::flush_mutex_ with threads trying to lock
    // flush_context::flush_mutex_ to return their segment_context
    if (!segment_.ctx()) {
      ctx.reset();  // reset before reaquiring
      ctx = writer_.get_flush_context();
    }
  }

  assert(segment_.ctx());
  assert(segment_.ctx()->writer_);
  auto& segment = *(segment_.ctx());
  auto& writer = *segment.writer_;

  if (writer.initialized() && !disable_flush) {
    auto segment_docs_max = writer_.segment_limits_.segment_docs_max.load();
    auto segment_memory_max = writer_.segment_limits_.segment_memory_max.load();

    // if not reached the limit of the current segment then use it
    if ((!segment_docs_max ||
         segment_docs_max > writer.docs_cached())  // too many docs
        && (!segment_memory_max ||
            segment_memory_max > writer.memory_active())  // too much memory
        && !doc_limits::eof(writer.docs_cached())) {      // segment full
      return ctx;
    }

    // force a flush of a full segment
    IR_FRMT_TRACE("Flushing segment '%s', docs=" IR_SIZE_T_SPECIFIER
                  ", memory=" IR_SIZE_T_SPECIFIER
                  ", docs limit=" IR_SIZE_T_SPECIFIER
                  ", memory limit=" IR_SIZE_T_SPECIFIER "",
                  writer.name().c_str(), writer.docs_cached(),
                  writer.memory_active(), segment_docs_max, segment_memory_max);

    try {
      auto segment_flush_lock = make_unique_lock(segment.flush_mutex_);
      segment.flush();
    } catch (...) {
      IR_FRMT_ERROR(
        "while flushing segment '%s', error: failed to flush segment",
        segment.writer_meta_.meta.name.c_str());

      segment.reset(true);

      throw;
    }
  }

  segment.prepare();
  assert(segment.writer_->initialized());

  return ctx;
}

void index_writer::flush_context::emplace(active_segment_context&& segment) {
  if (!segment.ctx_) {
    return;  // nothing to do
  }

  assert(  // failure may indicate a dangling 'document' instance
    (!segment.flush_ctx_ &&
     segment.ctx_.use_count() == 1)  // +1 for 'active_segment_context::ctx_'
    || (this == segment.flush_ctx_ && segment.ctx_->dirty_ &&
        segment.ctx_.use_count() ==
          1)  // +1 for 'active_segment_context::ctx_' (flush_context switching
              // made a full-circle)
    || (this == segment.flush_ctx_ && !segment.ctx_->dirty_ &&
        segment.ctx_.use_count() ==
          2)  // +1 for 'active_segment_context::ctx_', +1 for
              // 'pending_segment_context::segment_'
    || (this != segment.flush_ctx_ && segment.flush_ctx_ &&
        segment.ctx_.use_count() ==
          2)  // +1 for 'active_segment_context::ctx_', +1 for
              // 'pending_segment_context::segment_'
    || (this != segment.flush_ctx_ && segment.flush_ctx_ &&
        segment.ctx_.use_count() ==
          1)  // +1 for 'active_segment_context::ctx_', +0 for
              // 'pending_segment_context::segment_' that was already cleared
  );

  auto& ctx = *(segment.ctx_);
  freelist_t::node_type* freelist_node = nullptr;
  size_t generation_base;
  size_t modification_count;

  // prevent concurrent flush related modifications,
  // i.e. if segment is also owned by another flush_context
  auto flush_lock = make_unique_lock(ctx.flush_mutex_, std::defer_lock);

  {
    auto lock = make_lock_guard(
      mutex_);  // pending_segment_contexts_ may be asynchronously read

    // update pending_segment_context
    // this segment_context has not yet been seen by this flush_context
    // or was marked dirty imples flush_context switching making a full-circle
    if (this != segment.flush_ctx_ || ctx.dirty_) {
      pending_segment_contexts_.emplace_back(segment.ctx_,
                                             pending_segment_contexts_.size());
      freelist_node = &(pending_segment_contexts_.back());

      // mark segment as non-reusable if it was peviously registered with a
      // different flush_context NOTE: 'ctx.dirty_' implies flush_context
      // switching making a full-circle
      //       and this emplace(...) call being the first and only call for this
      //       segment (not given out again via free-list) so no 'dirty_' check
      if (segment.flush_ctx_ && this != segment.flush_ctx_) {
        ctx.dirty_ = true;
        flush_lock
          .lock();  // 'segment.flush_ctx_' may be asynchronously flushed
        assert(
          segment.flush_ctx_
            ->pending_segment_contexts_[segment.pending_segment_context_offset_]
            .segment_ ==
          segment
            .ctx_);  // thread-safe because pending_segment_contexts_ is a deque
        // ^^^ FIXME TODO remove last line
        /* FIXME TODO uncomment once col_writer tail is writen correctly (need
        to track tail in new segment
        // if this segment is still referenced by the previous flush_context
        then
        // store 'pending_segment_contexts_' and
        'uncomitted_modification_queries_'
        // in the previous flush_context because they will be modified lower
        down if (segment.ctx_.use_count() != 2) {
          assert(segment.flush_ctx_->pending_segment_contexts_.size() >
        segment.pending_segment_context_offset_);
          assert(segment.flush_ctx_->pending_segment_contexts_[segment.pending_segment_context_offset_].segment_
        == segment.ctx_); // thread-safe because pending_segment_contexts_ is a
        deque
          assert(segment.flush_ctx_->pending_segment_contexts_[segment.pending_segment_context_offset_].segment_.use_count()
        == 3); // +1 for the reference in 'pending_segment_contexts_', +1 for
        the reference in other flush_context 'pending_segment_contexts_', +1 for
        the reference in 'active_segment_context'
          segment.flush_ctx_->pending_segment_contexts_[segment.pending_segment_context_offset_].doc_id_end_
        = ctx.uncomitted_doc_id_begin_;
          segment.flush_ctx_->pending_segment_contexts_[segment.pending_segment_context_offset_].modification_offset_end_
        = ctx.uncomitted_modification_queries_;
        }
        */
      }

      if (segment.flush_ctx_ && this != segment.flush_ctx_) {
        pending_segment_contexts_.pop_back();
        freelist_node = nullptr;
      }       // FIXME TODO remove this condition once col_writer tail is writen
              // correctly
    } else {  // the segment is present in this flush_context
              // 'pending_segment_contexts_'
      assert(pending_segment_contexts_.size() >
             segment.pending_segment_context_offset_);
      assert(pending_segment_contexts_[segment.pending_segment_context_offset_]
               .segment_ == segment.ctx_);
      assert(pending_segment_contexts_[segment.pending_segment_context_offset_]
               .segment_.use_count() ==
             2);  // +1 for the reference in 'pending_segment_contexts_', +1 for
                  // the reference in 'active_segment_context'
      freelist_node =
        &(pending_segment_contexts_[segment.pending_segment_context_offset_]);
    }

    // NOTE: if the first uncommitted operation is a removal operation then it
    //       is fully valid for its 'committed' generation value to equal the
    //       generation of the last 'committed' insert operation since removals
    //       are applied to documents with generation <= removal
    assert(ctx.uncomitted_modification_queries_ <=
           ctx.modification_queries_.size());
    modification_count =
      ctx.modification_queries_.size() - ctx.uncomitted_modification_queries_;
    if (segment.flush_ctx_ && this != segment.flush_ctx_)
      generation_base = segment.flush_ctx_->generation_ += modification_count;
    else  // FIXME TODO remove this condition once col_writer tail is writen
          // correctly
      generation_base = generation_ +=
        modification_count;  // atomic increment to end of unique generation
                             // range
    generation_base -= modification_count;  // start of generation range
  }

  // ...........................................................................
  // noexcept state update operations below here
  // no need for segment lock since flush_all() operates on values < '*_end_'
  // ...........................................................................

  // ...........................................................................
  // update generation of segment operation
  // ...........................................................................

  // update generations of modification_queries_
  for (auto i = ctx.uncomitted_modification_queries_,
            count = ctx.modification_queries_.size();
       i < count; ++i) {
    assert(ctx.modification_queries_[i].generation <
           modification_count);  // must be < modification_count since inserts
                                 // come after modification
    const_cast<size_t&>(ctx.modification_queries_[i].generation) +=
      generation_base;  // update to flush_context generation
  }

  auto uncomitted_doc_id_begin = ctx.uncomitted_doc_id_begin_;

  // update generations of segment_context::flushed_update_contexts_
  for (auto i = uncomitted_doc_id_begin - doc_limits::min(),
            end = ctx.flushed_update_contexts_.size();
       i < end; ++i, ++uncomitted_doc_id_begin) {
    assert(ctx.flushed_update_contexts_[i].generation <=
           modification_count);  // can == modification_count if inserts come
                                 // after modification
    ctx.flushed_update_contexts_[i].generation +=
      generation_base;  // update to flush_context generation
  }

  assert(ctx.writer_);
  assert(std::numeric_limits<doc_id_t>::max() >= ctx.writer_->docs_cached());
  auto& writer = *(ctx.writer_);
  auto writer_docs = writer.initialized() ? writer.docs_cached() : 0;

  assert(uncomitted_doc_id_begin - doc_limits::min() >=
         ctx.flushed_update_contexts_
           .size());  // update_contexts located inside th writer
  assert(uncomitted_doc_id_begin - doc_limits::min() <=
         ctx.flushed_update_contexts_.size() + writer_docs);

  // update generations of segment_writer::doc_contexts
  for (auto
         doc_id = uncomitted_doc_id_begin - ctx.flushed_update_contexts_.size(),
         doc_id_end = writer_docs + doc_limits::min();
       doc_id < doc_id_end; ++doc_id) {
    assert(doc_id <= std::numeric_limits<doc_id_t>::max());
    assert(writer.doc_context(doc_id).generation <=
           modification_count);  // can == modification_count if inserts come
                                 // after modification
    writer.doc_context(doc_id_t(doc_id)).generation +=
      generation_base;  // update to flush_context generation
  }

  // ...........................................................................
  // reset counters for segment reuse
  // ...........................................................................

  ctx.uncomitted_generation_offset_ = 0;
  ctx.uncomitted_doc_id_begin_ =
    ctx.flushed_update_contexts_.size() + writer_docs + doc_limits::min();
  ctx.uncomitted_modification_queries_ = ctx.modification_queries_.size();
  if (!freelist_node)
    return;  // FIXME TODO remove this condition once col_writer tail is writen
             // correctly

  // do not reuse segments that are present in another flush_context
  if (!ctx.dirty_) {
    assert(freelist_node);
    assert(segment.ctx_.use_count() ==
           2);  // +1 for 'active_segment_context::ctx_', +1 for
                // 'pending_segment_context::segment_'
    auto& segments_active = *(segment.segments_active_);
    auto segments_active_decrement =
      make_finally([&segments_active]() noexcept {
        --segments_active;
      });  // release hold (delcare before aquisition since operator++() is
           // noexcept)

    ++segments_active;  // increment counter to hold reservation while
                        // segment_context is being released and added to the
                        // freelist
    segment = active_segment_context();  // reset before adding to freelist to
                                         // garantee proper use_count() in
                                         // get_segment_context(...)
    pending_segment_contexts_freelist_.push(
      *freelist_node);  // add segment_context to free-list
  }
}

void index_writer::flush_context::reset() noexcept {
  // reset before returning to pool
  for (auto& entry : pending_segment_contexts_) {
    if (entry.segment_.use_count() == 1) {
      entry.segment_
        ->reset();  // reset only if segment not tracked anywhere else
    }
  }

  while (pending_segment_contexts_freelist_.pop())
    ;  // clear() before pending_segment_contexts_

  generation_.store(0);
  dir_->clear_refs();
  pending_segments_.clear();
  pending_segment_contexts_.clear();
  segment_mask_.clear();
}

index_writer::segment_context::segment_context(
  directory& dir, segment_meta_generator_t&& meta_generator,
  const column_info_provider_t& column_info,
  const feature_info_provider_t& feature_info, const comparer* comparator)
  : active_count_(0),
    buffered_docs_(0),
    dirty_(false),
    dir_(dir),
    meta_generator_(std::move(meta_generator)),
    uncomitted_doc_id_begin_(doc_limits::min()),
    uncomitted_generation_offset_(0),
    uncomitted_modification_queries_(0),
    writer_(segment_writer::make(dir_, column_info, feature_info, comparator)) {
  assert(meta_generator_);
}

uint64_t index_writer::segment_context::flush() {
  // must be already locked to
  // prevent concurrent flush related modifications
  assert(!flush_mutex_.try_lock());

  if (!writer_ || !writer_->initialized() || !writer_->docs_cached()) {
    return 0;  // skip flushing an empty writer
  }

  auto flushed_docs_count = flushed_update_contexts_.size();

  assert(std::numeric_limits<doc_id_t>::max() >= writer_->docs_cached());
  flushed_update_contexts_.reserve(flushed_update_contexts_.size() +
                                   writer_->docs_cached());
  flushed_.emplace_back(std::move(writer_meta_.meta));

  // copy over update_contexts
  for (size_t doc_id = doc_limits::min(),
              doc_id_end = writer_->docs_cached() + doc_limits::min();
       doc_id < doc_id_end; ++doc_id) {
    assert(doc_id <= std::numeric_limits<doc_id_t>::max());
    flushed_update_contexts_.emplace_back(
      writer_->doc_context(doc_id_t(doc_id)));
  }

  auto& segment = flushed_.back();

  // flush segment_writer
  try {
    writer_->flush(segment);
  } catch (...) {
    // failed to flush segment
    flushed_.pop_back();
    flushed_update_contexts_.resize(flushed_docs_count);

    throw;
  }

  auto const tick = writer_->tick();
  writer_->reset();  // mark segment as already flushed
  return tick;
}

index_writer::segment_context::ptr index_writer::segment_context::make(
  directory& dir, segment_meta_generator_t&& meta_generator,
  const column_info_provider_t& column_info,
  const feature_info_provider_t& feature_info, const comparer* comparator) {
  return memory::make_unique<segment_context>(
    dir, std::move(meta_generator), column_info, feature_info, comparator);
}

segment_writer::update_context
index_writer::segment_context::make_update_context(const filter& filter) {
  auto generation =
    ++uncomitted_generation_offset_;  // increment generation due to removal
  auto update_id = modification_queries_.size();

  modification_queries_.emplace_back(filter, generation - 1,
                                     true);  // -1 for previous generation

  return {generation, update_id};
}

segment_writer::update_context
index_writer::segment_context::make_update_context(
  const std::shared_ptr<filter>& filter) {
  assert(filter);
  auto generation =
    ++uncomitted_generation_offset_;  // increment generation due to removal
  auto update_id = modification_queries_.size();

  modification_queries_.emplace_back(filter, generation - 1,
                                     true);  // -1 for previous generation

  return {generation, update_id};
}

segment_writer::update_context
index_writer::segment_context::make_update_context(filter::ptr&& filter) {
  assert(filter);
  auto generation =
    ++uncomitted_generation_offset_;  // increment generation due to removal
  auto update_id = modification_queries_.size();

  modification_queries_.emplace_back(std::move(filter), generation - 1,
                                     true);  // -1 for previous generation

  return {generation, update_id};
}

void index_writer::segment_context::prepare() {
  assert(writer_);

  if (!writer_->initialized()) {
    writer_meta_ = meta_generator_();
    writer_->reset(writer_meta_.meta);
  }
}

void index_writer::segment_context::remove(const filter& filter) {
  modification_queries_.emplace_back(filter, uncomitted_generation_offset_++,
                                     false);
}

void index_writer::segment_context::remove(
  const std::shared_ptr<filter>& filter) {
  if (!filter) {
    return;  // skip empty filters
  }

  modification_queries_.emplace_back(filter, uncomitted_generation_offset_++,
                                     false);
}

void index_writer::segment_context::remove(filter::ptr&& filter) {
  if (!filter) {
    return;  // skip empty filters
  }

  modification_queries_.emplace_back(std::move(filter),
                                     uncomitted_generation_offset_++, false);
}

void index_writer::segment_context::reset(bool store_flushed) noexcept {
  active_count_.store(0);
  buffered_docs_.store(0);
  dirty_ = false;
  // in some cases we need to store flushed segments for further commits
  if (!store_flushed) {
    flushed_.clear();
    flushed_update_contexts_.clear();
  }
  modification_queries_.clear();
  uncomitted_doc_id_begin_ = doc_limits::min();
  uncomitted_generation_offset_ = 0;
  uncomitted_modification_queries_ = 0;

  if (writer_->initialized()) {
    writer_->reset();  // try to reduce number of files flushed below
  }

  dir_.clear_refs();  // release refs only after clearing writer state to ensure
                      // 'writer_' does not hold any files
}

index_writer::index_writer(
  index_lock::ptr&& lock, index_file_refs::ref_t&& lock_file_ref,
  directory& dir, format::ptr codec, size_t segment_pool_size,
  const segment_options& segment_limits, const comparer* comparator,
  const column_info_provider_t& column_info,
  const feature_info_provider_t& feature_info,
  const payload_provider_t& meta_payload_provider, index_meta&& meta,
  committed_state_t&& committed_state)
  : feature_info_(feature_info),
    column_info_(column_info),
    meta_payload_provider_(meta_payload_provider),
    comparator_(comparator),
    cached_readers_(dir),
    codec_(codec),
    committed_state_(std::move(committed_state)),
    dir_(dir),
    flush_context_pool_(
      2),  // 2 because just swap them due to common commit lock
    meta_(std::move(meta)),
    segment_limits_(segment_limits),
    segment_writer_pool_(segment_pool_size),
    segments_active_(0),
    writer_(codec->get_index_meta_writer()),
    write_lock_(std::move(lock)),
    write_lock_file_ref_(std::move(lock_file_ref)) {
  assert(column_info);   // ensured by 'make'
  assert(feature_info);  // ensured by 'make'
  assert(codec);
  flush_context_.store(&flush_context_pool_[0]);

  // setup round-robin chain
  for (size_t i = 0, count = flush_context_pool_.size() - 1; i < count; ++i) {
    flush_context_pool_[i].dir_ =
      memory::make_unique<ref_tracking_directory>(dir);
    flush_context_pool_[i].next_context_ = &flush_context_pool_[i + 1];
  }

  // setup round-robin chain
  flush_context_pool_[flush_context_pool_.size() - 1].dir_ =
    memory::make_unique<ref_tracking_directory>(dir);
  flush_context_pool_[flush_context_pool_.size() - 1].next_context_ =
    &flush_context_pool_[0];
}

void index_writer::clear(uint64_t tick) {
  // cppcheck-suppress unreadVariable
  auto commit_lock = make_lock_guard(commit_lock_);

  if (!pending_state_ && meta_.empty() &&
      type_limits<type_t::index_gen_t>::valid(meta_.last_gen_)) {
    return;  // already empty
  }

  auto ctx = get_flush_context(false);
  // cppcheck-suppress unreadVariable
  auto ctx_lock = make_lock_guard(
    ctx->mutex_);  // ensure there are no active struct update operations

  auto pending_commit = memory::make_shared<committed_state_t::element_type>(
    std::piecewise_construct,
    std::forward_as_tuple(memory::make_shared<index_meta>()),
    std::forward_as_tuple());

  auto& dir = *ctx->dir_;
  auto& pending_meta = *pending_commit->first;

  // setup new meta
  pending_meta.update_generation(meta_);  // clone index metadata generation
  pending_meta.payload_buf_.clear();
  if (meta_payload_provider_ &&
      meta_payload_provider_(tick, pending_meta.payload_buf_)) {
    pending_meta.payload_ = pending_meta.payload_buf_;
  }
  pending_meta.seg_counter_.store(
    meta_.counter());  // ensure counter() >= max(seg#)

  // rollback already opened transaction if any
  writer_->rollback();

  // write 1st phase of index_meta transaction
  if (!writer_->prepare(dir, pending_meta)) {
    throw illegal_state{"Failed to write index metadata."};
  }

  auto ref =
    directory_utils::reference(dir, writer_->filename(pending_meta), true);
  if (ref) {
    auto& pending_refs = pending_commit->second;
    pending_refs.emplace_back(std::move(ref));
  }

  // 1st phase of the transaction successfully finished here
  meta_.update_generation(
    pending_meta);  // ensure new generation reflected in 'meta_'
  pending_state_.ctx = std::move(ctx);  // retain flush context reference
  pending_state_.commit = std::move(pending_commit);

  finish();

  // ...........................................................................
  // all functions below are noexcept
  // ...........................................................................

  meta_.segments_.clear();  // noexcept op (clear after finish(), to match reset
                            // of pending_state_ inside finish(), allows
                            // recovery on clear() failure)
  cached_readers_.clear();  // original readers no longer required

  // clear consolidating segments
  // cppcheck-suppress unreadVariable
  auto lock = make_lock_guard(consolidation_lock_);
  consolidating_segments_.clear();
}

index_writer::ptr index_writer::make(
  directory& dir, format::ptr codec, OpenMode mode,
  const init_options& opts /*= init_options()*/) {
  std::vector<index_file_refs::ref_t> file_refs;
  index_lock::ptr lock;
  index_file_refs::ref_t lockfile_ref;

  if (opts.lock_repository) {
    // lock the directory
    lock = dir.make_lock(WRITE_LOCK_NAME);
    lockfile_ref = directory_utils::reference(
      dir, WRITE_LOCK_NAME, true);  // will be created by try_lock

    if (!lock || !lock->try_lock()) {
      throw lock_obtain_failed(WRITE_LOCK_NAME);
    }
  }

  // read from directory or create index metadata
  index_meta meta;
  {
    auto reader = codec->get_index_meta_reader();
    std::string segments_file;
    const bool index_exists = reader->last_segments_file(dir, segments_file);

    if (OM_CREATE == mode ||
        ((OM_CREATE | OM_APPEND) == mode && !index_exists)) {
      // Try to read. It allows us to
      // create writer against an index that's
      // currently opened for searching

      try {
        // for OM_CREATE meta must be fully recreated, meta read only to get
        // last version
        if (index_exists) {
          reader->read(dir, meta, segments_file);
          meta.clear();
          meta.last_gen_ =
            type_limits<type_t::index_gen_t>::invalid();  // this meta is for a
                                                          // totaly new index
        }
      } catch (const error_base&) {
        meta = index_meta();
      }
    } else if (!index_exists) {
      throw file_not_found();  // no segments file found
    } else {
      reader->read(dir, meta, segments_file);
      append_segments_refs(file_refs, dir, meta);
      auto ref = directory_utils::reference(dir, segments_file);
      if (ref) {
        file_refs.emplace_back(std::move(ref));
      }
    }
  }

  auto comitted_state = memory::make_shared<committed_state_t::element_type>(
    memory::make_shared<index_meta>(meta), std::move(file_refs));

  PTR_NAMED(
    index_writer, writer, std::move(lock), std::move(lockfile_ref), dir, codec,
    opts.segment_pool_size, segment_options(opts), opts.comparator,
    opts.column_info ? opts.column_info : kDefaultColumnInfo,
    opts.features ? opts.features : kDefaultFeatureInfo,
    opts.meta_payload_provider, std::move(meta), std::move(comitted_state));

  directory_utils::remove_all_unreferenced(
    dir);  // remove non-index files from directory

  return writer;
}

index_writer::~index_writer() noexcept {
  assert(!segments_active_
            .load());  // failure may indicate a dangling 'document' instance
  cached_readers_.clear();
  write_lock_.reset();  // reset write lock if any
  pending_state_
    .reset();  // reset pending state (if any) before destroying flush contexts
  flush_context_ = nullptr;
  flush_context_pool_
    .clear();  // ensue all tracked segment_contexts are released before
               // segment_writer_pool_ is deallocated
}

uint64_t index_writer::buffered_docs() const {
  uint64_t docs_in_ram = 0;
  auto ctx = const_cast<index_writer*>(this)->get_flush_context();
  // 'pending_used_segment_contexts_'/'pending_free_segment_contexts_' may be
  // modified cppcheck-suppress unreadVariable
  auto lock = make_lock_guard(ctx->mutex_);

  for (auto& entry : ctx->pending_segment_contexts_) {
    // cppcheck-suppress useStlAlgorithm
    docs_in_ram +=
      entry.segment_->buffered_docs_
        .load();  // reading segment_writer::docs_count() is not thread safe
  }

  return docs_in_ram;
}

index_writer::consolidation_result index_writer::consolidate(
  const consolidation_policy_t& policy, format::ptr codec /*= nullptr*/,
  const merge_writer::flush_progress_t& progress /*= {}*/) {
  REGISTER_TIMER_DETAILED();
  if (!codec) {
    // use default codec if not specified
    codec = codec_;
  }

  consolidation_t candidates;
  const auto run_id = reinterpret_cast<size_t>(&candidates);

  // hold a reference to the last committed state to prevent files from being
  // deleted by a cleaner during the upcoming consolidation
  // use atomic_load(...) since finish() may modify the pointer
  auto committed_state = std::atomic_load(&committed_state_);
  assert(committed_state);
  if (IRS_UNLIKELY(!committed_state)) {
    return {0, ConsolidationError::FAIL};
  }
  auto committed_meta = committed_state->first;
  assert(committed_meta);
  if (IRS_UNLIKELY(!committed_meta)) {
    return {0, ConsolidationError::FAIL};
  }

  // collect a list of consolidation candidates
  {
    auto lock = make_lock_guard(consolidation_lock_);
    // FIXME TODO remove from 'consolidating_segments_' any segments in
    // 'committed_state_' or 'pending_state_' to avoid data duplication
    policy(candidates, *committed_meta, consolidating_segments_);

    switch (candidates.size()) {
      case 0:
        // nothing to consolidate
        return {0, ConsolidationError::OK};
      case 1: {
        const auto* segment = *candidates.begin();

        if (!segment) {
          // invalid candidate
          return {0, ConsolidationError::FAIL};
        }

        if (segment->live_docs_count == segment->docs_count) {
          // no deletes, nothing to consolidate
          return {0, ConsolidationError::OK};
        }
      }
    }

    // check that candidates are not involved in ongoing merges
    for (const auto* candidate : candidates) {
      // segment has been already chosen for consolidation (or at least was
      // choosen), give up
      if (!candidate || consolidating_segments_.contains(candidate)) {
        return {0, ConsolidationError::FAIL};
      }
    }

    try {
      // register for consolidation
      consolidating_segments_.insert(candidates.begin(), candidates.end());
    } catch (...) {
      // rollback in case of insertion fails (finalizer below won`t handle
      // partial insert as concurrent consolidation is free to select same
      // candidate before finalizer reacquires the consolidation_lock)
      for (const auto* candidate : candidates) {
        consolidating_segments_.erase(candidate);
      }
      throw;
    }
  }

  // unregisterer for all registered candidates
  auto unregister_segments = make_finally([&candidates, this]() noexcept {
    // FIXME make me noexcept as I'm begin called from within ~finally()
    if (candidates.empty()) {
      return;
    }
    auto lock = make_lock_guard(consolidation_lock_);
    for (const auto* candidate : candidates) {
      consolidating_segments_.erase(candidate);
    }
  });

  // sort candidates
  std::sort(candidates.begin(), candidates.end());

  // remove duplicates
  candidates.erase(std::unique(candidates.begin(), candidates.end()),
                   candidates.end());

  // validate candidates
  {
    size_t found = 0;

    for (const auto& segment : *committed_meta) {
      const auto it = std::lower_bound(std::begin(candidates),
                                       std::end(candidates), &segment.meta);
      found += (it != std::end(candidates) && *it == &segment.meta);
    }

    if (found != candidates.size()) {
      // not all candidates are valid
      IR_FRMT_DEBUG(
        "Failed to start consolidation for index generation "
        "'" IR_UINT64_T_SPECIFIER
        "', "
        "found only '" IR_SIZE_T_SPECIFIER "' out of '" IR_SIZE_T_SPECIFIER
        "' candidates",
        committed_meta->generation(), found, candidates.size());
      return {0, ConsolidationError::FAIL};
    }
  }

  IR_FRMT_TRACE("Starting consolidation id='" IR_SIZE_T_SPECIFIER "':\n%s",
                run_id, ::to_string(candidates).c_str());

  // do lock-free merge

  consolidation_result result{candidates.size(), ConsolidationError::FAIL};

  index_meta::index_segment_t consolidation_segment;
  consolidation_segment.meta.codec = codec;  // should use new codec
  consolidation_segment.meta.version = 0;    // reset version for new segment
  consolidation_segment.meta.name =
    file_name(meta_.increment());  // increment active meta, not fn arg

  ref_tracking_directory dir(dir_);  // track references for new segment
  merge_writer merger(dir, column_info_, feature_info_, comparator_);
  merger.reserve(result.size);

  // add consolidated segments to the merge_writer
  for (const auto* segment : candidates) {
    // already checked validity
    assert(segment);

    auto reader = cached_readers_.emplace(*segment);

    if (reader) {
      // merge_writer holds a reference to reader
      merger.add(static_cast<sub_reader::ptr>(reader));
    }
  }

  // we do not persist segment meta since some removals may come later
  if (!merger.flush(consolidation_segment, progress)) {
    // nothing to consolidate or consolidation failure
    return result;
  }

  // commit merge
  {
    // ensure committed_state_ segments are not modified by concurrent
    // consolidate()/commit()
    auto lock = make_unique_lock(commit_lock_);
    const auto current_committed_meta = committed_state_->first;
    assert(current_committed_meta);
    if (IRS_UNLIKELY(!current_committed_meta)) {
      return {0, ConsolidationError::FAIL};
    }

    auto cleanup_cached_readers = [&current_committed_meta, &candidates,
                                   this]() noexcept {
      // FIXME make me noexcept as I'm begin called from within ~finally()
      if (!candidates.empty()) {
        decltype(flush_context::segment_mask_) cached_mask;
        // pointers are different so check by name
        for (const auto* candidate : candidates) {
          if (current_committed_meta->end() ==
              std::find_if(current_committed_meta->begin(),
                           current_committed_meta->end(),
                           [&candidate](const index_meta::index_segment_t& s) {
                             return candidate->name == s.meta.name;
                           })) {
            // found missing segment. Mask it!
            cached_mask.insert(*candidate);
          }
        }
        if (!cached_mask.empty()) {
          cached_readers_.purge(cached_mask);
        }
      }
    };

    if (pending_state_) {
      // we could possibly need cleanup
      auto unregister_missing_cached_readers =
        make_finally(std::move(cleanup_cached_readers));

      // check we didn`t added to reader cache already absent readers
      // only if we have different index meta
      if (committed_meta != current_committed_meta) {
        // pointers are different so check by name
        for (const auto* candidate : candidates) {
          if (current_committed_meta->end() ==
              std::find_if(current_committed_meta->begin(),
                           current_committed_meta->end(),
                           [&candidate](const index_meta::index_segment_t& s) {
                             return candidate->name == s.meta.name;
                           })) {
            // not all candidates are valid
            IR_FRMT_DEBUG(
              "Failed to start consolidation for index generation "
              "'" IR_UINT64_T_SPECIFIER
              "', not found segment %s in committed state",
              committed_meta->generation(), candidate->name.c_str());
            return result;
          }
        }
      }

      result.error = ConsolidationError::PENDING;

      // transaction has been started, we're somewhere in the middle
      auto ctx = get_flush_context();  // can modify ctx->segment_mask_ without
                                       // lock since have commit_lock_

      // register consolidation for the next transaction
      ctx->pending_segments_.emplace_back(
        std::move(consolidation_segment),
        std::numeric_limits<size_t>::max(),  // skip deletes, will accumulate
                                             // deletes from existing candidates
        extract_refs(dir),                   // do not forget to track refs
        std::move(candidates),               // consolidation context candidates
        std::move(committed_meta),           // consolidation context meta
        std::move(merger));                  // merge context

      IR_FRMT_TRACE("Consolidation id='" IR_SIZE_T_SPECIFIER
                    "' successfully finished: pending",
                    run_id);
    } else if (committed_meta == current_committed_meta) {
      // before new transaction was started:
      // no commits happened in since consolidation was started

      auto ctx = get_flush_context();
      auto ctx_lock =
        make_lock_guard(ctx->mutex_);  // lock due to context modification

      lock.unlock();  // can release commit lock, we guarded against commit by
                      // locked flush context

      auto& segment_mask = ctx->segment_mask_;

      index_utils::flush_index_segment(
        dir, consolidation_segment);  // persist segment meta
      segment_mask.reserve(segment_mask.size() + candidates.size());
      ctx->pending_segments_.emplace_back(
        std::move(consolidation_segment),
        0,  // deletes must be applied to the consolidated segment
        extract_refs(dir),         // do not forget to track refs
        std::move(candidates),     // consolidation context candidates
        std::move(committed_meta)  // consolidation context meta
      );

      // filter out merged segments for the next commit
      const auto& pending_segment = ctx->pending_segments_.back();
      const auto& consolidation_ctx = pending_segment.consolidation_ctx;
      const auto& consolidation_meta = pending_segment.segment.meta;

      // mask mapped candidates
      // segments from the to-be added new segment
      for (const auto* segment : consolidation_ctx.candidates) {
        segment_mask.emplace(*segment);
      }

      IR_FRMT_TRACE(
        "Consolidation id='" IR_SIZE_T_SPECIFIER
        "' successfully finished: "
        "Name='%s', docs_count=" IR_UINT64_T_SPECIFIER
        ", "
        "live_docs_count=" IR_UINT64_T_SPECIFIER
        ", "
        "size=" IR_SIZE_T_SPECIFIER "",
        run_id, consolidation_meta.name.c_str(), consolidation_meta.docs_count,
        consolidation_meta.live_docs_count, consolidation_meta.size);
    } else {
      // before new transaction was started:
      // there was a commit(s) since consolidation was started,

      // we could possibly need cleanup
      auto unregister_missing_cached_readers =
        make_finally(std::move(cleanup_cached_readers));

      auto ctx = get_flush_context();
      auto ctx_lock =
        make_lock_guard(ctx->mutex_);  // lock due to context modification

      lock.unlock();  // can release commit lock, we guarded against commit by
                      // locked flush context

      auto& segment_mask = ctx->segment_mask_;

      candidates_mapping_t mappings;
      const auto res = map_candidates(mappings, candidates,
                                      current_committed_meta->segments());

      if (res.second != candidates.size()) {
        // at least one candidate is missing
        // can't finish consolidation
        IR_FRMT_DEBUG("Failed to finish consolidation id='" IR_SIZE_T_SPECIFIER
                      "' for segment '%s', "
                      "found only '" IR_SIZE_T_SPECIFIER
                      "' out of '" IR_SIZE_T_SPECIFIER "' candidates",
                      run_id, consolidation_segment.meta.name.c_str(),
                      res.second, candidates.size());

        return result;
      }

      // handle deletes if something changed
      if (res.first) {
        document_mask docs_mask;

        if (!map_removals(mappings, merger, cached_readers_, docs_mask)) {
          // consolidated segment has docs missing from
          // current_committed_meta->segments()
          IR_FRMT_DEBUG(
            "Failed to finish consolidation id='" IR_SIZE_T_SPECIFIER
            "' for segment '%s', "
            "due removed documents still present the consolidation candidates",
            run_id, consolidation_segment.meta.name.c_str());

          return result;
        }

        if (!docs_mask.empty()) {
          consolidation_segment.meta.live_docs_count -= docs_mask.size();
          write_document_mask(dir, consolidation_segment.meta, docs_mask,
                              false);
        }
      }

      index_utils::flush_index_segment(
        dir, consolidation_segment);  // persist segment meta
      segment_mask.reserve(segment_mask.size() + candidates.size());
      ctx->pending_segments_.emplace_back(
        std::move(consolidation_segment),
        0,  // deletes must be applied to the consolidated segment
        extract_refs(dir),           // do not forget to track refs
        std::move(candidates),       // consolidation context candidates
        std::move(committed_meta));  // consolidation context meta

      // filter out merged segments for the next commit
      const auto& pending_segment = ctx->pending_segments_.back();
      const auto& consolidation_ctx = pending_segment.consolidation_ctx;
      const auto& consolidation_meta = pending_segment.segment.meta;

      // mask mapped candidates
      // segments from the to-be added new segment
      for (const auto* segment : consolidation_ctx.candidates) {
        segment_mask.emplace(*segment);
      }

      // mask mapped (matched) segments
      // segments from the already finished commit
      for (auto& segment : current_committed_meta->segments()) {
        if (mappings.contains(segment.meta.name)) {
          segment_mask.emplace(segment.meta);
        }
      }

      IR_FRMT_TRACE(
        "Consolidation id='" IR_SIZE_T_SPECIFIER
        "' successfully finished:\nName='%s', "
        "docs_count=" IR_UINT64_T_SPECIFIER
        ", "
        "live_docs_count=" IR_UINT64_T_SPECIFIER
        ", "
        "size=" IR_SIZE_T_SPECIFIER "",
        run_id, consolidation_meta.name.c_str(), consolidation_meta.docs_count,
        consolidation_meta.live_docs_count, consolidation_meta.size);
    }
  }

  result.error = ConsolidationError::OK;
  return result;
}

bool index_writer::import(
  const index_reader& reader, format::ptr codec /*= nullptr*/,
  const merge_writer::flush_progress_t& progress /*= {}*/) {
  if (!reader.live_docs_count()) {
    return true;  // skip empty readers since no documents to import
  }

  if (!codec) {
    codec = codec_;
  }

  ref_tracking_directory dir(dir_);  // track references

  index_meta::index_segment_t segment;
  segment.meta.name = file_name(meta_.increment());
  segment.meta.codec = codec;

  merge_writer merger(dir, column_info_, feature_info_, comparator_);
  merger.reserve(reader.size());

  for (auto& curr_segment : reader) {
    merger.add(curr_segment);
  }

  if (!merger.flush(segment, progress)) {
    return false;  // import failure (no files created, nothing to clean up)
  }

  index_utils::flush_index_segment(dir, segment);

  auto refs = extract_refs(dir);

  auto ctx = get_flush_context();
  // cppcheck-suppress unreadVariable
  auto lock = make_lock_guard(ctx->mutex_);  // lock due to context modification

  ctx->pending_segments_.emplace_back(
    std::move(segment),
    ctx->generation_.load(),  // current modification generation
    std::move(refs)           // do not forget to track refs
  );

  return true;
}

index_writer::flush_context_ptr index_writer::get_flush_context(
  bool shared /*= true*/) {
  auto* ctx = flush_context_.load();  // get current ctx

  if (!shared) {
    for (;;) {
      auto lock =
        make_unique_lock(ctx->flush_mutex_);  // lock ctx exchange (write-lock)

      // aquire the current flush_context and its lock
      if (!flush_context_.compare_exchange_strong(ctx, ctx->next_context_)) {
        ctx = flush_context_.load();  // it might have changed
        continue;
      }

      lock.release();

      return {ctx, [](flush_context* ctx) noexcept -> void {
                auto lock =
                  make_unique_lock(ctx->flush_mutex_, std::adopt_lock);

                ctx->reset();  // reset context and make ready for reuse
              }};
    }
  }

  for (;;) {
    auto lock = make_shared_lock(
      ctx->flush_mutex_, std::try_to_lock);  // lock current ctx (read-lock)

    if (!lock) {
      std::this_thread::yield();    // allow flushing thread to finish exchange
      ctx = flush_context_.load();  // it might have changed
      continue;
    }

    // at this point flush_context_ might have already changed
    // get active ctx, since initial_ctx is locked it will never be swapped with
    // current until unlocked
    auto* flush_ctx = flush_context_.load();

    // primary_flush_context_ has changed
    if (ctx != flush_ctx) {
      ctx = flush_ctx;
      continue;
    }

    lock.release();

    return {ctx, [](flush_context* ctx) noexcept -> void {
              auto lock = make_shared_lock(ctx->flush_mutex_, std::adopt_lock);
            }};
  }
}

index_writer::active_segment_context index_writer::get_segment_context(
  flush_context& ctx) {
  // release reservation (delcare before aquisition since operator++() is
  // noexcept)
  auto segments_active_decrement =
    make_finally([this]() noexcept { --segments_active_; });
  // increment counter to aquire reservation, if another thread
  // tries to reserve last context then it'll be over limit
  auto segments_active = ++segments_active_;
  auto segment_count_max = segment_limits_.segment_count_max.load();

  // no free segment_context available and maximum number of segments reached
  // must return to caller so as to unlock/relock flush_context before retrying
  // to get a new segment so as to avoid a deadlock due to a read-write-read
  // situation for flush_context::flush_mutex_ with threads trying to lock
  // flush_context::flush_mutex_ to return their segment_context
  if (segment_count_max &&
      segment_count_max <
        segments_active) {  // '<' to account for +1 reservation
    return active_segment_context();
  }

  auto* freelist_node = static_cast<flush_context::pending_segment_context*>(
    ctx.pending_segment_contexts_freelist_
      .pop());  // only nodes of type 'pending_segment_context' are added to
                // 'pending_segment_contexts_freelist_'

  if (freelist_node) {
    assert(freelist_node->segment_.use_count() ==
           1);  // +1 for the reference in 'pending_segment_contexts_'
    assert(!freelist_node->segment_->dirty_);
    return active_segment_context(freelist_node->segment_, segments_active_,
                                  &ctx, freelist_node->value);
  }

  // ...........................................................................
  // should allocate a new segment_context from the pool
  // ...........................................................................

  auto meta_generator = [this]() -> segment_meta {
    return segment_meta(file_name(meta_.increment()), codec_);
  };

  segment_context_ptr segment_ctx{segment_writer_pool_.emplace(
    dir_, std::move(meta_generator), column_info_, feature_info_, comparator_)};
  auto segment_memory_max = segment_limits_.segment_memory_max.load();

  // recreate writer if it reserved more memory than allowed by current limits
  if (segment_memory_max &&
      segment_memory_max < segment_ctx->writer_->memory_reserved()) {
    segment_ctx->writer_ = segment_writer::make(segment_ctx->dir_, column_info_,
                                                feature_info_, comparator_);
  }

  return active_segment_context(segment_ctx, segments_active_);
}

std::pair<std::vector<std::unique_lock<std::mutex>>, uint64_t>
index_writer::flush_pending(flush_context& ctx,
                            std::unique_lock<std::mutex>& ctx_lock) {
  uint64_t max_tick = 0;
  std::vector<std::unique_lock<std::mutex>> segment_flush_locks;
  segment_flush_locks.reserve(ctx.pending_segment_contexts_.size());

  for (auto& entry : ctx.pending_segment_contexts_) {
    // mark the 'segment_context' as dirty so that it will not be reused if this
    // 'flush_context' once again becomes the active context while the
    // 'segment_context' handle is still held by documents()
    entry.segment_->dirty_ = true;

    // wait for the segment to no longer be active
    // i.e. wait for all ongoing document operations to finish (insert/replace)
    // the segment will not be given out again by the active 'flush_context'
    // because it was started by a different 'flush_context', i.e. by 'ctx'
    while (entry.segment_->active_count_.load() ||
           entry.segment_.use_count() !=
             1) {  // FIXME TODO remove this condition once col_writer tail is
                   // writen correctly
      ctx.pending_segment_context_cond_.wait_for(
        ctx_lock, 50ms);  // arbitrary sleep interval
    }

    // prevent concurrent modification of segment_context properties during
    // flush_context::emplace(...)
    // FIXME TODO flush_all() blocks flush_context::emplace(...) and
    // insert()/remove()/replace()
    segment_flush_locks.emplace_back(entry.segment_->flush_mutex_);

    // force a flush of the underlying segment_writer
    max_tick = std::max(entry.segment_->flush(), max_tick);

    // may be std::numeric_limits<size_t>::max() if segment_meta only in this
    // flush_context
    entry.doc_id_end_ =
      std::min(entry.segment_->uncomitted_doc_id_begin_, entry.doc_id_end_);
    entry.modification_offset_end_ =
      std::min(entry.segment_->uncomitted_modification_queries_,
               entry.modification_offset_end_);
  }

  return {std::move(segment_flush_locks), max_tick};
}

index_writer::pending_context_t index_writer::flush_all(progress_report_callback const& progress) {
  REGISTER_TIMER_DETAILED();

  assert(progress);
  bool modified = !type_limits<type_t::index_gen_t>::valid(meta_.last_gen_);
  sync_context to_sync;
  document_mask docs_mask;

  auto pending_meta = memory::make_unique<index_meta>();
  auto& segments = pending_meta->segments_;

  auto ctx = get_flush_context(false);
  auto& dir = *(ctx->dir_);
  auto lock = make_unique_lock(
    ctx->mutex_);  // ensure there are no active struct update operations

  // register consolidating segments cleanup.
  // we need raw ptr as ctx may be moved
<<<<<<< HEAD
  auto unregister_segments = make_finally([ctx_raw = ctx.get(), this]() noexcept {
    // FIXME make me noexcept as I'm being called from within ~finally()
    assert(ctx_raw);
    if (ctx_raw->pending_segments_.empty()) {
      return;
    }
    auto lock = make_lock_guard(consolidation_lock_);
=======
  auto unregister_segments =
    make_finally([ctx_raw = ctx.get(), this]() noexcept {
      // FIXME make me noexcept as I'm begin called from within ~finally()
      assert(ctx_raw);
      if (ctx_raw->pending_segments_.empty()) {
        return;
      }
      auto lock = make_lock_guard(consolidation_lock_);
>>>>>>> 2f63aac3

      for (auto& pending_segment : ctx_raw->pending_segments_) {
        auto& candidates = pending_segment.consolidation_ctx.candidates;
        for (const auto* candidate : candidates) {
          consolidating_segments_.erase(candidate);
        }
      }
    });

  //////////////////////////////////////////////////////////////////////////////
  /// Stage 0
  /// wait for any outstanding segments to settle to ensure that any rollbacks
  /// are properly tracked in 'modification_queries_'
  //////////////////////////////////////////////////////////////////////////////

  const auto [segment_flush_locks, max_tick] = flush_pending(*ctx, lock);

  /////////////////////////////////////////////////////////////////////////////
  /// Stage 1
  /// update document_mask for existing (i.e. sealed) segments
  /////////////////////////////////////////////////////////////////////////////

  auto& segment_mask = ctx->segment_mask_;

  // only used for progress reporting
  size_t current_segment_index = 0;

  for (auto& existing_segment : meta_) {
    // report progress
    progress("stage1", current_segment_index, meta_.size());
    ++current_segment_index;

    // skip already masked segments
    if (segment_mask.contains(existing_segment.meta)) {
      continue;
    }

    const auto segment_id = segments.size();
    segments.emplace_back(existing_segment);

    auto mask_modified = false;
    auto& segment = segments.back();

    docs_mask.clear();
    index_utils::read_document_mask(docs_mask, dir, segment.meta);

    // mask documents matching filters from segment_contexts (i.e. from new
    // operations)
    for (auto& modifications : ctx->pending_segment_contexts_) {
      // modification_queries_ range
      // [flush_segment_context::modification_offset_begin_,
      // segment_context::uncomitted_modification_queries_)
      auto modifications_begin = modifications.modification_offset_begin_;
      auto modifications_end = modifications.modification_offset_end_;

      assert(modifications_begin <= modifications_end);
      assert(modifications_end <=
             modifications.segment_->modification_queries_.size());
      const modification_contexts_ref modification_queries{
        modifications.segment_->modification_queries_.data() +
          modifications_begin,
        modifications_end - modifications_begin};

      mask_modified |= add_document_mask_modified_records(
        modification_queries, docs_mask,
        cached_readers_,  // reader cache for segments
        segment.meta);
    }
      
    ++current_segment_index;

    // write docs_mask if masks added, if all docs are masked then mask segment
    if (mask_modified) {
      // mask empty segments
      if (!segment.meta.live_docs_count) {
        segment_mask.emplace(
          existing_segment.meta);  // mask segment to clear reader cache
        segments.pop_back();       // remove empty segment
        modified = true;           // removal of one of the existing segments
        continue;
      }

      segment_mask.emplace(
        existing_segment.meta);  // mask segment since write_document_mask(...)
                                 // will increment version
      to_sync.register_partial_sync(
        segment_id, write_document_mask(dir, segment.meta, docs_mask));
      segment.meta.size = 0;                           // reset for new write
      index_utils::flush_index_segment(dir, segment);  // write with new mask
    }
  }

  /////////////////////////////////////////////////////////////////////////////
  /// Stage 2
  /// add pending complete segments registered by import or consolidation
  /////////////////////////////////////////////////////////////////////////////
  // number of candidates that have been registered for
  // pending consolidation
  size_t current_pending_segments_index = 0;
  size_t pending_candidates_count = 0;
  for (auto& pending_segment : ctx->pending_segments_) {
    // report progress
    progress("stage2", current_pending_segments_index, ctx->pending_segments_.size());
    ++current_pending_segments_index;

    // pending consolidation
    auto& candidates = pending_segment.consolidation_ctx.candidates;
    docs_mask.clear();
    bool pending_consolidation = pending_segment.consolidation_ctx.merger;
    if (pending_consolidation) {
      // pending consolidation request
      candidates_mapping_t mappings;
      const auto res = map_candidates(mappings, candidates, segments);

      if (res.second != candidates.size()) {
        // at least one candidate is missing
        // in pending meta can't finish consolidation
        IR_FRMT_DEBUG(
          "Failed to finish merge for segment '%s', found only "
          "'" IR_SIZE_T_SPECIFIER "' out of '" IR_SIZE_T_SPECIFIER
          "' candidates",
          pending_segment.segment.meta.name.c_str(), res.second,
          candidates.size());

        continue;  // skip this particular consolidation
      }

      // mask mapped candidates
      // segments from the to-be added new segment
      for (auto& mapping : mappings) {
        ctx->segment_mask_.emplace(*(mapping.second.second.first));
      }

      // mask mapped (matched) segments
      // segments from the currently ongoing commit
      for (auto& segment : segments) {
        if (mappings.contains(segment.meta.name)) {
          ctx->segment_mask_.emplace(segment.meta);
        }
      }

      // have some changes, apply deletes
      if (res.first) {
        auto success =
          map_removals(mappings, pending_segment.consolidation_ctx.merger,
                       cached_readers_, docs_mask);

        if (!success) {
          // consolidated segment has docs missing from 'segments'
          IR_FRMT_WARN(
            "Failed to finish merge for segment '%s', due removed documents "
            "still present the consolidation candidates",
            pending_segment.segment.meta.name.c_str());

          continue;  // skip this particular consolidation
        }
      }

      // we're done with removals for pending consolidation
      // they have been already applied to candidates above
      // and succesfully remapped to consolidated segment
      pending_segment.segment.meta.live_docs_count -= docs_mask.size();

      // we've seen at least 1 successfully applied
      // pending consolidation request
      pending_candidates_count += candidates.size();
    } else {
      // during consolidation doc_mask could be already populated even for just
      // merged segment
      if (pending_segment.segment.meta.docs_count !=
          pending_segment.segment.meta.live_docs_count) {
        index_utils::read_document_mask(docs_mask, dir,
                                        pending_segment.segment.meta);
      }
      bool docs_mask_modified = false;
      // pending already imported/consolidated segment, apply deletes
      // mask documents matching filters from segment_contexts (i.e. from new
      // operations)
      for (auto& modifications : ctx->pending_segment_contexts_) {
        // modification_queries_ range
        // [flush_segment_context::modification_offset_begin_,
        // segment_context::uncomitted_modification_queries_)
        auto modifications_begin = modifications.modification_offset_begin_;
        auto modifications_end = modifications.modification_offset_end_;

        assert(modifications_begin <= modifications_end);
        assert(modifications_end <=
               modifications.segment_->modification_queries_.size());
        const modification_contexts_ref modification_queries{
          modifications.segment_->modification_queries_.data() +
            modifications_begin,
          modifications_end - modifications_begin};

        docs_mask_modified |= add_document_mask_modified_records(
          modification_queries, docs_mask,
          cached_readers_,  // reader cache for segments
          pending_segment.segment.meta, pending_segment.generation);
      }

      // if mask left untouched, reset it, to prevent unnecessary writes
      if (!docs_mask_modified) {
        docs_mask.clear();
      }
    }

    // skip empty segments
    if (!pending_segment.segment.meta.live_docs_count) {
      ctx->segment_mask_.emplace(pending_segment.segment.meta);
      modified = true;
      continue;
    }

    // write non-empty document mask
    if (!docs_mask.empty()) {
      if (!pending_consolidation) {
        // if this is pending consolidation,
        // this segment is already in the mask (see assert below)
        // new version will be created. Remove old version from cache!
        ctx->segment_mask_.emplace(pending_segment.segment.meta);
      }
      write_document_mask(dir, pending_segment.segment.meta, docs_mask,
                          !pending_consolidation);
      pending_consolidation = true;  // force write new segment meta
    }

    // persist segment meta
    if (pending_consolidation) {
      index_utils::flush_index_segment(dir, pending_segment.segment);
    }

    // register full segment sync
    to_sync.register_full_sync(segments.size());
    segments.emplace_back(std::move(pending_segment.segment));
  }

  if (pending_candidates_count) {
    // for pending consolidation we need to filter out
    // consolidation candidates after applying them
    index_meta::index_segments_t tmp;
    decltype(sync_context::segments) tmp_sync;

    tmp.reserve(segments.size() - pending_candidates_count);
    tmp_sync.reserve(to_sync.segments.size());

    auto begin = to_sync.segments.begin();
    auto end = to_sync.segments.end();

    for (size_t i = 0, size = segments.size(); i < size; ++i) {
      auto& segment = segments[i];

      // valid segment
      const bool valid = !ctx->segment_mask_.contains(segment.meta);

      if (begin != end && i == begin->first) {
        if (valid) {
          tmp_sync.emplace_back(tmp.size(), begin->second);
        }

        ++begin;
      }

      if (valid) {
        tmp.emplace_back(std::move(segment));
      }
    }

    segments = std::move(tmp);
    to_sync.segments = std::move(tmp_sync);
  }

  /////////////////////////////////////////////////////////////////////////////
  /// Stage 3
  /// create new segments
  /////////////////////////////////////////////////////////////////////////////

  {
    // count total number of segments once
    size_t total_pending_segment_context_segments = 0;
    for (auto& pending_segment_context: ctx->pending_segment_contexts_) {
      if (pending_segment_context.segment_) {
        total_pending_segment_context_segments += pending_segment_context.segment_->flushed_.size();
      }
    }

    std::vector<flush_segment_context> segment_ctxs;
    size_t current_pending_segment_context_segments = 0;

    // proces all segments that have been seen by the current flush_context
    for (auto& pending_segment_context : ctx->pending_segment_contexts_) {
      if (!pending_segment_context.segment_) {
        continue;  // skip empty segments
      }
      
      size_t flushed_docs_count = 0;
      auto flushed_doc_id_end =
        pending_segment_context.doc_id_end_;  // was updated after flush
      assert(pending_segment_context.doc_id_begin_ <= flushed_doc_id_end);
      assert(flushed_doc_id_end - doc_limits::min() <=
             pending_segment_context.segment_->flushed_update_contexts_.size());

      // process individually each flushed segment_meta from the segment_context
<<<<<<< HEAD
      for (auto& flushed: pending_segment_context.segment_->flushed_) {
        // report progress
        progress("stage3", current_pending_segment_context_segments, total_pending_segment_context_segments);
        ++current_pending_segment_context_segments;

=======
      for (auto& flushed : pending_segment_context.segment_->flushed_) {
>>>>>>> 2f63aac3
        auto flushed_docs_start = flushed_docs_count;

        flushed_docs_count +=
          flushed.meta
            .docs_count;  // sum of all previous segment_meta::docs_count
                          // including this meta

        if (!flushed.meta.live_docs_count  // empty segment_meta
            || flushed_doc_id_end - doc_limits::min() <=
                 flushed_docs_start  // segment_meta fully before the start of
                                     // this flush_context
            || pending_segment_context.doc_id_begin_ - doc_limits::min() >=
                 flushed_docs_count) {  // segment_meta fully after the start of
                                        // this flush_context
          continue;
        }

        auto update_contexts_begin = std::max(  // 0-based
          pending_segment_context.doc_id_begin_ - doc_limits::min(),
          flushed_docs_start);
        auto update_contexts_end = std::min(  // 0-based
          flushed_doc_id_end - doc_limits::min(), flushed_docs_count);
        assert(update_contexts_begin <= update_contexts_end);
        auto valid_doc_id_begin =
          update_contexts_begin - flushed_docs_start +
          doc_limits::min();  // begining doc_id in this segment_meta
        auto valid_doc_id_end =
          std::min(update_contexts_end - flushed_docs_start + doc_limits::min(),
                   size_t(flushed.docs_mask_tail_doc_id));
        assert(valid_doc_id_begin <= valid_doc_id_end);

        if (valid_doc_id_begin == valid_doc_id_end) {
          continue;  // empty segment since head+tail == 'docs_count'
        }

        modification_contexts_ref segment_modification_contexts{
          pending_segment_context.segment_->modification_queries_};

        update_contexts_ref flush_update_contexts{
          pending_segment_context.segment_->flushed_update_contexts_.data() +
            flushed_docs_start,
          flushed.meta.docs_count};

        segment_ctxs.emplace_back(flushed, valid_doc_id_begin, valid_doc_id_end,
                                  flush_update_contexts,
                                  segment_modification_contexts);
        ++flushed.meta
            .version;  // increment version for next run due to documents masked
                       // from this run, similar to write_document_mask(...)

        auto& flush_segment_ctx = segment_ctxs.back();

        // read document_mask as was originally flushed
        // could be due to truncated records due to rollback of uncommitted data
        index_utils::read_document_mask(flush_segment_ctx.docs_mask_,
                                        pending_segment_context.segment_->dir_,
                                        flush_segment_ctx.segment_.meta);

        // add doc_ids before start of this flush_context to document_mask
        for (size_t doc_id = doc_limits::min(); doc_id < valid_doc_id_begin;
             ++doc_id) {
          assert(std::numeric_limits<doc_id_t>::max() >= doc_id);
          if (flush_segment_ctx.docs_mask_.emplace(doc_id_t(doc_id)).second) {
            assert(flush_segment_ctx.segment_.meta.live_docs_count);
            --flush_segment_ctx.segment_.meta
                .live_docs_count;  // decrement count of live docs
          }
        }
<<<<<<< HEAD
          
        // add tail doc_ids not part of this flush_context to documents_mask (including truncated)
=======

        // add tail doc_ids not part of this flush_context to documents_mask
        // (including truncated)
>>>>>>> 2f63aac3
        for (size_t doc_id = valid_doc_id_end,
                    doc_id_end = flushed.meta.docs_count + doc_limits::min();
             doc_id < doc_id_end; ++doc_id) {
          assert(std::numeric_limits<doc_id_t>::max() >= doc_id);
          if (flush_segment_ctx.docs_mask_.emplace(doc_id_t(doc_id)).second) {
            assert(flush_segment_ctx.segment_.meta.live_docs_count);
            --flush_segment_ctx.segment_.meta
                .live_docs_count;  // decrement count of live docs
          }
        }

        bool segment_modified{false};
        // mask documents matching filters from all flushed segment_contexts
        // (i.e. from new operations)
        for (auto& modifications : ctx->pending_segment_contexts_) {
          auto modifications_begin = modifications.modification_offset_begin_;
          auto modifications_end = modifications.modification_offset_end_;

          assert(modifications_begin <= modifications_end);
          assert(modifications_end <=
                 modifications.segment_->modification_queries_.size());
          modification_contexts_ref modification_queries(
            modifications.segment_->modification_queries_.data() +
              modifications_begin,
            modifications_end - modifications_begin);

          segment_modified |= add_document_mask_modified_records(
            modification_queries, flush_segment_ctx, cached_readers_);
        }
        if (segment_modified) {
          ctx->segment_mask_.emplace(flush_segment_ctx.segment_.meta);
        }
      }
    }

<<<<<<< HEAD
    // write docs_mask if !empty(), if all docs are masked then remove segment altogether
    size_t current_segment_ctxs = 0;
    for (auto& segment_ctx: segment_ctxs) {
      // report progress - note: from the code, we are still a part of stage 3, but we need
      // to report something different here, i.e. "stage 4"
      progress("stage4", current_segment_ctxs, segment_ctxs.size());
      ++current_segment_ctxs;

      // if have a writer with potential update-replacement records then check if they were seen
=======
    // write docs_mask if !empty(), if all docs are masked then remove segment
    // altogether
    for (auto& segment_ctx : segment_ctxs) {
      // if have a writer with potential update-replacement records then check
      // if they were seen
>>>>>>> 2f63aac3
      add_document_mask_unused_updates(segment_ctx);

      // after mismatched replaces here could be also empty segment
      // so masking is needed
      if (!segment_ctx.segment_.meta.live_docs_count) {
        ctx->segment_mask_.emplace(segment_ctx.segment_.meta);
        continue;
      }
      // write non-empty document mask
      if (!segment_ctx.docs_mask_.empty()) {
        write_document_mask(dir, segment_ctx.segment_.meta,
                            segment_ctx.docs_mask_);
        index_utils::flush_index_segment(
          dir, segment_ctx.segment_);  // write with new mask
      }

      // register full segment sync
      to_sync.register_full_sync(segments.size());
      segments.emplace_back(std::move(segment_ctx.segment_));
    }
  }

  pending_meta->update_generation(meta_);  // clone index metadata generation

  modified |= !to_sync.empty();

  // only flush a new index version upon a new index or a metadata change
  if (!modified) {
    // even if nothing to commit, we may have populated readers cache! Need to
    // cleanup.
    if (!ctx->segment_mask_.empty()) {
      cached_readers_.purge(ctx->segment_mask_);
    }
    return pending_context_t();
  }

  pending_meta->payload_buf_.clear();
  if (meta_payload_provider_ &&
      meta_payload_provider_(max_tick, pending_meta->payload_buf_)) {
    pending_meta->payload_ = pending_meta->payload_buf_;
  }

  pending_meta->seg_counter_.store(
    meta_.counter());  // ensure counter() >= max(seg#)

  pending_context_t pending_context;
  pending_context.ctx = std::move(ctx);  // retain flush context reference
  pending_context.meta = std::move(pending_meta);  // retain meta pending flush
  pending_context.to_sync = std::move(to_sync);

  return pending_context;
}

<<<<<<< HEAD
bool index_writer::start(progress_report_callback const& progress) {
  assert(!commit_lock_.try_lock()); // already locked
=======
bool index_writer::start() {
  assert(!commit_lock_.try_lock());  // already locked
>>>>>>> 2f63aac3

  REGISTER_TIMER_DETAILED();

  if (pending_state_) {
    // begin has been already called
    // without corresponding call to commit
    return false;
  }

  auto to_commit = flush_all(progress != nullptr ? progress : no_progress);

  if (!to_commit) {
    // nothing to commit, no transaction started
    return false;
  }

  auto& dir = *to_commit.ctx->dir_;
  auto& pending_meta = *to_commit.meta;

  // write 1st phase of index_meta transaction
  if (!writer_->prepare(dir, pending_meta)) {
    throw illegal_state{"Failed to write index metadata."};
  }

  auto update_generation = make_finally([this, &pending_meta]() noexcept {
    meta_.update_generation(pending_meta);
  });

  files_to_sync_.clear();
  auto sync = [this](std::string_view file) {
    files_to_sync_.emplace_back(file);
    return true;
  };

  try {
    // sync all pending files
    to_commit.to_sync.visit(sync, pending_meta);

    if (!dir.sync(files_to_sync_)) {
      throw io_error("Failed to sync files.");
    }

    // track all refs
    file_refs_t pending_refs;
    append_segments_refs(pending_refs, dir, pending_meta);
    auto ref =
      directory_utils::reference(dir, writer_->filename(pending_meta), true);
    if (ref) {
      pending_refs.emplace_back(std::move(ref));
    }

    meta_.segments_ = to_commit.meta->segments_;  // create copy

    // 1st phase of the transaction successfully finished here,
    // set to_commit as active flush context containing pending meta
    pending_state_.commit =
      memory::make_shared<committed_state_t::element_type>(
        std::piecewise_construct,
        std::forward_as_tuple(std::move(to_commit.meta)),
        std::forward_as_tuple(std::move(pending_refs)));
  } catch (...) {
    writer_->rollback();  // rollback started transaction

    throw;
  }

  // ...........................................................................
  // only noexcept operations below
  // ...........................................................................

  cached_readers_.purge(
    to_commit.ctx->segment_mask_);  // release cached readers
  pending_state_.ctx = std::move(to_commit.ctx);

  return true;
}

void index_writer::finish() {
  assert(!commit_lock_.try_lock());  // already locked

  REGISTER_TIMER_DETAILED();

  if (!pending_state_) {
    return;
  }

  auto reset_state = make_finally([this]() noexcept {
    // release reference to flush_context
    pending_state_.reset();
  });

  // ...........................................................................
  // lightweight 2nd phase of the transaction
  // ...........................................................................

  try {
    if (!writer_->commit()) {
      throw illegal_state{"Failed to commit index metadata."};
    }
#ifndef __APPLE__
    // atomic_store may throw
    static_assert(!noexcept(
      std::atomic_store(&committed_state_, std::move(pending_state_.commit))));
#endif
    std::atomic_store(&committed_state_, std::move(pending_state_.commit));
  } catch (...) {
    abort();  // rollback transaction

    throw;
  }

  // ...........................................................................
  // after here transaction successfull (only noexcept operations below)
  // ...........................................................................
  meta_.last_gen_ =
    committed_state_->first
      ->gen_;  // update 'last_gen_' to last commited/valid generation
}

void index_writer::abort() {
  assert(!commit_lock_.try_lock());  // already locked

  if (!pending_state_) {
    // there is no open transaction
    return;
  }

  // ...........................................................................
  // all functions below are noexcept
  // ...........................................................................

  // guarded by commit_lock_
  writer_->rollback();
  pending_state_.reset();

  // reset actual meta, note that here we don't change
  // segment counters since it can be changed from insert function
  meta_.reset(*(committed_state_->first));
}

}  // namespace iresearch<|MERGE_RESOLUTION|>--- conflicted
+++ resolved
@@ -2137,15 +2137,6 @@
 
   // register consolidating segments cleanup.
   // we need raw ptr as ctx may be moved
-<<<<<<< HEAD
-  auto unregister_segments = make_finally([ctx_raw = ctx.get(), this]() noexcept {
-    // FIXME make me noexcept as I'm being called from within ~finally()
-    assert(ctx_raw);
-    if (ctx_raw->pending_segments_.empty()) {
-      return;
-    }
-    auto lock = make_lock_guard(consolidation_lock_);
-=======
   auto unregister_segments =
     make_finally([ctx_raw = ctx.get(), this]() noexcept {
       // FIXME make me noexcept as I'm begin called from within ~finally()
@@ -2154,7 +2145,6 @@
         return;
       }
       auto lock = make_lock_guard(consolidation_lock_);
->>>>>>> 2f63aac3
 
       for (auto& pending_segment : ctx_raw->pending_segments_) {
         auto& candidates = pending_segment.consolidation_ctx.candidates;
@@ -2456,15 +2446,11 @@
              pending_segment_context.segment_->flushed_update_contexts_.size());
 
       // process individually each flushed segment_meta from the segment_context
-<<<<<<< HEAD
-      for (auto& flushed: pending_segment_context.segment_->flushed_) {
+      for (auto& flushed : pending_segment_context.segment_->flushed_) {
         // report progress
         progress("stage3", current_pending_segment_context_segments, total_pending_segment_context_segments);
         ++current_pending_segment_context_segments;
 
-=======
-      for (auto& flushed : pending_segment_context.segment_->flushed_) {
->>>>>>> 2f63aac3
         auto flushed_docs_start = flushed_docs_count;
 
         flushed_docs_count +=
@@ -2533,14 +2519,9 @@
                 .live_docs_count;  // decrement count of live docs
           }
         }
-<<<<<<< HEAD
-          
-        // add tail doc_ids not part of this flush_context to documents_mask (including truncated)
-=======
 
         // add tail doc_ids not part of this flush_context to documents_mask
         // (including truncated)
->>>>>>> 2f63aac3
         for (size_t doc_id = valid_doc_id_end,
                     doc_id_end = flushed.meta.docs_count + doc_limits::min();
              doc_id < doc_id_end; ++doc_id) {
@@ -2576,23 +2557,17 @@
       }
     }
 
-<<<<<<< HEAD
-    // write docs_mask if !empty(), if all docs are masked then remove segment altogether
+    // write docs_mask if !empty(), if all docs are masked then remove segment
+    // altogether
     size_t current_segment_ctxs = 0;
-    for (auto& segment_ctx: segment_ctxs) {
+    for (auto& segment_ctx : segment_ctxs) {
       // report progress - note: from the code, we are still a part of stage 3, but we need
       // to report something different here, i.e. "stage 4"
       progress("stage4", current_segment_ctxs, segment_ctxs.size());
       ++current_segment_ctxs;
 
-      // if have a writer with potential update-replacement records then check if they were seen
-=======
-    // write docs_mask if !empty(), if all docs are masked then remove segment
-    // altogether
-    for (auto& segment_ctx : segment_ctxs) {
       // if have a writer with potential update-replacement records then check
       // if they were seen
->>>>>>> 2f63aac3
       add_document_mask_unused_updates(segment_ctx);
 
       // after mismatched replaces here could be also empty segment
@@ -2646,13 +2621,8 @@
   return pending_context;
 }
 
-<<<<<<< HEAD
 bool index_writer::start(progress_report_callback const& progress) {
-  assert(!commit_lock_.try_lock()); // already locked
-=======
-bool index_writer::start() {
   assert(!commit_lock_.try_lock());  // already locked
->>>>>>> 2f63aac3
 
   REGISTER_TIMER_DETAILED();
 
