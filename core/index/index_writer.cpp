////////////////////////////////////////////////////////////////////////////////
/// DISCLAIMER
///
/// Copyright 2016 by EMC Corporation, All Rights Reserved
///
/// Licensed under the Apache License, Version 2.0 (the "License");
/// you may not use this file except in compliance with the License.
/// You may obtain a copy of the License at
///
///     http://www.apache.org/licenses/LICENSE-2.0
///
/// Unless required by applicable law or agreed to in writing, software
/// distributed under the License is distributed on an "AS IS" BASIS,
/// WITHOUT WARRANTIES OR CONDITIONS OF ANY KIND, either express or implied.
/// See the License for the specific language governing permissions and
/// limitations under the License.
///
/// Copyright holder is EMC Corporation
///
/// @author Andrey Abramov
/// @author Vasiliy Nabatchikov
////////////////////////////////////////////////////////////////////////////////

#include "index_writer.hpp"

#include <sstream>

#include "formats/format_utils.hpp"
#include "index/comparer.hpp"
#include "index/file_names.hpp"
#include "index/merge_writer.hpp"
#include "search/exclusion.hpp"
#include "shared.hpp"
#include "utils/bitvector.hpp"
#include "utils/compression.hpp"
#include "utils/directory_utils.hpp"
#include "utils/index_utils.hpp"
#include "utils/string_utils.hpp"
#include "utils/timer_utils.hpp"
#include "utils/type_limits.hpp"

#include <absl/container/flat_hash_map.h>

namespace irs {
namespace {

constexpr size_t kNonUpdateRecord = std::numeric_limits<size_t>::max();

// do-nothing progress reporter, used as fallback if no other progress
// reporter is used
const index_writer::progress_report_callback kNoProgress =
  [](std::string_view /*phase*/, size_t /*current*/, size_t /*total*/) {
    // intentionally do nothing
  };

const column_info_provider_t kDefaultColumnInfo = [](std::string_view) {
  // no compression, no encryption
  return column_info{irs::type<compression::none>::get(), {}, false};
};

const feature_info_provider_t kDefaultFeatureInfo =
  [](irs::type_info::type_id) {
    // no compression, no encryption
    return std::make_pair(
      column_info{irs::type<compression::none>::get(), {}, false},
      feature_writer_factory_t{});
  };

struct flush_segment_context {
  // starting doc_id to consider in 'segment.meta' (inclusive)
  const size_t doc_id_begin_;
  // ending doc_id to consider in 'segment.meta' (exclusive)
  const size_t doc_id_end_;
  // doc_ids masked in segment_meta
  document_mask docs_mask_;
  // copy so that it can be moved into 'index_writer::pending_state_'
  index_meta::index_segment_t segment_;
  // modification contexts referenced by 'update_contexts_'
  std::span<const index_writer::modification_context> modification_contexts_;
  // update contexts for documents in segment_meta
  std::span<const segment_writer::update_context> update_contexts_;

  flush_segment_context(
    const index_meta::index_segment_t& segment, size_t doc_id_begin,
    size_t doc_id_end,
    std::span<const segment_writer::update_context> update_contexts,
    std::span<const index_writer::modification_context> modification_contexts)
    : doc_id_begin_(doc_id_begin),
      doc_id_end_(doc_id_end),
      segment_(segment),
      modification_contexts_{modification_contexts},
      update_contexts_{update_contexts} {
    IRS_ASSERT(doc_id_begin_ <= doc_id_end_);
    IRS_ASSERT(doc_id_end_ - doc_limits::min() <= segment_.meta.docs_count);
    IRS_ASSERT(update_contexts.size() == segment_.meta.docs_count);
  }
};

std::vector<index_file_refs::ref_t> extract_refs(
  const ref_tracking_directory& dir) {
  std::vector<index_file_refs::ref_t> refs;
  // FIXME reserve

  auto visitor = [&refs](const index_file_refs::ref_t& ref) {
    refs.emplace_back(ref);
    return true;
  };
  dir.visit_refs(visitor);

  return refs;
}

// Apply any document removals based on filters in the segment.
// modifications where to get document update_contexts from
// docs_mask where to apply document removals to
// readers readers by segment name
// meta key used to get reader for the segment to evaluate
// min_modification_generation smallest consider modification generation
// Return if any new records were added (modification_queries_ modified).
bool add_document_mask_modified_records(
  std::span<index_writer::modification_context> modifications,
  document_mask& docs_mask, readers_cache& readers, segment_meta& meta,
  size_t min_modification_generation = 0) {
  if (modifications.empty()) {
    return false;  // nothing new to flush
  }

  auto reader = readers.emplace(meta);

  if (!reader) {
    throw index_error(string_utils::to_string(
      "while adding document mask modified records to document_mask of segment "
      "'%s', error: failed to open segment",
      meta.name.c_str()));
  }

  bool modified = false;

  for (auto& modification : modifications) {
    if (!modification.filter) {
      continue;  // skip invalid or uncommitted modification queries
    }

    auto prepared = modification.filter->prepare(reader);

    if (!prepared) {
      continue;  // skip invalid prepared filters
    }

    auto itr = prepared->execute(reader);

    if (!itr) {
      continue;  // skip invalid iterators
    }

    while (itr->next()) {
      const auto doc_id = itr->value();

      // if the indexed doc_id was insert()ed after the request for modification
      // or the indexed doc_id was already masked then it should be skipped
      if (modification.generation < min_modification_generation ||
          !docs_mask.insert(doc_id).second) {
        continue;  // the current modification query does not match any records
      }

      IRS_ASSERT(meta.live_docs_count);
      --meta.live_docs_count;  // decrement count of live docs
      modification.seen = true;
      modified = true;
    }
  }

  return modified;
}

// Apply any document removals based on filters in the segment.
// modifications where to get document update_contexts from
// segment where to apply document removals to
// min_doc_id staring doc_id that should be considered
// readers readers by segment name
// Return if any new records were added (modification_queries_ modified).
bool add_document_mask_modified_records(
  std::span<index_writer::modification_context> modifications,
  flush_segment_context& ctx, readers_cache& readers) {
  if (modifications.empty()) {
    return false;  // nothing new to flush
  }

  auto& segment = ctx.segment_;
  auto reader = readers.emplace(segment.meta);

  if (!reader) {
    throw index_error(string_utils::to_string(
      "while adding document mask modified records to flush_segment_context of "
      "segment '%s', error: failed to open segment",
      segment.meta.name.c_str()));
  }

  IRS_ASSERT(doc_limits::valid(ctx.doc_id_begin_));
  IRS_ASSERT(ctx.doc_id_begin_ <= ctx.doc_id_end_);
  IRS_ASSERT(ctx.doc_id_end_ <=
             ctx.update_contexts_.size() + doc_limits::min());
  bool modified = false;

  for (auto& modification : modifications) {
    if (!modification.filter) {
      continue;  // skip invalid or uncommitted modification queries
    }

    auto prepared = modification.filter->prepare(reader);

    if (!prepared) {
      continue;  // skip invalid prepared filters
    }

    auto itr = prepared->execute(reader);

    if (!itr) {
      continue;  // skip invalid iterators
    }

    while (itr->next()) {
      const auto doc_id = itr->value();

      if (doc_id < ctx.doc_id_begin_ || doc_id >= ctx.doc_id_end_) {
        continue;  // doc_id is not part of the current flush_context
      }

      // valid because of asserts above
      const auto& doc_ctx = ctx.update_contexts_[doc_id - doc_limits::min()];

      // if the indexed doc_id was insert()ed after the request for modification
      // or the indexed doc_id was already masked then it should be skipped
      if (modification.generation < doc_ctx.generation ||
          !ctx.docs_mask_.insert(doc_id).second) {
        continue;  // the current modification query does not match any records
      }

      // if an update modification and update-value record whose query was not
      // seen (i.e. replacement value whose filter did not match any documents)
      // for every update request a replacement 'update-value' is optimistically
      // inserted
      if (modification.update && doc_ctx.update_id != kNonUpdateRecord &&
          !ctx.modification_contexts_[doc_ctx.update_id].seen) {
        continue;  // the current modification matched a replacement document
                   // which in turn did not match any records
      }

      IRS_ASSERT(segment.meta.live_docs_count);
      --segment.meta.live_docs_count;  // decrement count of live docs
      modification.seen = true;
      modified = true;
    }
  }

  return modified;
}

// Mask documents created by updates which did not have any matches.
// Return if any new records were added (modification_contexts_ modified).
bool add_document_mask_unused_updates(flush_segment_context& ctx) {
  if (ctx.modification_contexts_.empty()) {
    return false;  // nothing new to add
  }
  IRS_ASSERT(doc_limits::valid(ctx.doc_id_begin_));
  IRS_ASSERT(ctx.doc_id_begin_ <= ctx.doc_id_end_);
  IRS_ASSERT(ctx.doc_id_end_ <=
             ctx.update_contexts_.size() + doc_limits::min());
  bool modified = false;

  for (auto doc_id = ctx.doc_id_begin_; doc_id < ctx.doc_id_end_; ++doc_id) {
    // valid because of asserts above
    const auto& doc_ctx = ctx.update_contexts_[doc_id - doc_limits::min()];

    if (doc_ctx.update_id == kNonUpdateRecord) {
      continue;  // not an update operation
    }

    IRS_ASSERT(ctx.modification_contexts_.size() > doc_ctx.update_id);

    // if it's an update record placeholder who's query already match some
    // record
    if (ctx.modification_contexts_[doc_ctx.update_id].seen ||
        !ctx.docs_mask_.insert(doc_id).second) {
      continue;  // the current placeholder record is in-use and valid
    }

    IRS_ASSERT(ctx.segment_.meta.live_docs_count);
    --ctx.segment_.meta.live_docs_count;  // decrement count of live docs
    modified = true;
  }

  return modified;
}

// append file refs for files from the specified segments description
template<typename T, typename M>
void append_segments_refs(T& buf, directory& dir, const M& meta) {
  auto visitor = [&buf](const index_file_refs::ref_t& ref) -> bool {
    buf.emplace_back(ref);
    return true;
  };

  // track all files referenced in index_meta
  directory_utils::reference(dir, meta, visitor, true);
}

std::string_view write_document_mask(directory& dir, segment_meta& meta,
                                     const document_mask& docs_mask,
                                     bool increment_version = true) {
  IRS_ASSERT(docs_mask.size() <= std::numeric_limits<uint32_t>::max());

  auto mask_writer = meta.codec->get_document_mask_writer();

  if (increment_version) {
    meta.files.erase(mask_writer->filename(meta));  // current filename
    ++meta.version;  // segment modified due to new document_mask

    // a second time +1 to avoid overlap with version increment due to commit of
    // uncommitted segment tail which must mask committed segment head
    // NOTE0: +1 extra is enough since a segment can reside in at most 2
    //        flush_contexts, there fore no more than 1 tail
    // NOTE1: flush_all() Stage3 increments version by _only_ 1 to avoid overlap
    //        with here, i.e. segment tail version will always be odd due to the
    //        aforementioned and because there is at most 1 tail
    ++meta.version;
  }

  const auto [file, _] =
    meta.files.emplace(mask_writer->filename(meta));  // new/expected filename

  mask_writer->write(dir, meta, docs_mask);

  // reset no longer valid size, to be recomputed on
  // index_utils::write_index_segment(...)
  meta.size = 0;

  return *file;
}

// mapping: name -> { new segment, old segment }
using candidates_mapping_t = absl::flat_hash_map<
  std::string_view,
  std::pair<const segment_meta*,                       // new segment
            std::pair<const segment_meta*, size_t>>>;  // old segment + index
                                                       // within merge_writer

// candidates_mapping output mapping
// candidates candidates for mapping
// segments map against a specified segments
// Returns first - has removals, second - number of mapped candidates.
std::pair<bool, size_t> map_candidates(
  candidates_mapping_t& candidates_mapping,
  const index_writer::consolidation_t& candidates,
  const index_meta::index_segments_t& segments) {
  size_t i = 0;
  for (const auto* candidate : candidates) {
    candidates_mapping.emplace(
      std::piecewise_construct, std::forward_as_tuple(candidate->name),
      std::forward_as_tuple(nullptr, std::make_pair(candidate, i++)));
  }

  size_t found = 0;
  bool has_removals = false;
  const auto candidate_not_found = candidates_mapping.end();

  for (const auto& segment : segments) {
    const auto& meta = segment.meta;
    const auto it = candidates_mapping.find(meta.name);

    if (candidate_not_found == it) {
      // not a candidate
      continue;
    }

    auto& mapping = it->second;
    const auto* new_segment = mapping.first;

    if (new_segment && new_segment->version >= meta.version) {
      // mapping already has a newer segment version
      continue;
    }

    ++found;

    IRS_ASSERT(mapping.second.first);
    mapping.first = &meta;

    has_removals |= (meta.version != it->second.second.first->version);
  }

  return std::make_pair(has_removals, found);
}

bool map_removals(const candidates_mapping_t& candidates_mapping,
                  const merge_writer& merger, readers_cache& readers,
                  document_mask& docs_mask) {
  IRS_ASSERT(merger);

  for (auto& mapping : candidates_mapping) {
    const auto& segment_mapping = mapping.second;

    if (segment_mapping.first->version !=
        segment_mapping.second.first->version) {
      const auto& merge_ctx = merger[segment_mapping.second.second];
      auto reader = readers.emplace(*segment_mapping.first);
      auto merged_itr = merge_ctx.reader->docs_iterator();
      auto current_itr = reader->docs_iterator();

      // this only masks documents of a single segment
      // this works due to the current architectural approach of segments,
      // either removals are new and will be applied during flush_all()
      // or removals are in the docs_mask and swill be applied by the reader
      // passed to the merge_writer

      // no more docs in merged reader
      if (!merged_itr->next()) {
        if (current_itr->next()) {
          IR_FRMT_WARN(
            "Failed to map removals for consolidated segment '%s' version "
            "'" IR_UINT64_T_SPECIFIER
            "' from current segment '%s' version '" IR_UINT64_T_SPECIFIER
            "', current segment has doc_id '" IR_UINT32_T_SPECIFIER
            "' not present in the consolidated segment",
            segment_mapping.second.first->name.c_str(),
            segment_mapping.second.first->version,
            segment_mapping.first->name.c_str(), segment_mapping.first->version,
            current_itr->value());

          return false;  // current reader has unmerged docs
        }

        continue;  // continue wih next mapping
      }

      // mask all remaining doc_ids
      if (!current_itr->next()) {
        do {
          IRS_ASSERT(doc_limits::valid(merge_ctx.doc_map(
            merged_itr->value())));  // doc_id must have a valid mapping
          docs_mask.insert(merge_ctx.doc_map(merged_itr->value()));
        } while (merged_itr->next());

        continue;  // continue wih next mapping
      }

      // validate that all docs in the current reader were merged, and add any
      // removed docs to the merged mask
      for (;;) {
        while (merged_itr->value() < current_itr->value()) {
          // doc_id must have a valid mapping
          IRS_ASSERT(doc_limits::valid(merge_ctx.doc_map(merged_itr->value())));
          docs_mask.insert(merge_ctx.doc_map(merged_itr->value()));

          if (!merged_itr->next()) {
            IR_FRMT_WARN(
              "Failed to map removals for consolidated segment '%s' version "
              "'" IR_UINT64_T_SPECIFIER
              "' from current segment '%s' version '" IR_UINT64_T_SPECIFIER
              "', current segment has doc_id '" IR_UINT32_T_SPECIFIER
              "' not present in the consolidated segment",
              segment_mapping.second.first->name.c_str(),
              segment_mapping.second.first->version,
              segment_mapping.first->name.c_str(),
              segment_mapping.first->version, current_itr->value());

            return false;  // current reader has unmerged docs
          }
        }

        if (merged_itr->value() > current_itr->value()) {
          IR_FRMT_WARN(
            "Failed to map removals for consolidated segment '%s' version "
            "'" IR_UINT64_T_SPECIFIER
            "' from current segment '%s' version '" IR_UINT64_T_SPECIFIER
            "', current segment has doc_id '" IR_UINT32_T_SPECIFIER
            "' not present in the consolidated segment",
            segment_mapping.second.first->name.c_str(),
            segment_mapping.second.first->version,
            segment_mapping.first->name.c_str(), segment_mapping.first->version,
            current_itr->value());

          return false;  // current reader has unmerged docs
        }

        // no more docs in merged reader
        if (!merged_itr->next()) {
          if (current_itr->next()) {
            IR_FRMT_WARN(
              "Failed to map removals for consolidated segment '%s' version "
              "'" IR_UINT64_T_SPECIFIER
              "' from current segment '%s' version '" IR_UINT64_T_SPECIFIER
              "', current segment has doc_id '" IR_UINT32_T_SPECIFIER
              "' not present in the consolidated segment",
              segment_mapping.second.first->name.c_str(),
              segment_mapping.second.first->version,
              segment_mapping.first->name.c_str(),
              segment_mapping.first->version, current_itr->value());

            return false;  // current reader has unmerged docs
          }

          break;  // continue wih next mapping
        }

        // mask all remaining doc_ids
        if (!current_itr->next()) {
          do {
            // doc_id must have a valid mapping
            IRS_ASSERT(
              doc_limits::valid(merge_ctx.doc_map(merged_itr->value())));
            docs_mask.insert(merge_ctx.doc_map(merged_itr->value()));
          } while (merged_itr->next());

          break;  // continue wih next mapping
        }
      }
    }
  }

  return true;
}

std::string to_string(const index_writer::consolidation_t& consolidation) {
  std::stringstream ss;
  size_t total_size = 0;
  size_t total_docs_count = 0;
  size_t total_live_docs_count = 0;

  for (const auto* meta : consolidation) {
    ss << "Name='" << meta->name << "', docs_count=" << meta->docs_count
       << ", live_docs_count=" << meta->live_docs_count
       << ", size=" << meta->size << std::endl;

    total_docs_count += meta->docs_count;
    total_live_docs_count += meta->live_docs_count;
    total_size += meta->size;
  }

  ss << "Total: segments=" << consolidation.size()
     << ", docs_count=" << total_docs_count
     << ", live_docs_count=" << total_live_docs_count << " size=" << total_size
     << "";

  return ss.str();
}

}  // namespace

using namespace std::chrono_literals;

readers_cache::key_t::key_t(const segment_meta& meta)
  : name{meta.name}, version{meta.version} {}

segment_reader readers_cache::emplace(const segment_meta& meta) {
  REGISTER_TIMER_DETAILED();

  segment_reader cached_reader;

  // FIXME(gnusi) consider moving open/reopen out of the scope of the lock
  // cppcheck-suppress unreadVariable
  std::lock_guard lock{lock_};
  auto& reader = cache_[meta];

  cached_reader = std::move(reader);  // clear existing reader

  // update cache, in case of failure reader stays empty
  // intentionally never cache columnstore columns
  reader = cached_reader
             ? cached_reader.reopen(meta)
             : segment_reader::open(dir_, meta, index_reader_options{});

  return reader;
}

void readers_cache::clear() noexcept {
  // cppcheck-suppress unreadVariable
  std::lock_guard lock{lock_};
  cache_.clear();
}

size_t readers_cache::purge(
  const absl::flat_hash_set<key_t, key_hash_t>& segments) noexcept {
  if (segments.empty()) {
    return 0;
  }

  size_t erased = 0;

  // cppcheck-suppress unreadVariable
  std::lock_guard lock{lock_};

  for (auto it = cache_.begin(); it != cache_.end();) {
    if (segments.contains(it->first)) {
      const auto erase_me = it++;
      cache_.erase(erase_me);
      ++erased;
    } else {
      ++it;
    }
  }

  return erased;
}

index_writer::active_segment_context::active_segment_context(
  std::shared_ptr<segment_context> ctx, std::atomic<size_t>& segments_active,
  flush_context* flush_ctx, size_t pending_segment_context_offset) noexcept
  : ctx_{std::move(ctx)},
    flush_ctx_{flush_ctx},
    pending_segment_context_offset_{pending_segment_context_offset},
    segments_active_{&segments_active} {
#ifdef IRESEARCH_DEBUG
  if (flush_ctx) {
    // ensure there are no active struct update operations
    // (only needed for IRS_ASSERT)
    // cppcheck-suppress unreadVariable
    std::lock_guard lock{flush_ctx->mutex_};

    // IRS_ASSERT that flush_ctx and ctx are compatible
    IRS_ASSERT(
      flush_ctx->pending_segment_contexts_[pending_segment_context_offset_]
        .segment_ == ctx_);
  }
#endif

  if (ctx_) {
    // track here since guaranteed to have 1 ref per active
    // segment
    segments_active_->fetch_add(1);
  }
}

index_writer::active_segment_context::~active_segment_context() {
  if (ctx_) {
    // track here since guaranteed to have 1 ref per active
    // segment
    segments_active_->fetch_sub(1);
  }

  if (flush_ctx_) {
    ctx_.reset();

    try {
      std::lock_guard lock{flush_ctx_->mutex_};
      flush_ctx_->pending_segment_context_cond_.notify_all();
    } catch (...) {
      // lock may throw
    }
  }  // FIXME TODO remove once col_writer tail is fixed to flush() multiple
     // times without overwrite (since then the tail will be in a different
     // context)
}

index_writer::active_segment_context&
index_writer::active_segment_context::operator=(
  active_segment_context&& other) noexcept {
  if (this != &other) {
    if (ctx_) {
      // track here since guaranteed to have 1 ref per active segment
      segments_active_->fetch_sub(1);
    }

    ctx_ = std::move(other.ctx_);
    flush_ctx_ = other.flush_ctx_;
    pending_segment_context_offset_ = other.pending_segment_context_offset_;
    segments_active_->store(other.segments_active_->load());
  }

  return *this;
}

index_writer::Document::Document(flush_context& ctx,
                                 std::shared_ptr<segment_context> segment,
                                 const segment_writer::update_context& update)
  : segment_{std::move(segment)},
    writer_{*segment_->writer_},
    ctx_{ctx},
    update_id_{update.update_id} {
  IRS_ASSERT(segment_);
  IRS_ASSERT(segment_->writer_);
  const auto uncomitted_doc_id_begin =
    segment_->uncomitted_doc_id_begin_ >
        segment_->flushed_update_contexts_.size()
      // uncomitted start in 'writer_'
      ? (segment_->uncomitted_doc_id_begin_ -
         segment_->flushed_update_contexts_.size())
      // uncommitted start in 'flushed_'
      : doc_limits::min();
  IRS_ASSERT(uncomitted_doc_id_begin <=
             writer_.docs_cached() + doc_limits::min());
  // ensure reset() will be noexcept
  ++segment_->active_count_;
  const auto rollback_extra =
    writer_.docs_cached() + doc_limits::min() - uncomitted_doc_id_begin;
  writer_.begin(update, rollback_extra);  // ensure reset() will be noexcept
  segment_->buffered_docs_.store(writer_.docs_cached());
}

index_writer::Document::~Document() noexcept {
  if (!segment_) {
    return;  // another instance will call commit()
  }

  IRS_ASSERT(segment_->writer_);
  IRS_ASSERT(&writer_ == segment_->writer_.get());

  try {
    writer_.commit();
  } catch (...) {
    writer_.rollback();
  }

  if (!*this && update_id_ != kNonUpdateRecord) {
    // mark invalid
    segment_->modification_queries_[update_id_].filter = nullptr;
  }

  // optimization to notify any ongoing flush_all() operations so they wake up
  // earlier
  if (1 == segment_->active_count_.fetch_sub(1)) {
    // lock due to context modification and notification, note:
    // std::mutex::try_lock() does not throw exceptions as per documentation
    // @see https://en.cppreference.com/w/cpp/named_req/Mutex
    std::unique_lock lock{ctx_.mutex_, std::try_to_lock};

    if (lock.owns_lock()) {
      // ignore if lock failed because it implies that
      // flush_all() is not waiting for a notification
      ctx_.pending_segment_context_cond_.notify_all();
    }
  }
}

void index_writer::Transaction::ForceFlush() {
  if (const auto& ctx = segment_.ctx(); !ctx) {
    return;  // nothing to do
  }

  if (writer_.get_flush_context()->AddToPending(segment_)) {
    ++segment_use_count_;
  }
}

bool index_writer::Transaction::Commit() noexcept {
  const auto& ctx = segment_.ctx();

  // failure may indicate a dangling 'document' instance
  IRS_ASSERT(ctx.use_count() == segment_use_count_);

  if (!ctx) {
    return true;  // nothing to do
  }

  if (auto& writer = *ctx->writer_; writer.tick() < last_operation_tick_) {
    writer.tick(last_operation_tick_);
  }

  try {
    // FIXME move emplace into active_segment_context destructor commit segment
    writer_.get_flush_context()->emplace(std::move(segment_),
                                         first_operation_tick_);
    return true;
  } catch (...) {
    Reset();  // abort segment
    return false;
  }
}

void index_writer::Transaction::Reset() noexcept {
  last_operation_tick_ = 0;  // reset tick

  const auto& ctx = segment_.ctx();

  if (!ctx) {
    return;  // nothing to reset
  }

  // rollback modification queries
  std::for_each(std::begin(ctx->modification_queries_) +
                  ctx->uncomitted_modification_queries_,
                std::end(ctx->modification_queries_),
                [](modification_context& ctx) noexcept {
                  // mark invalid
                  ctx.filter = nullptr;
                });

  auto& flushed_update_contexts = ctx->flushed_update_contexts_;

  // find and mask/truncate uncomitted tail
  for (size_t i = 0, count = ctx->flushed_.size(), flushed_docs_count = 0;
       i < count; ++i) {
    auto& segment = ctx->flushed_[i];
    auto flushed_docs_start = flushed_docs_count;

    // sum of all previous segment_meta::docs_count
    // including this meta
    flushed_docs_count += segment.meta.docs_count;

    if (flushed_docs_count <=
        ctx->uncomitted_doc_id_begin_ - doc_limits::min()) {
      continue;  // all documents in this this index_meta have been committed
    }

    auto docs_mask_tail_doc_id =
      ctx->uncomitted_doc_id_begin_ - flushed_docs_start;

    IRS_ASSERT(docs_mask_tail_doc_id <= segment.meta.live_docs_count);
    IRS_ASSERT(docs_mask_tail_doc_id <= std::numeric_limits<doc_id_t>::max());
    segment.docs_mask_tail_doc_id = doc_id_t(docs_mask_tail_doc_id);

    if (docs_mask_tail_doc_id - doc_limits::min() >= segment.meta.docs_count) {
      ctx->flushed_.resize(i);  // truncate including current empty meta
    } else {
      ctx->flushed_.resize(i + 1);  // truncate starting from subsequent meta
    }

    IRS_ASSERT(flushed_update_contexts.size() >= flushed_docs_count);
    // truncate 'flushed_update_contexts_'
    flushed_update_contexts.resize(flushed_docs_count);
    // reset to start of 'writer_'
    ctx->uncomitted_doc_id_begin_ =
      flushed_update_contexts.size() + doc_limits::min();

    break;
  }

  if (!ctx->writer_) {
    IRS_ASSERT(ctx->uncomitted_doc_id_begin_ - doc_limits::min() ==
               flushed_update_contexts.size());
    ctx->buffered_docs_.store(flushed_update_contexts.size());

    return;  // nothing to reset
  }

  auto& writer = *(ctx->writer_);
  auto writer_docs = writer.initialized() ? writer.docs_cached() : 0;

  IRS_ASSERT(std::numeric_limits<doc_id_t>::max() >= writer.docs_cached());
  // update_contexts located inside th writer
  IRS_ASSERT(ctx->uncomitted_doc_id_begin_ - doc_limits::min() >=
             flushed_update_contexts.size());
  IRS_ASSERT(ctx->uncomitted_doc_id_begin_ - doc_limits::min() <=
             flushed_update_contexts.size() + writer_docs);
  ctx->buffered_docs_.store(flushed_update_contexts.size() + writer_docs);

  // rollback document insertions
  // cannot segment_writer::reset(...) since documents_context::reset() noexcept
  for (auto doc_id =
              ctx->uncomitted_doc_id_begin_ - flushed_update_contexts.size(),
            doc_id_end = writer_docs + doc_limits::min();
       doc_id < doc_id_end; ++doc_id) {
    IRS_ASSERT(doc_id <= std::numeric_limits<doc_id_t>::max());
    writer.remove(doc_id_t(doc_id));
  }
}

bool index_writer::FlushRequired(const segment_writer& segment) const noexcept {
  const auto& limits = segment_limits_;
  const auto docs_max = limits.segment_docs_max.load();
  const auto memory_max = limits.segment_memory_max.load();

  const auto docs = segment.docs_cached();
  const auto memory = segment.memory_active();

  return (docs_max != 0 && docs_max > docs) ||         // too many docs
         doc_limits::eof(docs)                         // segment is full
         || (memory_max != 0 && memory_max > memory);  // too much memory
}

index_writer::flush_context_ptr index_writer::Transaction::UpdateSegment(
  bool disable_flush) {
  auto ctx = writer_.get_flush_context();

  // refresh segment if required (guarded by flush_context::flush_mutex_)

  while (!segment_.ctx()) {  // no segment (lazy initialized)
    segment_ = writer_.get_segment_context(*ctx);
#ifdef IRESEARCH_DEBUG
    segment_use_count_ = segment_.ctx().use_count();
#endif

    // must unlock/relock flush_context before retrying to get a new segment so
    // as to avoid a deadlock due to a read-write-read situation for
    // flush_context::flush_mutex_ with threads trying to lock
    // flush_context::flush_mutex_ to return their segment_context
    if (!segment_.ctx()) {
      ctx.reset();  // reset before reacquiring
      ctx = writer_.get_flush_context();
    }
  }

  IRS_ASSERT(segment_.ctx());
  IRS_ASSERT(segment_.ctx()->writer_);
  auto& segment = *(segment_.ctx());
  auto& writer = *segment.writer_;

  if (IRS_UNLIKELY(!writer.initialized())) {
    segment.prepare();
    assert(segment.writer_->initialized());
  } else if (!disable_flush && writer_.FlushRequired(writer)) {
    // force a flush of a full segment
    IR_FRMT_TRACE(
      "Flushing segment '%s', docs=" IR_SIZE_T_SPECIFIER
      ", memory=" IR_SIZE_T_SPECIFIER ", docs limit=" IR_SIZE_T_SPECIFIER
      ", memory limit=" IR_SIZE_T_SPECIFIER "",
      writer.name().c_str(), writer.docs_cached(), writer.memory_active(),
      writer_.segment_limits_.segment_docs_max.load(),
      writer_.segment_limits_.segment_memory_max.load());

    try {
      std::unique_lock segment_flush_lock{segment.flush_mutex_};
      segment.flush();
    } catch (...) {
      IR_FRMT_ERROR(
        "while flushing segment '%s', error: failed to flush segment",
        segment.writer_meta_.meta.name.c_str());

      segment.reset(true);

      throw;
    }
  }

  return ctx;
}

void index_writer::flush_context::emplace(active_segment_context&& segment,
                                          uint64_t generation_base) {
  if (!segment.ctx_) {
    return;  // nothing to do
  }

  auto& flush_ctx = segment.flush_ctx_;

  // failure may indicate a dangling 'document' instance
  IRS_ASSERT(
    // +1 for 'active_segment_context::ctx_'
    (!flush_ctx && segment.ctx_.use_count() == 1) ||
    // +1 for 'active_segment_context::ctx_' (flush_context switching made a
    // full-circle)
    (this == flush_ctx && segment.ctx_->dirty_.load() &&
     segment.ctx_.use_count() == 1) ||
    // +1 for 'active_segment_context::ctx_',
    // +1 for 'pending_segment_context::segment_'
    (this == flush_ctx && !segment.ctx_->dirty_.load() &&
     segment.ctx_.use_count() == 2) ||
    // +1 for 'active_segment_context::ctx_',
    // +1 for 'pending_segment_context::segment_'
    (this != flush_ctx && flush_ctx && segment.ctx_.use_count() == 2) ||
    // +1 for 'active_segment_context::ctx_',
    // +0 for 'pending_segment_context::segment_' that was already cleared
    (this != flush_ctx && flush_ctx && segment.ctx_.use_count() == 1));

  freelist_t::node_type* freelist_node = nullptr;
  size_t modification_count{};
  auto& ctx = *(segment.ctx_);

  // prevent concurrent flush related modifications,
  // i.e. if segment is also owned by another flush_context
  std::unique_lock flush_lock{ctx.flush_mutex_, std::defer_lock};

  {
    // pending_segment_contexts_ may be asynchronously read
    std::lock_guard lock{mutex_};

    // update pending_segment_context
    // this segment_context has not yet been seen by this flush_context
    // or was marked dirty implies flush_context switching making a full-circle
    if (this != flush_ctx || ctx.dirty_) {
      freelist_node = &pending_segment_contexts_.emplace_back(
        segment.ctx_, pending_segment_contexts_.size());

      // mark segment as non-reusable if it was peviously registered with a
      // different flush_context NOTE: 'ctx.dirty_' implies flush_context
      // switching making a full-circle
      //       and this emplace(...) call being the first and only call for this
      //       segment (not given out again via free-list) so no 'dirty_' check
      if (flush_ctx && this != flush_ctx) {
        ctx.dirty_ = true;
        // 'segment.flush_ctx_' may be asynchronously flushed
        flush_lock.lock();
        // thread-safe because pending_segment_contexts_ is a deque
        IRS_ASSERT(
          flush_ctx
            ->pending_segment_contexts_[segment.pending_segment_context_offset_]
            .segment_ == segment.ctx_);
        // ^^^ FIXME TODO remove last line
        /* FIXME TODO uncomment once col_writer tail is written correctly (need
        to track tail in new segment
        // if this segment is still referenced by the previous flush_context
        then
        // store 'pending_segment_contexts_' and
        'uncomitted_modification_queries_'
        // in the previous flush_context because they will be modified lower
        down if (segment.ctx_.use_count() != 2) {
          IRS_ASSERT(segment.flush_ctx_->pending_segment_contexts_.size() >
        segment.pending_segment_context_offset_);
          IRS_ASSERT(segment.flush_ctx_->pending_segment_contexts_[segment.pending_segment_context_offset_].segment_
        == segment.ctx_); // thread-safe because pending_segment_contexts_ is a
        deque
          IRS_ASSERT(segment.flush_ctx_->pending_segment_contexts_[segment.pending_segment_context_offset_].segment_.use_count()
        == 3); // +1 for the reference in 'pending_segment_contexts_', +1 for
        the reference in other flush_context 'pending_segment_contexts_', +1 for
        the reference in 'active_segment_context'
          segment.flush_ctx_->pending_segment_contexts_[segment.pending_segment_context_offset_].doc_id_end_
        = ctx.uncomitted_doc_id_begin_;
          segment.flush_ctx_->pending_segment_contexts_[segment.pending_segment_context_offset_].modification_offset_end_
        = ctx.uncomitted_modification_queries_;
        }
        */
      }

      if (flush_ctx && this != flush_ctx) {
        pending_segment_contexts_.pop_back();
        freelist_node = nullptr;
      }  // FIXME TODO remove this condition once col_writer tail is writteng
         // correctly
    } else {
      // the segment is present in this flush_context
      // 'pending_segment_contexts_'
      IRS_ASSERT(pending_segment_contexts_.size() >
                 segment.pending_segment_context_offset_);
      IRS_ASSERT(
        pending_segment_contexts_[segment.pending_segment_context_offset_]
          .segment_ == segment.ctx_);
      // +1 for the reference in 'pending_segment_contexts_',
      // +1 for the reference in 'active_segment_context'
      IRS_ASSERT(
        pending_segment_contexts_[segment.pending_segment_context_offset_]
          .segment_.use_count() == 2);
      freelist_node =
        &(pending_segment_contexts_[segment.pending_segment_context_offset_]);
    }

    // NOTE: if the first uncommitted operation is a removal operation then it
    //       is fully valid for its 'committed' generation value to equal the
    //       generation of the last 'committed' insert operation since removals
    //       are applied to documents with generation <= removal
    IRS_ASSERT(ctx.uncomitted_modification_queries_ <=
               ctx.modification_queries_.size());
    modification_count =
      ctx.modification_queries_.size() - ctx.uncomitted_modification_queries_;
    if (!generation_base) {
      if (flush_ctx && this != flush_ctx) {
        generation_base = flush_ctx->generation_ += modification_count;
      } else {
        // FIXME remove this condition once col_writer tail is writteng
        // correctly

        // atomic increment to end of unique generation range
        generation_base = generation_ += modification_count;
      }
      generation_base -= modification_count;  // start of generation range
    }
  }

  // noexcept state update operations below here
  // no need for segment lock since flush_all() operates on values < '*_end_'
  // update generation of segment operation

  // update generations of modification_queries_
  std::for_each(
    std::begin(ctx.modification_queries_) +
      ctx.uncomitted_modification_queries_,
    std::end(ctx.modification_queries_),
    [generation_base, modification_count](modification_context& v) noexcept {
      // must be < modification_count since inserts come after
      // modification
      IRS_ASSERT(v.generation < modification_count);
      IRS_IGNORE(modification_count);

      // update to flush_context generation
      const_cast<size_t&>(v.generation) += generation_base;
    });

  auto update_generation = [uncomitted_doc_id_begin =
                              ctx.uncomitted_doc_id_begin_ - doc_limits::min(),
                            modification_count, generation_base](
                             std::span<segment_writer::update_context> ctxs) {
    // update generations of segment_context::flushed_update_contexts_
    for (size_t i = uncomitted_doc_id_begin, end = ctxs.size(); i < end; ++i) {
      // can == modification_count if inserts come  after
      // modification
      IRS_ASSERT(ctxs[i].generation <= modification_count);
      IRS_IGNORE(modification_count);
      // update to flush_context generation
      ctxs[i].generation += generation_base;
    }
  };

  auto& flushed_update_contexts = ctx.flushed_update_contexts_;

  // update generations of segment_context::flushed_update_contexts_
  update_generation(flushed_update_contexts);

  IRS_ASSERT(ctx.writer_);
  IRS_ASSERT(ctx.writer_->docs_cached() <= doc_limits::eof());
  auto& writer = *(ctx.writer_);
  const auto writer_docs = writer.initialized() ? writer.docs_cached() : 0;

  // update generations of segment_writer::doc_contexts
  if (writer_docs) {
    update_generation(writer.docs_context());
  }

  // reset counters for segment reuse

  ctx.uncomitted_generation_offset_ = 0;
  ctx.uncomitted_doc_id_begin_ =
    flushed_update_contexts.size() + writer_docs + doc_limits::min();
  ctx.uncomitted_modification_queries_ = ctx.modification_queries_.size();

  if (!freelist_node) {
    // FIXME remove this condition once col_writer tail is writteng correctly
    return;
  }

  // do not reuse segments that are present in another flush_context
  if (!ctx.dirty_) {
    IRS_ASSERT(freelist_node);
    // +1 for 'active_segment_context::ctx_', +1 for
    IRS_ASSERT(segment.ctx_.use_count() == 2);
    // 'pending_segment_context::segment_'
    auto& segments_active = *(segment.segments_active_);
    // release hold (delcare before aquisition since operator++() is noexcept)
    Finally segments_active_decrement = [&segments_active]() noexcept {
      segments_active.fetch_sub(1);
    };
    // increment counter to hold reservation while segment_context is being
    // released and added to the freelist
    segments_active.fetch_add(1);
    // reset before adding to freelist to garantee proper use_count() in
    // get_segment_context(...)
    segment = active_segment_context();
    // add segment_context to free-list
    pending_segment_contexts_freelist_.push(*freelist_node);
  }
}

bool index_writer::flush_context::AddToPending(
  active_segment_context& segment) {
  if (segment.flush_ctx_ != nullptr) {
    // re-used active_segment_context
    return false;
  }
  std::lock_guard lock{mutex_};
  auto const size_before = pending_segment_contexts_.size();
  pending_segment_contexts_.emplace_back(segment.ctx_, size_before);
  segment.flush_ctx_ = this;
<<<<<<< HEAD
  segment.pending_segment_context_offset_ = size_before;
=======
  segment.pending_segment_context_offset_ = sizeBefore;
  return true;
>>>>>>> 37a5956f
}

void index_writer::flush_context::reset() noexcept {
  // reset before returning to pool
  for (auto& entry : pending_segment_contexts_) {
    if (auto& segment = entry.segment_; segment.use_count() == 1) {
      // reset only if segment not tracked anywhere else
      segment->reset();
    }
  }

  // clear() before pending_segment_contexts_
  while (pending_segment_contexts_freelist_.pop())
    ;

  generation_.store(0);
  dir_->clear_refs();
  pending_segments_.clear();
  pending_segment_contexts_.clear();
  segment_mask_.clear();
}

index_writer::segment_context::segment_context(
  directory& dir, segment_meta_generator_t&& meta_generator,
  const column_info_provider_t& column_info,
  const feature_info_provider_t& feature_info, const Comparer* comparator)
  : active_count_(0),
    buffered_docs_(0),
    dirty_(false),
    dir_(dir),
    meta_generator_(std::move(meta_generator)),
    uncomitted_doc_id_begin_(doc_limits::min()),
    uncomitted_generation_offset_(0),
    uncomitted_modification_queries_(0),
    writer_(segment_writer::make(dir_, column_info, feature_info, comparator)) {
  IRS_ASSERT(meta_generator_);
}

uint64_t index_writer::segment_context::flush() {
  // must be already locked to prevent concurrent flush related modifications
  IRS_ASSERT(!flush_mutex_.try_lock());

  if (!writer_ || !writer_->initialized() || !writer_->docs_cached()) {
    return 0;  // skip flushing an empty writer
  }

  IRS_ASSERT(writer_->docs_cached() <= doc_limits::eof());

  auto& segment = flushed_.emplace_back(std::move(writer_meta_.meta));

  try {
    writer_->flush(segment);

    const std::span ctxs{writer_->docs_context()};
    flushed_update_contexts_.insert(flushed_update_contexts_.end(),
                                    ctxs.begin(), ctxs.end());
  } catch (...) {
    // failed to flush segment
    flushed_.pop_back();

    throw;
  }

  auto const tick = writer_->tick();
  writer_->reset();  // mark segment as already flushed
  return tick;
}

index_writer::segment_context::ptr index_writer::segment_context::make(
  directory& dir, segment_meta_generator_t&& meta_generator,
  const column_info_provider_t& column_info,
  const feature_info_provider_t& feature_info, const Comparer* comparator) {
  return std::make_unique<segment_context>(
    dir, std::move(meta_generator), column_info, feature_info, comparator);
}

segment_writer::update_context
index_writer::segment_context::make_update_context(const filter& filter) {
  // increment generation due to removal
  auto generation = ++uncomitted_generation_offset_;
  auto update_id = modification_queries_.size();

  // -1 for previous generation
  modification_queries_.emplace_back(filter, generation - 1, true);

  return {generation, update_id};
}

segment_writer::update_context
index_writer::segment_context::make_update_context(
  std::shared_ptr<const filter> filter) {
  IRS_ASSERT(filter);
  // increment generation due to removal
  auto generation = ++uncomitted_generation_offset_;
  auto update_id = modification_queries_.size();

  // -1 for previous generation
  modification_queries_.emplace_back(std::move(filter), generation - 1, true);

  return {generation, update_id};
}

segment_writer::update_context
index_writer::segment_context::make_update_context(filter::ptr&& filter) {
  IRS_ASSERT(filter);
  // increment generation due to removal
  auto generation = ++uncomitted_generation_offset_;
  auto update_id = modification_queries_.size();

  // -1 for previous generation
  modification_queries_.emplace_back(std::move(filter), generation - 1, true);

  return {generation, update_id};
}

void index_writer::segment_context::prepare() {
  IRS_ASSERT(writer_);

  if (!writer_->initialized()) {
    writer_meta_ = meta_generator_();
    writer_->reset(writer_meta_.meta);
  }
}

void index_writer::segment_context::remove(const filter& filter) {
  modification_queries_.emplace_back(filter, uncomitted_generation_offset_++,
                                     false);
}

void index_writer::segment_context::remove(
  std::shared_ptr<const filter> filter) {
  if (!filter) {
    return;  // skip empty filters
  }

  modification_queries_.emplace_back(std::move(filter),
                                     uncomitted_generation_offset_++, false);
}

void index_writer::segment_context::remove(filter::ptr&& filter) {
  if (!filter) {
    return;  // skip empty filters
  }

  modification_queries_.emplace_back(std::move(filter),
                                     uncomitted_generation_offset_++, false);
}

void index_writer::segment_context::reset(bool store_flushed) noexcept {
  active_count_.store(0);
  buffered_docs_.store(0);
  dirty_.store(false);
  // in some cases we need to store flushed segments for further commits
  if (!store_flushed) {
    flushed_.clear();
    flushed_update_contexts_.clear();
  }
  modification_queries_.clear();
  uncomitted_doc_id_begin_ = doc_limits::min();
  uncomitted_generation_offset_ = 0;
  uncomitted_modification_queries_ = 0;

  if (writer_->initialized()) {
    writer_->reset();  // try to reduce number of files flushed below
  }

  // release refs only after clearing writer state to ensure
  // 'writer_' does not hold any files
  dir_.clear_refs();
}

index_writer::index_writer(
  ConstructToken, index_lock::ptr&& lock,
  index_file_refs::ref_t&& lock_file_ref, directory& dir, format::ptr codec,
  size_t segment_pool_size, const segment_options& segment_limits,
  const Comparer* comparator, const column_info_provider_t& column_info,
  const feature_info_provider_t& feature_info,
  const payload_provider_t& meta_payload_provider, index_meta&& meta,
  committed_state_t&& committed_state)
  : feature_info_{feature_info},
    column_info_{column_info},
    meta_payload_provider_{meta_payload_provider},
    comparator_{comparator},
    cached_readers_{dir},
    codec_{std::move(codec)},
    committed_state_{std::move(committed_state)},
    dir_{dir},
    // 2 because just swap them due to common commit lock
    flush_context_pool_{2},
    meta_{std::move(meta)},
    segment_limits_{segment_limits},
    segment_writer_pool_{segment_pool_size},
    segments_active_{0},
    writer_{codec_->get_index_meta_writer()},
    write_lock_{std::move(lock)},
    write_lock_file_ref_{std::move(lock_file_ref)} {
  IRS_ASSERT(column_info);   // ensured by 'make'
  IRS_ASSERT(feature_info);  // ensured by 'make'
  IRS_ASSERT(codec);
  flush_context_.store(flush_context_pool_.data());

  // setup round-robin chain
  for (size_t i = 0, count = flush_context_pool_.size() - 1; i < count; ++i) {
    auto* ctx = flush_context_pool_.data() + i;
    ctx->dir_ = std::make_unique<ref_tracking_directory>(dir);
    ctx->next_context_ = ctx + 1;
  }

  // setup round-robin chain
  auto& ctx = flush_context_pool_[flush_context_pool_.size() - 1];
  ctx.dir_ = std::make_unique<ref_tracking_directory>(dir);
  ctx.next_context_ = flush_context_pool_.data();
}

void index_writer::clear(uint64_t tick) {
  // cppcheck-suppress unreadVariable
  std::lock_guard commit_lock{commit_lock_};

  if (!pending_state_ && meta_.empty() &&
      index_gen_limits::valid(meta_.last_gen_)) {
    return;  // already empty
  }

  auto ctx = get_flush_context(false);
  // cppcheck-suppress unreadVariable
  // ensure there are no active struct update operations
  std::lock_guard ctx_lock{ctx->mutex_};

  auto pending_commit = std::make_shared<committed_state_t::element_type>(
    std::piecewise_construct,
    std::forward_as_tuple(std::make_shared<index_meta>()),
    std::forward_as_tuple());

  auto& dir = *ctx->dir_;
  auto& pending_meta = *pending_commit->first;

  // setup new meta
  pending_meta.update_generation(meta_);  // clone index metadata generation
  pending_meta.payload_buf_.clear();
  if (meta_payload_provider_ &&
      meta_payload_provider_(tick, pending_meta.payload_buf_)) {
    pending_meta.payload_ = pending_meta.payload_buf_;
  }
  pending_meta.seg_counter_.store(
    meta_.counter());  // ensure counter() >= max(seg#)

  // rollback already opened transaction if any
  writer_->rollback();

  // write 1st phase of index_meta transaction
  if (!writer_->prepare(dir, pending_meta)) {
    throw illegal_state{"Failed to write index metadata."};
  }

  auto ref =
    directory_utils::reference(dir, writer_->filename(pending_meta), true);
  if (ref) {
    auto& pending_refs = pending_commit->second;
    pending_refs.emplace_back(std::move(ref));
  }

  // 1st phase of the transaction successfully finished here
  // ensure new generation reflected in 'meta_'
  meta_.update_generation(pending_meta);
  pending_state_.ctx = std::move(ctx);  // retain flush context reference
  pending_state_.commit = std::move(pending_commit);

  finish();

  // all functions below are noexcept

  meta_.segments_.clear();  // noexcept op (clear after finish(), to match reset
                            // of pending_state_ inside finish(), allows
                            // recovery on clear() failure)
  cached_readers_.clear();  // original readers no longer required

  // clear consolidating segments
  // cppcheck-suppress unreadVariable
  std::lock_guard lock{consolidation_lock_};
  consolidating_segments_.clear();
}

index_writer::ptr index_writer::make(
  directory& dir, format::ptr codec, OpenMode mode,
  const init_options& opts /*= init_options()*/) {
  std::vector<index_file_refs::ref_t> file_refs;
  index_lock::ptr lock;
  index_file_refs::ref_t lockfile_ref;

  if (opts.lock_repository) {
    // lock the directory
    lock = dir.make_lock(kWriteLockName);
    // will be created by try_lock
    lockfile_ref = directory_utils::reference(dir, kWriteLockName, true);

    if (!lock || !lock->try_lock()) {
      throw lock_obtain_failed(kWriteLockName);
    }
  }

  // read from directory or create index metadata
  index_meta meta;
  {
    auto reader = codec->get_index_meta_reader();
    std::string segments_file;
    const bool index_exists = reader->last_segments_file(dir, segments_file);

    if (OM_CREATE == mode ||
        ((OM_CREATE | OM_APPEND) == mode && !index_exists)) {
      // Try to read. It allows us to
      // create writer against an index that's
      // currently opened for searching

      try {
        // for OM_CREATE meta must be fully recreated, meta read only to get
        // last version
        if (index_exists) {
          reader->read(dir, meta, segments_file);
          meta.clear();
          // this meta is for a totally new index
          meta.last_gen_ = index_gen_limits::invalid();
        }
      } catch (const error_base&) {
        meta = index_meta();
      }
    } else if (!index_exists) {
      throw file_not_found();  // no segments file found
    } else {
      reader->read(dir, meta, segments_file);
      append_segments_refs(file_refs, dir, meta);
      auto ref = directory_utils::reference(dir, segments_file);
      if (ref) {
        file_refs.emplace_back(std::move(ref));
      }
    }
  }

  auto comitted_state = std::make_shared<committed_state_t::element_type>(
    std::make_shared<index_meta>(meta), std::move(file_refs));

  auto writer = std::make_shared<index_writer>(
    ConstructToken{}, std::move(lock), std::move(lockfile_ref), dir,
    std::move(codec), opts.segment_pool_size, segment_options(opts),
    opts.comparator, opts.column_info ? opts.column_info : kDefaultColumnInfo,
    opts.features ? opts.features : kDefaultFeatureInfo,
    opts.meta_payload_provider, std::move(meta), std::move(comitted_state));

  // remove non-index files from directory
  directory_utils::remove_all_unreferenced(dir);

  return writer;
}

index_writer::~index_writer() noexcept {
  // failure may indicate a dangling 'document' instance
  IRS_ASSERT(!segments_active_.load());
  cached_readers_.clear();
  write_lock_.reset();  // reset write lock if any
  // reset pending state (if any) before destroying flush contexts
  pending_state_.reset();
  flush_context_.store(nullptr);
  // ensue all tracked segment_contexts are released before
  // segment_writer_pool_ is deallocated
  flush_context_pool_.clear();
}

uint64_t index_writer::buffered_docs() const {
  uint64_t docs_in_ram = 0;
  auto ctx = const_cast<index_writer*>(this)->get_flush_context();
  // 'pending_used_segment_contexts_'/'pending_free_segment_contexts_'
  // may be modified
  // cppcheck-suppress unreadVariable
  std::lock_guard lock{ctx->mutex_};

  for (auto& entry : ctx->pending_segment_contexts_) {
    // reading segment_writer::docs_count() is not thread safe
    // cppcheck-suppress useStlAlgorithm
    docs_in_ram += entry.segment_->buffered_docs_.load();
  }

  return docs_in_ram;
}

index_writer::consolidation_result index_writer::consolidate(
  const consolidation_policy_t& policy, format::ptr codec /*= nullptr*/,
  const merge_writer::flush_progress_t& progress /*= {}*/) {
  REGISTER_TIMER_DETAILED();
  if (!codec) {
    // use default codec if not specified
    codec = codec_;
  }

  consolidation_t candidates;
  const auto run_id = reinterpret_cast<size_t>(&candidates);

  // hold a reference to the last committed state to prevent files from being
  // deleted by a cleaner during the upcoming consolidation
  // use atomic_load(...) since finish() may modify the pointer
  auto committed_state = std::atomic_load(&committed_state_);
  IRS_ASSERT(committed_state);
  if (IRS_UNLIKELY(!committed_state)) {
    return {0, ConsolidationError::FAIL};
  }
  auto committed_meta = committed_state->first;
  IRS_ASSERT(committed_meta);
  if (IRS_UNLIKELY(!committed_meta)) {
    return {0, ConsolidationError::FAIL};
  }

  // collect a list of consolidation candidates
  {
    std::lock_guard lock{consolidation_lock_};
    // FIXME TODO remove from 'consolidating_segments_' any segments in
    // 'committed_state_' or 'pending_state_' to avoid data duplication
    policy(candidates, *committed_meta, consolidating_segments_);

    switch (candidates.size()) {
      case 0:
        // nothing to consolidate
        return {0, ConsolidationError::OK};
      case 1: {
        const auto* segment = *candidates.begin();

        if (!segment) {
          // invalid candidate
          return {0, ConsolidationError::FAIL};
        }

        if (segment->live_docs_count == segment->docs_count) {
          // no deletes, nothing to consolidate
          return {0, ConsolidationError::OK};
        }
      }
    }

    // check that candidates are not involved in ongoing merges
    for (const auto* candidate : candidates) {
      // segment has been already chosen for consolidation (or at least was
      // chosen), give up
      if (!candidate || consolidating_segments_.contains(candidate)) {
        return {0, ConsolidationError::FAIL};
      }
    }

    try {
      // register for consolidation
      consolidating_segments_.insert(candidates.begin(), candidates.end());
    } catch (...) {
      // rollback in case of insertion fails (finalizer below won`t handle
      // partial insert as concurrent consolidation is free to select same
      // candidate before finalizer reacquires the consolidation_lock)
      for (const auto* candidate : candidates) {
        consolidating_segments_.erase(candidate);
      }
      throw;
    }
  }

  // unregisterer for all registered candidates
  Finally unregister_segments = [&candidates, this]() noexcept {
    // FIXME make me noexcept as I'm begin called from within ~finally()
    if (candidates.empty()) {
      return;
    }
    std::lock_guard lock{consolidation_lock_};
    for (const auto* candidate : candidates) {
      consolidating_segments_.erase(candidate);
    }
  };

  // sort candidates
  std::sort(candidates.begin(), candidates.end());

  // remove duplicates
  candidates.erase(std::unique(candidates.begin(), candidates.end()),
                   candidates.end());

  // validate candidates
  {
    size_t found = 0;

    for (const auto& segment : *committed_meta) {
      const auto it = std::lower_bound(std::begin(candidates),
                                       std::end(candidates), &segment.meta);
      found +=
        static_cast<size_t>(it != std::end(candidates) && *it == &segment.meta);
    }

    if (found != candidates.size()) {
      // not all candidates are valid
      IR_FRMT_DEBUG(
        "Failed to start consolidation for index generation "
        "'" IR_UINT64_T_SPECIFIER
        "', "
        "found only '" IR_SIZE_T_SPECIFIER "' out of '" IR_SIZE_T_SPECIFIER
        "' candidates",
        committed_meta->generation(), found, candidates.size());
      return {0, ConsolidationError::FAIL};
    }
  }

  IR_FRMT_TRACE("Starting consolidation id='" IR_SIZE_T_SPECIFIER "':\n%s",
                run_id, to_string(candidates).c_str());

  // do lock-free merge

  consolidation_result result{candidates.size(), ConsolidationError::FAIL};

  index_meta::index_segment_t consolidation_segment;
  consolidation_segment.meta.codec = codec;  // should use new codec
  consolidation_segment.meta.version = 0;    // reset version for new segment
  // increment active meta, not fn arg
  consolidation_segment.meta.name = file_name(meta_.increment());

  ref_tracking_directory dir(dir_);  // track references for new segment
  merge_writer merger(dir, column_info_, feature_info_, comparator_);
  merger.reserve(result.size);

  // add consolidated segments to the merge_writer
  for (const auto* segment : candidates) {
    // already checked validity
    IRS_ASSERT(segment);

    auto reader = cached_readers_.emplace(*segment);

    if (reader) {
      // merge_writer holds a reference to reader
      merger.add(static_cast<sub_reader::ptr>(reader));
    }
  }

  // we do not persist segment meta since some removals may come later
  if (!merger.flush(consolidation_segment, progress)) {
    // nothing to consolidate or consolidation failure
    return result;
  }

  // commit merge
  {
    // ensure committed_state_ segments are not modified by concurrent
    // consolidate()/commit()
    std::unique_lock lock{commit_lock_};
    const auto current_committed_meta = committed_state_->first;
    IRS_ASSERT(current_committed_meta);
    if (IRS_UNLIKELY(!current_committed_meta)) {
      return {0, ConsolidationError::FAIL};
    }

    auto cleanup_cached_readers = [&current_committed_meta, &candidates,
                                   this]() noexcept {
      // FIXME make me noexcept as I'm begin called from within ~finally()
      if (!candidates.empty()) {
        decltype(flush_context::segment_mask_) cached_mask;
        // pointers are different so check by name
        for (const auto* candidate : candidates) {
          if (current_committed_meta->end() ==
              std::find_if(current_committed_meta->begin(),
                           current_committed_meta->end(),
                           [&candidate](const index_meta::index_segment_t& s) {
                             return candidate->name == s.meta.name;
                           })) {
            // found missing segment. Mask it!
            cached_mask.insert(*candidate);
          }
        }
        if (!cached_mask.empty()) {
          cached_readers_.purge(cached_mask);
        }
      }
    };

    if (pending_state_) {
      // we could possibly need cleanup
      Finally unregister_missing_cached_readers =
        std::move(cleanup_cached_readers);

      // check that we haven't added to reader cache already absent readers
      // only if we have different index meta
      if (committed_meta != current_committed_meta) {
        // pointers are different so check by name
        for (const auto* candidate : candidates) {
          if (current_committed_meta->end() ==
              std::find_if(current_committed_meta->begin(),
                           current_committed_meta->end(),
                           [&candidate](const index_meta::index_segment_t& s) {
                             return candidate->name == s.meta.name;
                           })) {
            // not all candidates are valid
            IR_FRMT_DEBUG(
              "Failed to start consolidation for index generation "
              "'" IR_UINT64_T_SPECIFIER
              "', not found segment %s in committed state",
              committed_meta->generation(), candidate->name.c_str());
            return result;
          }
        }
      }

      result.error = ConsolidationError::PENDING;

      // transaction has been started, we're somewhere in the middle

      // can modify ctx->segment_mask_ without
      // lock since have commit_lock_
      auto ctx = get_flush_context();

      // register consolidation for the next transaction
      ctx->pending_segments_.emplace_back(
        std::move(consolidation_segment),
        std::numeric_limits<size_t>::max(),  // skip deletes, will accumulate
                                             // deletes from existing candidates
        extract_refs(dir),                   // do not forget to track refs
        std::move(candidates),               // consolidation context candidates
        std::move(committed_meta),           // consolidation context meta
        std::move(merger));                  // merge context

      IR_FRMT_TRACE("Consolidation id='" IR_SIZE_T_SPECIFIER
                    "' successfully finished: pending",
                    run_id);
    } else if (committed_meta == current_committed_meta) {
      // before new transaction was started:
      // no commits happened in since consolidation was started

      auto ctx = get_flush_context();
      // lock due to context modification
      std::lock_guard ctx_lock{ctx->mutex_};

      // can release commit lock, we guarded against commit by
      // locked flush context
      lock.unlock();

      auto& segment_mask = ctx->segment_mask_;

      // persist segment meta
      index_utils::flush_index_segment(dir, consolidation_segment);
      segment_mask.reserve(segment_mask.size() + candidates.size());
      ctx->pending_segments_.emplace_back(
        std::move(consolidation_segment),
        0,  // deletes must be applied to the consolidated segment
        extract_refs(dir),         // do not forget to track refs
        std::move(candidates),     // consolidation context candidates
        std::move(committed_meta)  // consolidation context meta
      );

      // filter out merged segments for the next commit
      const auto& pending_segment = ctx->pending_segments_.back();
      const auto& consolidation_ctx = pending_segment.consolidation_ctx;
      const auto& consolidation_meta = pending_segment.segment.meta;

      // mask mapped candidates
      // segments from the to-be added new segment
      for (const auto* segment : consolidation_ctx.candidates) {
        segment_mask.emplace(*segment);
      }

      IR_FRMT_TRACE(
        "Consolidation id='" IR_SIZE_T_SPECIFIER
        "' successfully finished: "
        "Name='%s', docs_count=" IR_UINT64_T_SPECIFIER
        ", "
        "live_docs_count=" IR_UINT64_T_SPECIFIER
        ", "
        "size=" IR_SIZE_T_SPECIFIER "",
        run_id, consolidation_meta.name.c_str(), consolidation_meta.docs_count,
        consolidation_meta.live_docs_count, consolidation_meta.size);
    } else {
      // before new transaction was started:
      // there was a commit(s) since consolidation was started,

      // we could possibly need cleanup
      Finally unregister_missing_cached_readers =
        std::move(cleanup_cached_readers);

      auto ctx = get_flush_context();
      // lock due to context modification
      std::lock_guard ctx_lock{ctx->mutex_};

      // can release commit lock, we guarded against commit by
      // locked flush context
      lock.unlock();

      auto& segment_mask = ctx->segment_mask_;

      candidates_mapping_t mappings;
      const auto res = map_candidates(mappings, candidates,
                                      current_committed_meta->segments());

      if (res.second != candidates.size()) {
        // at least one candidate is missing
        // can't finish consolidation
        IR_FRMT_DEBUG("Failed to finish consolidation id='" IR_SIZE_T_SPECIFIER
                      "' for segment '%s', "
                      "found only '" IR_SIZE_T_SPECIFIER
                      "' out of '" IR_SIZE_T_SPECIFIER "' candidates",
                      run_id, consolidation_segment.meta.name.c_str(),
                      res.second, candidates.size());

        return result;
      }

      // handle deletes if something changed
      if (res.first) {
        document_mask docs_mask;

        if (!map_removals(mappings, merger, cached_readers_, docs_mask)) {
          // consolidated segment has docs missing from
          // current_committed_meta->segments()
          IR_FRMT_DEBUG(
            "Failed to finish consolidation id='" IR_SIZE_T_SPECIFIER
            "' for segment '%s', "
            "due removed documents still present the consolidation candidates",
            run_id, consolidation_segment.meta.name.c_str());

          return result;
        }

        if (!docs_mask.empty()) {
          consolidation_segment.meta.live_docs_count -= docs_mask.size();
          write_document_mask(dir, consolidation_segment.meta, docs_mask,
                              false);
        }
      }

      // persist segment meta
      index_utils::flush_index_segment(dir, consolidation_segment);
      segment_mask.reserve(segment_mask.size() + candidates.size());
      ctx->pending_segments_.emplace_back(
        std::move(consolidation_segment),
        0,  // deletes must be applied to the consolidated segment
        extract_refs(dir),           // do not forget to track refs
        std::move(candidates),       // consolidation context candidates
        std::move(committed_meta));  // consolidation context meta

      // filter out merged segments for the next commit
      const auto& pending_segment = ctx->pending_segments_.back();
      const auto& consolidation_ctx = pending_segment.consolidation_ctx;
      const auto& consolidation_meta = pending_segment.segment.meta;

      // mask mapped candidates
      // segments from the to-be added new segment
      for (const auto* segment : consolidation_ctx.candidates) {
        segment_mask.emplace(*segment);
      }

      // mask mapped (matched) segments
      // segments from the already finished commit
      for (const auto& segment : current_committed_meta->segments()) {
        if (mappings.contains(segment.meta.name)) {
          segment_mask.emplace(segment.meta);
        }
      }

      IR_FRMT_TRACE(
        "Consolidation id='" IR_SIZE_T_SPECIFIER
        "' successfully finished:\nName='%s', "
        "docs_count=" IR_UINT64_T_SPECIFIER
        ", "
        "live_docs_count=" IR_UINT64_T_SPECIFIER
        ", "
        "size=" IR_SIZE_T_SPECIFIER "",
        run_id, consolidation_meta.name.c_str(), consolidation_meta.docs_count,
        consolidation_meta.live_docs_count, consolidation_meta.size);
    }
  }

  result.error = ConsolidationError::OK;
  return result;
}

bool index_writer::import(
  const index_reader& reader, format::ptr codec /*= nullptr*/,
  const merge_writer::flush_progress_t& progress /*= {}*/) {
  if (!reader.live_docs_count()) {
    return true;  // skip empty readers since no documents to import
  }

  if (!codec) {
    codec = codec_;
  }

  ref_tracking_directory dir(dir_);  // track references

  index_meta::index_segment_t segment;
  segment.meta.name = file_name(meta_.increment());
  segment.meta.codec = codec;

  merge_writer merger(dir, column_info_, feature_info_, comparator_);
  merger.reserve(reader.size());

  for (const auto& curr_segment : reader) {
    merger.add(curr_segment);
  }

  if (!merger.flush(segment, progress)) {
    return false;  // import failure (no files created, nothing to clean up)
  }

  index_utils::flush_index_segment(dir, segment);

  auto refs = extract_refs(dir);

  auto ctx = get_flush_context();
  // lock due to context modification
  // cppcheck-suppress unreadVariable
  std::lock_guard lock{ctx->mutex_};

  ctx->pending_segments_.emplace_back(
    std::move(segment),
    ctx->generation_.load(),  // current modification generation
    std::move(refs)           // do not forget to track refs
  );

  return true;
}

index_writer::flush_context_ptr index_writer::get_flush_context(
  bool shared /*= true*/) {
  auto* ctx = flush_context_.load();  // get current ctx

  if (!shared) {
    for (;;) {
      // lock ctx exchange (write-lock)
      std::unique_lock lock{ctx->flush_mutex_};

      // acquire the current flush_context and its lock
      if (!flush_context_.compare_exchange_strong(ctx, ctx->next_context_)) {
        ctx = flush_context_.load();  // it might have changed
        continue;
      }

      lock.release();

      return {ctx, [](flush_context* ctx) noexcept -> void {
                std::unique_lock lock{ctx->flush_mutex_, std::adopt_lock};
                // reset context and make ready for reuse
                ctx->reset();
              }};
    }
  }

  for (;;) {
    // lock current ctx (read-lock)
    std::shared_lock lock{ctx->flush_mutex_, std::try_to_lock};

    if (!lock) {
      std::this_thread::yield();    // allow flushing thread to finish exchange
      ctx = flush_context_.load();  // it might have changed
      continue;
    }

    // at this point flush_context_ might have already changed
    // get active ctx, since initial_ctx is locked it will never be swapped with
    // current until unlocked
    auto* flush_ctx = flush_context_.load();

    // primary_flush_context_ has changed
    if (ctx != flush_ctx) {
      ctx = flush_ctx;
      continue;
    }

    lock.release();

    return {ctx, [](flush_context* ctx) noexcept -> void {
              std::shared_lock lock{ctx->flush_mutex_, std::adopt_lock};
            }};
  }
}

index_writer::active_segment_context index_writer::get_segment_context(
  flush_context& ctx) {
  // release reservation
  Finally segments_active_decrement = [this]() noexcept {
    segments_active_.fetch_sub(1);
  };
  // increment counter to aquire reservation, if another thread
  // tries to reserve last context then it'll be over limit
  const auto segments_active = segments_active_.fetch_add(1) + 1;

  // no free segment_context available and maximum number of segments reached
  // must return to caller so as to unlock/relock flush_context before retrying
  // to get a new segment so as to avoid a deadlock due to a read-write-read
  // situation for flush_context::flush_mutex_ with threads trying to lock
  // flush_context::flush_mutex_ to return their segment_context
  if (const auto segment_count_max = segment_limits_.segment_count_max.load();
      segment_count_max &&
      // '<' to account for +1 reservation
      segment_count_max < segments_active) {
    return {};
  }

  // only nodes of type 'pending_segment_context' are added to
  // 'pending_segment_contexts_freelist_'
  if (auto* freelist_node = ctx.pending_segment_contexts_freelist_.pop();
      freelist_node) {
    const auto& segment =
      static_cast<flush_context::pending_segment_context*>(freelist_node)
        ->segment_;

    // +1 for the reference in 'pending_segment_contexts_'
    IRS_ASSERT(segment.use_count() == 1);
    IRS_ASSERT(!segment->dirty_);
    return {segment, segments_active_, &ctx, freelist_node->value};
  }

  // should allocate a new segment_context from the pool
  std::shared_ptr<segment_context> segment_ctx{segment_writer_pool_.emplace(
    dir_,
    [this]() {
      return segment_meta{file_name(meta_.increment()), codec_};
    },
    column_info_, feature_info_, comparator_)};

  // recreate writer if it reserved more memory than allowed by current limits
  if (auto segment_memory_max = segment_limits_.segment_memory_max.load();
      segment_memory_max &&
      segment_memory_max < segment_ctx->writer_->memory_reserved()) {
    segment_ctx->writer_ = segment_writer::make(segment_ctx->dir_, column_info_,
                                                feature_info_, comparator_);
  }

  return {segment_ctx, segments_active_};
}

std::pair<std::vector<std::unique_lock<std::mutex>>, uint64_t>
index_writer::flush_pending(flush_context& ctx,
                            std::unique_lock<std::mutex>& ctx_lock) {
  uint64_t max_tick = 0;
  std::vector<std::unique_lock<std::mutex>> segment_flush_locks;
  segment_flush_locks.reserve(ctx.pending_segment_contexts_.size());

  for (auto& entry : ctx.pending_segment_contexts_) {
    auto& segment = entry.segment_;

    // mark the 'segment_context' as dirty so that it will not be reused if this
    // 'flush_context' once again becomes the active context while the
    // 'segment_context' handle is still held by documents()
    segment->dirty_.store(true);

    // wait for the segment to no longer be active
    // i.e. wait for all ongoing document operations to finish (insert/replace)
    // the segment will not be given out again by the active 'flush_context'
    // because it was started by a different 'flush_context', i.e. by 'ctx'

    // FIXME remove this condition once col_writer tail is written correctly
    while (segment->active_count_.load() || segment.use_count() != 1) {
      // arbitrary sleep interval
      ctx.pending_segment_context_cond_.wait_for(ctx_lock, 50ms);
    }

    // prevent concurrent modification of segment_context properties during
    // flush_context::emplace(...)
    // FIXME flush_all() blocks flush_context::emplace(...) and
    // insert()/remove()/replace()
    segment_flush_locks.emplace_back(segment->flush_mutex_);

    // force a flush of the underlying segment_writer
    max_tick = std::max(segment->flush(), max_tick);

    // may be std::numeric_limits<size_t>::max() if segment_meta only in this
    // flush_context
    entry.doc_id_end_ =
      std::min(segment->uncomitted_doc_id_begin_, entry.doc_id_end_);
    entry.modification_offset_end_ =
      std::min(segment->uncomitted_modification_queries_,
               entry.modification_offset_end_);
  }

  return {std::move(segment_flush_locks), max_tick};
}

index_writer::pending_context_t index_writer::flush_all(
  progress_report_callback const& progress_callback) {
  REGISTER_TIMER_DETAILED();

  auto const& progress =
    (progress_callback != nullptr ? progress_callback : kNoProgress);

  bool modified = !index_gen_limits::valid(meta_.last_gen_);
  sync_context to_sync;
  document_mask docs_mask;

  auto pending_meta = std::make_unique<index_meta>();
  auto& segments = pending_meta->segments_;

  auto ctx = get_flush_context(false);
  auto& dir = *(ctx->dir_);
  // ensure there are no active struct update operations
  std::unique_lock lock{ctx->mutex_};

  // register consolidating segments cleanup.
  // we need raw ptr as ctx may be moved
  Finally unregister_segments = [ctx_raw = ctx.get(), this]() noexcept {
    // FIXME make me noexcept as I'm begin called from within ~finally()
    IRS_ASSERT(ctx_raw);
    if (ctx_raw->pending_segments_.empty()) {
      return;
    }
    std::lock_guard lock{consolidation_lock_};

    for (auto& pending_segment : ctx_raw->pending_segments_) {
      auto& candidates = pending_segment.consolidation_ctx.candidates;
      for (const auto* candidate : candidates) {
        consolidating_segments_.erase(candidate);
      }
    }
  };

  // Stage 0
  // wait for any outstanding segments to settle to ensure that any rollbacks
  // are properly tracked in 'modification_queries_'

  const auto [segment_flush_locks, max_tick] = flush_pending(*ctx, lock);

  // Stage 1
  // update document_mask for existing (i.e. sealed) segments

  auto& segment_mask = ctx->segment_mask_;

  // only used for progress reporting
  size_t current_segment_index = 0;

  for (auto& existing_segment : meta_) {
    // report progress
    progress("Stage 1: Apply removals to the existing segments",
             current_segment_index, meta_.size());
    ++current_segment_index;

    // skip already masked segments
    if (segment_mask.contains(existing_segment.meta)) {
      continue;
    }

    const auto segment_id = segments.size();
    segments.emplace_back(existing_segment);

    auto mask_modified = false;
    auto& segment = segments.back();

    docs_mask.clear();
    index_utils::read_document_mask(docs_mask, dir, segment.meta);

    // mask documents matching filters from segment_contexts (i.e. from new
    // operations)
    for (auto& modifications : ctx->pending_segment_contexts_) {
      // modification_queries_ range
      // [flush_segment_context::modification_offset_begin_,
      // segment_context::uncomitted_modification_queries_)
      auto modifications_begin = modifications.modification_offset_begin_;
      auto modifications_end = modifications.modification_offset_end_;

      IRS_ASSERT(modifications_begin <= modifications_end);
      IRS_ASSERT(modifications_end <=
                 modifications.segment_->modification_queries_.size());
      const std::span modification_queries{
        modifications.segment_->modification_queries_.data() +
          modifications_begin,
        modifications_end - modifications_begin};

      mask_modified |= add_document_mask_modified_records(
        modification_queries, docs_mask, cached_readers_, segment.meta);
    }

    ++current_segment_index;

    // write docs_mask if masks added, if all docs are masked then mask segment
    if (mask_modified) {
      // mask empty segments
      if (!segment.meta.live_docs_count) {
        // mask segment to clear reader cache
        segment_mask.emplace(existing_segment.meta);
        // remove empty segment
        segments.pop_back();
        // removal of one of the existing segments
        modified = true;
        continue;
      }

      // mask segment since write_document_mask(...) will increment version
      segment_mask.emplace(existing_segment.meta);
      to_sync.register_partial_sync(
        segment_id, write_document_mask(dir, segment.meta, docs_mask));
      segment.meta.size = 0;                           // reset for new write
      index_utils::flush_index_segment(dir, segment);  // write with new mask
    }
  }

  // Stage 2
  // add pending complete segments registered by import or consolidation

  // number of candidates that have been registered for
  // pending consolidation
  size_t current_pending_segments_index = 0;
  size_t pending_candidates_count = 0;
  for (auto& pending_segment : ctx->pending_segments_) {
    // report progress
    progress("Stage 2: Handling consolidated/imported segments",
             current_pending_segments_index, ctx->pending_segments_.size());
    ++current_pending_segments_index;

    // pending consolidation
    auto& candidates = pending_segment.consolidation_ctx.candidates;
    docs_mask.clear();
    bool pending_consolidation = pending_segment.consolidation_ctx.merger;
    if (pending_consolidation) {
      // pending consolidation request
      candidates_mapping_t mappings;
      const auto res = map_candidates(mappings, candidates, segments);

      if (res.second != candidates.size()) {
        // at least one candidate is missing
        // in pending meta can't finish consolidation
        IR_FRMT_DEBUG(
          "Failed to finish merge for segment '%s', found only "
          "'" IR_SIZE_T_SPECIFIER "' out of '" IR_SIZE_T_SPECIFIER
          "' candidates",
          pending_segment.segment.meta.name.c_str(), res.second,
          candidates.size());

        continue;  // skip this particular consolidation
      }

      // mask mapped candidates
      // segments from the to-be added new segment
      for (auto& mapping : mappings) {
        ctx->segment_mask_.emplace(*(mapping.second.second.first));
      }

      // mask mapped (matched) segments
      // segments from the currently ongoing commit
      for (auto& segment : segments) {
        if (mappings.contains(segment.meta.name)) {
          ctx->segment_mask_.emplace(segment.meta);
        }
      }

      // have some changes, apply deletes
      if (res.first) {
        auto success =
          map_removals(mappings, pending_segment.consolidation_ctx.merger,
                       cached_readers_, docs_mask);

        if (!success) {
          // consolidated segment has docs missing from 'segments'
          IR_FRMT_WARN(
            "Failed to finish merge for segment '%s', due removed documents "
            "still present the consolidation candidates",
            pending_segment.segment.meta.name.c_str());

          continue;  // skip this particular consolidation
        }
      }

      // we're done with removals for pending consolidation
      // they have been already applied to candidates above
      // and successfully remapped to consolidated segment
      pending_segment.segment.meta.live_docs_count -= docs_mask.size();

      // we've seen at least 1 successfully applied
      // pending consolidation request
      pending_candidates_count += candidates.size();
    } else {
      // during consolidation doc_mask could be already populated even for just
      // merged segment
      if (pending_segment.segment.meta.docs_count !=
          pending_segment.segment.meta.live_docs_count) {
        index_utils::read_document_mask(docs_mask, dir,
                                        pending_segment.segment.meta);
      }
      bool docs_mask_modified = false;
      // pending already imported/consolidated segment, apply deletes
      // mask documents matching filters from segment_contexts (i.e. from new
      // operations)
      for (auto& modifications : ctx->pending_segment_contexts_) {
        // modification_queries_ range
        // [flush_segment_context::modification_offset_begin_,
        // segment_context::uncomitted_modification_queries_)
        auto modifications_begin = modifications.modification_offset_begin_;
        auto modifications_end = modifications.modification_offset_end_;

        IRS_ASSERT(modifications_begin <= modifications_end);
        IRS_ASSERT(modifications_end <=
                   modifications.segment_->modification_queries_.size());
        const std::span modification_queries{
          modifications.segment_->modification_queries_.data() +
            modifications_begin,
          modifications_end - modifications_begin};

        docs_mask_modified |= add_document_mask_modified_records(
          modification_queries, docs_mask, cached_readers_,
          pending_segment.segment.meta, pending_segment.generation);
      }

      // if mask left untouched, reset it, to prevent unnecessary writes
      if (!docs_mask_modified) {
        docs_mask.clear();
      }
    }

    // skip empty segments
    if (!pending_segment.segment.meta.live_docs_count) {
      ctx->segment_mask_.emplace(pending_segment.segment.meta);
      modified = true;
      continue;
    }

    // write non-empty document mask
    if (!docs_mask.empty()) {
      if (!pending_consolidation) {
        // if this is pending consolidation,
        // this segment is already in the mask (see IRS_ASSERT below)
        // new version will be created. Remove old version from cache!
        ctx->segment_mask_.emplace(pending_segment.segment.meta);
      }
      write_document_mask(dir, pending_segment.segment.meta, docs_mask,
                          !pending_consolidation);
      pending_consolidation = true;  // force write new segment meta
    }

    // persist segment meta
    if (pending_consolidation) {
      index_utils::flush_index_segment(dir, pending_segment.segment);
    }

    // register full segment sync
    to_sync.register_full_sync(segments.size());
    segments.emplace_back(std::move(pending_segment.segment));
  }

  if (pending_candidates_count) {
    // for pending consolidation we need to filter out
    // consolidation candidates after applying them
    index_meta::index_segments_t tmp;
    decltype(sync_context::segments) tmp_sync;

    tmp.reserve(segments.size() - pending_candidates_count);
    tmp_sync.reserve(to_sync.segments.size());

    auto begin = to_sync.segments.begin();
    auto end = to_sync.segments.end();

    for (size_t i = 0, size = segments.size(); i < size; ++i) {
      auto& segment = segments[i];

      // valid segment
      const bool valid = !ctx->segment_mask_.contains(segment.meta);

      if (begin != end && i == begin->first) {
        if (valid) {
          tmp_sync.emplace_back(tmp.size(), begin->second);
        }

        ++begin;
      }

      if (valid) {
        tmp.emplace_back(std::move(segment));
      }
    }

    segments = std::move(tmp);
    to_sync.segments = std::move(tmp_sync);
  }

  // Stage 3
  // create new segments

  {
    // count total number of segments once
    size_t total_pending_segment_context_segments = 0;
    for (const auto& pending_segment_context : ctx->pending_segment_contexts_) {
      if (const auto& segment = pending_segment_context.segment_; segment) {
        total_pending_segment_context_segments += segment->flushed_.size();
      }
    }

    std::vector<flush_segment_context> segment_ctxs;
    size_t current_pending_segment_context_segments = 0;

    // proces all segments that have been seen by the current flush_context
    for (auto& pending_segment_context : ctx->pending_segment_contexts_) {
      const auto& segment = pending_segment_context.segment_;

      if (!segment) {
        continue;  // skip empty segments
      }

      size_t flushed_docs_count = 0;
      // was updated after flush
      auto flushed_doc_id_end = pending_segment_context.doc_id_end_;
      IRS_ASSERT(pending_segment_context.doc_id_begin_ <= flushed_doc_id_end);
      IRS_ASSERT(flushed_doc_id_end - doc_limits::min() <=
                 segment->flushed_update_contexts_.size());

      // process individually each flushed segment_meta from the segment_context
      for (auto& flushed : segment->flushed_) {
        // report progress
        progress("Stage 3: Creating new segments",
                 current_pending_segment_context_segments,
                 total_pending_segment_context_segments);
        ++current_pending_segment_context_segments;

        const auto flushed_docs_start = flushed_docs_count;

        // sum of all previous segment_meta::docs_count including this meta
        flushed_docs_count += flushed.meta.docs_count;

        if (!flushed.meta.live_docs_count /* empty segment_meta */
            // segment_meta fully before the start of this flush_context
            || flushed_doc_id_end - doc_limits::min() <= flushed_docs_start
            // segment_meta fully after the start of this flush_context
            || pending_segment_context.doc_id_begin_ - doc_limits::min() >=
                 flushed_docs_count) {
          continue;
        }

        // 0-based
        auto update_contexts_begin =
          std::max(pending_segment_context.doc_id_begin_ - doc_limits::min(),
                   flushed_docs_start);
        // 0-based
        auto update_contexts_end =
          std::min(flushed_doc_id_end - doc_limits::min(), flushed_docs_count);
        IRS_ASSERT(update_contexts_begin <= update_contexts_end);
        // beginning doc_id in this segment_meta
        auto valid_doc_id_begin =
          update_contexts_begin - flushed_docs_start + doc_limits::min();
        auto valid_doc_id_end =
          std::min(update_contexts_end - flushed_docs_start + doc_limits::min(),
                   static_cast<size_t>(flushed.docs_mask_tail_doc_id));
        IRS_ASSERT(valid_doc_id_begin <= valid_doc_id_end);

        if (valid_doc_id_begin == valid_doc_id_end) {
          continue;  // empty segment since head+tail == 'docs_count'
        }

        const std::span flush_update_contexts{
          segment->flushed_update_contexts_.data() + flushed_docs_start,
          flushed.meta.docs_count};

        segment_ctxs.emplace_back(flushed, valid_doc_id_begin, valid_doc_id_end,
                                  flush_update_contexts,
                                  segment->modification_queries_);

        // increment version for next run due to documents masked
        // from this run, similar to write_document_mask(...)
        ++flushed.meta.version;

        auto& flush_segment_ctx = segment_ctxs.back();

        // read document_mask as was originally flushed
        // could be due to truncated records due to rollback of uncommitted data
        index_utils::read_document_mask(flush_segment_ctx.docs_mask_,
                                        segment->dir_,
                                        flush_segment_ctx.segment_.meta);

        // add doc_ids before start of this flush_context to document_mask
        for (size_t doc_id = doc_limits::min(); doc_id < valid_doc_id_begin;
             ++doc_id) {
          IRS_ASSERT(std::numeric_limits<doc_id_t>::max() >= doc_id);
          if (flush_segment_ctx.docs_mask_
                .emplace(static_cast<doc_id_t>(doc_id))
                .second) {
            // decrement count of live docs
            --flush_segment_ctx.segment_.meta.live_docs_count;
          }
        }

        // add tail doc_ids not part of this flush_context to documents_mask
        // (including truncated)
        for (size_t doc_id = valid_doc_id_end,
                    doc_id_end = flushed.meta.docs_count + doc_limits::min();
             doc_id < doc_id_end; ++doc_id) {
          IRS_ASSERT(std::numeric_limits<doc_id_t>::max() >= doc_id);
          if (flush_segment_ctx.docs_mask_
                .emplace(static_cast<doc_id_t>(doc_id))
                .second) {
            // decrement count of live docs
            --flush_segment_ctx.segment_.meta.live_docs_count;
          }
        }

        bool segment_modified{false};
        // mask documents matching filters from all flushed segment_contexts
        // (i.e. from new operations)
        for (auto& modifications : ctx->pending_segment_contexts_) {
          auto modifications_begin = modifications.modification_offset_begin_;
          auto modifications_end = modifications.modification_offset_end_;

          IRS_ASSERT(modifications_begin <= modifications_end);
          IRS_ASSERT(modifications_end <=
                     modifications.segment_->modification_queries_.size());
          const std::span modification_queries(
            modifications.segment_->modification_queries_.data() +
              modifications_begin,
            modifications_end - modifications_begin);

          segment_modified |= add_document_mask_modified_records(
            modification_queries, flush_segment_ctx, cached_readers_);
        }
        if (segment_modified) {
          ctx->segment_mask_.emplace(flush_segment_ctx.segment_.meta);
        }
      }
    }

    // write docs_mask if !empty(), if all docs are masked then remove segment
    // altogether
    size_t current_segment_ctxs = 0;
    for (auto& segment_ctx : segment_ctxs) {
      // report progress - note: from the code, we are still a part of stage 3,
      // but we need to report something different here, i.e. "stage 4"
      progress("Stage 4: Applying removals for new segments",
               current_segment_ctxs, segment_ctxs.size());
      ++current_segment_ctxs;

      // if have a writer with potential update-replacement records then check
      // if they were seen
      add_document_mask_unused_updates(segment_ctx);

      // after mismatched replaces here could be also empty segment
      // so masking is needed
      if (!segment_ctx.segment_.meta.live_docs_count) {
        ctx->segment_mask_.emplace(segment_ctx.segment_.meta);
        continue;
      }
      // write non-empty document mask
      if (!segment_ctx.docs_mask_.empty()) {
        write_document_mask(dir, segment_ctx.segment_.meta,
                            segment_ctx.docs_mask_);
        // write with new mask
        index_utils::flush_index_segment(dir, segment_ctx.segment_);
      }

      // register full segment sync
      to_sync.register_full_sync(segments.size());
      segments.emplace_back(std::move(segment_ctx.segment_));
    }
  }

  pending_meta->update_generation(meta_);  // clone index metadata generation

  modified |= !to_sync.empty();

  // only flush a new index version upon a new index or a metadata change
  if (!modified) {
    // even if nothing to commit, we may have populated readers cache! Need to
    // cleanup.
    if (!ctx->segment_mask_.empty()) {
      cached_readers_.purge(ctx->segment_mask_);
    }
    return {};
  }

  pending_meta->payload_buf_.clear();
  if (meta_payload_provider_ &&
      meta_payload_provider_(max_tick, pending_meta->payload_buf_)) {
    pending_meta->payload_ = pending_meta->payload_buf_;
  }

  pending_meta->seg_counter_.store(
    meta_.counter());  // ensure counter() >= max(seg#)

  pending_context_t pending_context;
  pending_context.ctx = std::move(ctx);  // retain flush context reference
  pending_context.meta = std::move(pending_meta);  // retain meta pending flush
  pending_context.to_sync = std::move(to_sync);

  return pending_context;
}

bool index_writer::start(progress_report_callback const& progress) {
  IRS_ASSERT(!commit_lock_.try_lock());  // already locked

  REGISTER_TIMER_DETAILED();

  if (pending_state_) {
    // begin has been already called
    // without corresponding call to commit
    return false;
  }

  auto to_commit = flush_all(progress);

  if (!to_commit) {
    // nothing to commit, no transaction started
    return false;
  }

  auto& dir = *to_commit.ctx->dir_;
  auto& pending_meta = *to_commit.meta;

  // write 1st phase of index_meta transaction
  if (!writer_->prepare(dir, pending_meta)) {
    throw illegal_state{"Failed to write index metadata."};
  }

  Finally update_generation = [this, &pending_meta]() noexcept {
    meta_.update_generation(pending_meta);
  };

  files_to_sync_.clear();
  auto sync = [this](std::string_view file) {
    files_to_sync_.emplace_back(file);
    return true;
  };

  try {
    // sync all pending files
    to_commit.to_sync.visit(sync, pending_meta);

    if (!dir.sync(files_to_sync_)) {
      throw io_error("Failed to sync files.");
    }

    // track all refs
    file_refs_t pending_refs;
    append_segments_refs(pending_refs, dir, pending_meta);
    auto ref =
      directory_utils::reference(dir, writer_->filename(pending_meta), true);
    if (ref) {
      pending_refs.emplace_back(std::move(ref));
    }

    meta_.segments_ = to_commit.meta->segments_;  // create copy

    // 1st phase of the transaction successfully finished here,
    // set to_commit as active flush context containing pending meta
    pending_state_.commit = std::make_shared<committed_state_t::element_type>(
      std::piecewise_construct,
      std::forward_as_tuple(std::move(to_commit.meta)),
      std::forward_as_tuple(std::move(pending_refs)));
  } catch (...) {
    writer_->rollback();  // rollback started transaction

    throw;
  }

  // only noexcept operations below

  // release cached readers
  cached_readers_.purge(to_commit.ctx->segment_mask_);
  pending_state_.ctx = std::move(to_commit.ctx);

  return true;
}

void index_writer::finish() {
  IRS_ASSERT(!commit_lock_.try_lock());  // already locked

  REGISTER_TIMER_DETAILED();

  if (!pending_state_) {
    return;
  }

  Finally reset_state = [this]() noexcept {
    // release reference to flush_context
    pending_state_.reset();
  };

  // lightweight 2nd phase of the transaction

  try {
    if (!writer_->commit()) {
      throw illegal_state{"Failed to commit index metadata."};
    }
#ifndef __APPLE__
    // atomic_store may throw
    static_assert(!noexcept(
      std::atomic_store(&committed_state_, std::move(pending_state_.commit))));
#endif
    std::atomic_store(&committed_state_, std::move(pending_state_.commit));
  } catch (...) {
    abort();  // rollback transaction

    throw;
  }

  // after this line transaction is successfull (only noexcept operations below)

  // update 'last_gen_' to last committed/valid generation
  meta_.last_gen_ = committed_state_->first->gen_;
}

void index_writer::abort() {
  IRS_ASSERT(!commit_lock_.try_lock());  // already locked

  if (!pending_state_) {
    // there is no open transaction
    return;
  }

  // all functions below are noexcept

  // guarded by commit_lock_
  writer_->rollback();
  pending_state_.reset();

  // reset actual meta, note that here we don't change
  // segment counters since it can be changed from insert function
  meta_.reset(*(committed_state_->first));
}

}  // namespace irs<|MERGE_RESOLUTION|>--- conflicted
+++ resolved
@@ -1148,12 +1148,8 @@
   auto const size_before = pending_segment_contexts_.size();
   pending_segment_contexts_.emplace_back(segment.ctx_, size_before);
   segment.flush_ctx_ = this;
-<<<<<<< HEAD
   segment.pending_segment_context_offset_ = size_before;
-=======
-  segment.pending_segment_context_offset_ = sizeBefore;
   return true;
->>>>>>> 37a5956f
 }
 
 void index_writer::flush_context::reset() noexcept {
