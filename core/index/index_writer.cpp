--- conflicted
+++ resolved
@@ -2280,16 +2280,10 @@
           continue; // empty segment since head+tail == 'docs_count'
         }
 
-<<<<<<< HEAD
-        const modification_contexts_ref segment_modification_contexts{
-          pending_segment_context.segment_->modification_queries_};
-        const update_contexts_ref flush_update_contexts{
-=======
         modification_contexts_ref segment_modification_contexts{
           pending_segment_context.segment_->modification_queries_ };
 
         update_contexts_ref flush_update_contexts(
->>>>>>> 72f6a3bd
           pending_segment_context.segment_->flushed_update_contexts_.data() + flushed_docs_start,
           flushed.meta.docs_count };
 
