////////////////////////////////////////////////////////////////////////////////
/// DISCLAIMER
///
/// Copyright 2016 by EMC Corporation, All Rights Reserved
///
/// Licensed under the Apache License, Version 2.0 (the "License");
/// you may not use this file except in compliance with the License.
/// You may obtain a copy of the License at
///
///     http://www.apache.org/licenses/LICENSE-2.0
///
/// Unless required by applicable law or agreed to in writing, software
/// distributed under the License is distributed on an "AS IS" BASIS,
/// WITHOUT WARRANTIES OR CONDITIONS OF ANY KIND, either express or implied.
/// See the License for the specific language governing permissions and
/// limitations under the License.
///
/// Copyright holder is EMC Corporation
///
/// @author Andrey Abramov
/// @author Vasiliy Nabatchikov
////////////////////////////////////////////////////////////////////////////////

#include "index_writer.hpp"

#include "formats/format_utils.hpp"
#include "index/comparer.hpp"
#include "index/directory_reader_impl.hpp"
#include "index/file_names.hpp"
#include "index/index_meta.hpp"
#include "index/merge_writer.hpp"
#include "index/segment_reader_impl.hpp"
#include "shared.hpp"
#include "utils/compression.hpp"
#include "utils/directory_utils.hpp"
#include "utils/index_utils.hpp"
#include "utils/timer_utils.hpp"
#include "utils/type_limits.hpp"

#include <absl/container/flat_hash_map.h>
#include <absl/strings/str_cat.h>

namespace irs {
namespace {

// do-nothing progress reporter, used as fallback if no other progress
// reporter is used
const ProgressReportCallback kNoProgress =
  [](std::string_view /*phase*/, size_t /*current*/, size_t /*total*/) {
    // intentionally do nothing
  };

const ColumnInfoProvider kDefaultColumnInfo = [](std::string_view) {
  // no compression, no encryption
  return ColumnInfo{irs::type<compression::none>::get(), {}, false};
};

const FeatureInfoProvider kDefaultFeatureInfo = [](irs::type_info::type_id) {
  // no compression, no encryption
  return std::pair{ColumnInfo{irs::type<compression::none>::get(), {}, false},
                   FeatureWriterFactory{}};
};

struct FlushedSegmentContext {
  FlushedSegmentContext(std::shared_ptr<const SegmentReaderImpl>&& reader,
                        IndexWriter::SegmentContext& segment,
                        IndexWriter::FlushedSegment& flushed)
    : reader{std::move(reader)}, segment{segment}, flushed{flushed} {
    IRS_ASSERT(this->reader != nullptr);
    if (flushed.document_mask.empty()) {
      Init();
    }
  }

  std::shared_ptr<const SegmentReaderImpl> reader;
  IndexWriter::SegmentContext& segment;
  IndexWriter::FlushedSegment& flushed;

  DocumentMask MakeDocumentMask(uint64_t tick) {
    const auto begin = flushed.GetDocsBegin();
    const auto end = flushed.GetDocsEnd();
    IRS_ASSERT(begin < end);
    IRS_ASSERT(segment.flushed_docs_[begin].tick <= tick);
    const auto flushed_last_tick = segment.flushed_docs_[end - 1].tick;
    if (flushed_last_tick <= tick) {
      return std::move(flushed.document_mask);
    }
    auto partially_committed_mask = flushed.document_mask;
    for (auto rbegin = end - 1;
         rbegin > begin && segment.flushed_docs_[rbegin].tick > tick;
         --rbegin) {
      const auto old_doc = rbegin - begin + doc_limits::min();
      const auto new_doc = Old2New(old_doc);
      partially_committed_mask.insert(new_doc);
    }
    return partially_committed_mask;
  }

  void Remove(IndexWriter::QueryContext& query);
  void MaskUnusedReplace(uint64_t first_tick, uint64_t last_tick);

 private:
  void Init() {
    if (!flushed.old2new.empty() && flushed.new2old.empty()) {
      flushed.new2old.resize(flushed.old2new.size());
      for (doc_id_t old_id = 0; const auto new_id : flushed.old2new) {
        flushed.new2old[new_id] = old_id++;
      }
    }

    DocumentMask document_mask;

    IRS_ASSERT(flushed.GetDocsBegin() < flushed.GetDocsEnd());
    const auto end = flushed.GetDocsEnd() - flushed.GetDocsBegin();
    const auto invalid_end = static_cast<size_t>(flushed.meta.docs_count);

    // TODO(MBkkt) Is it good?
    document_mask.reserve(flushed.docs_mask.count + (invalid_end - end));

    // translate removes
    for (size_t old_pos = 0,
                end_pos = std::min(end, flushed.docs_mask.set.size());
         old_pos < end_pos; ++old_pos) {
      if (flushed.docs_mask.set.test(old_pos)) {
        const auto new_doc = Old2New(old_pos + doc_limits::min());
        document_mask.insert(new_doc);
      }
    }
    IRS_ASSERT(document_mask.size() == flushed.docs_mask.count);

    // in case of bad_alloc it's possible that we still need docs_mask
    // so we cannot reset it here: flushed.docs_mask = {};

    // lazy apply rollback
    for (auto old_doc = end + doc_limits::min(),
              end_doc = invalid_end + doc_limits::min();
         old_doc < end_doc; ++old_doc) {
      const auto new_doc = Old2New(old_doc);
      document_mask.insert(new_doc);
    }

    flushed.docs_mask = {};
    flushed.document_mask = std::move(document_mask);
  }

  static doc_id_t Translate(const auto& map, auto from) noexcept {
    IRS_ASSERT(doc_limits::invalid() < from);
    IRS_ASSERT(from <= doc_limits::eof());
    if (map.empty()) {
      return static_cast<doc_id_t>(from);
    }
    IRS_ASSERT(from < map.size());
    return map[from];
  }

  doc_id_t New2Old(auto new_doc) const noexcept {
    return Translate(flushed.new2old, new_doc);
  }
  doc_id_t Old2New(auto old_doc) const noexcept {
    return Translate(flushed.old2new, old_doc);
  }
};

// Apply any document removals based on filters in the segment.
// modifications where to get document update_contexts from
// docs_mask where to apply document removals to
// readers readers by segment name
// meta key used to get reader for the segment to evaluate
// Return if any new records were added (modification_queries_ modified).
void RemoveFromExistingSegment(DocumentMask& deleted_docs,
                               IndexWriter::QueryContext& query,
                               const SubReader& reader) {
  if (query.filter == nullptr) {
    return;
  }

  auto prepared = query.filter->prepare(reader);

  if (IRS_UNLIKELY(!prepared)) {
    return;  // skip invalid prepared filters
  }

  auto itr = prepared->execute(reader);

  if (IRS_UNLIKELY(!itr)) {
    return;  // skip invalid iterators
  }

  const auto& docs_mask = *reader.docs_mask();
  while (itr->next()) {
    const auto doc_id = itr->value();

    // if the indexed doc_id was already masked then it should be skipped
    if (docs_mask.contains(doc_id)) {
      continue;  // the current modification query does not match any records
    }
    if (deleted_docs.insert(doc_id).second) {
      query.ForceDone();
    }
  }
}

bool RemoveFromImportedSegment(DocumentMask& deleted_docs,
                               IndexWriter::QueryContext& query,
                               const SubReader& reader) {
  if (query.filter == nullptr) {
    return false;
  }

  auto prepared = query.filter->prepare(reader);
  if (IRS_UNLIKELY(!prepared)) {
    return false;  // skip invalid prepared filters
  }

  auto itr = prepared->execute(reader);
  if (IRS_UNLIKELY(!itr)) {
    return false;  // skip invalid iterators
  }

  bool modified = false;
  while (itr->next()) {
    const auto doc_id = itr->value();

    // if the indexed doc_id was already masked then it should be skipped
    if (!deleted_docs.insert(doc_id).second) {
      continue;  // the current modification query does not match any records
    }

    query.ForceDone();
    modified = true;
  }

  return modified;
}

// Apply any document removals based on filters in the segment.
// modifications where to get document update_contexts from
// segment where to apply document removals to
// min_doc_id staring doc_id that should be considered
// readers readers by segment name
void FlushedSegmentContext::Remove(IndexWriter::QueryContext& query) {
  if (query.filter == nullptr) {
    return;
  }

  auto& document_mask = flushed.document_mask;

  auto prepared = query.filter->prepare(*reader);

  if (IRS_UNLIKELY(!prepared)) {
    return;  // Skip invalid prepared filters
  }

  auto itr = prepared->execute(*reader);

  if (IRS_UNLIKELY(!itr)) {
    return;  // Skip invalid iterators
  }

  auto* flushed_docs = segment.flushed_docs_.data() + flushed.GetDocsBegin();
  while (itr->next()) {
    const auto new_doc = itr->value();
    const auto old_doc = New2Old(new_doc);

    const auto& doc = flushed_docs[old_doc - doc_limits::min()];

    if (query.tick < doc.tick || !document_mask.insert(new_doc).second ||
        query.IsDone()) {
      continue;
    }
    if (doc.query_id == writer_limits::kInvalidOffset) {
      query.Done();
    } else {
      query.DependsOn(segment.queries_[doc.query_id]);
    }
  }
}

// Mask documents created by replace which did not have any matches.
void FlushedSegmentContext::MaskUnusedReplace(uint64_t first_tick,
                                              uint64_t last_tick) {
  const auto begin = flushed.GetDocsBegin();
  const auto end = flushed.GetDocsEnd();
  const std::span docs{segment.flushed_docs_.data() + begin,
                       segment.flushed_docs_.data() + end};
  for (const auto& doc : docs) {
    if (doc.query_id == writer_limits::kInvalidOffset ||
        doc.tick <= first_tick) {
      continue;
    }
    if (last_tick < doc.tick) {
      break;
    }
    IRS_ASSERT(doc.query_id < segment.queries_.size());
    if (!segment.queries_[doc.query_id].IsDone()) {
      const auto new_doc =
        Old2New(static_cast<size_t>(&doc - docs.data()) + doc_limits::min());
      flushed.document_mask.insert(new_doc);
    }
  }
}

// Write the specified document mask and adjust version and
// live documents count of the specified meta.
// Return index of the mask file withing segment file list
size_t WriteDocumentMask(directory& dir, SegmentMeta& meta,
                         const DocumentMask& docs_mask,
                         bool increment_version = true) {
  IRS_ASSERT(!docs_mask.empty());
  IRS_ASSERT(docs_mask.size() <= std::numeric_limits<uint32_t>::max());

  // Update live docs count
  IRS_ASSERT(docs_mask.size() < meta.docs_count);
  meta.live_docs_count =
    meta.docs_count - static_cast<doc_id_t>(docs_mask.size());

  auto mask_writer = meta.codec->get_document_mask_writer();

  auto it = meta.files.end();
  if (increment_version) {
    // Current filename
    it = std::find(meta.files.begin(), meta.files.end(),
                   mask_writer->filename(meta));

    ++meta.version;  // Segment modified due to new document_mask

    // FIXME(gnusi): consider removing this
    // a second time +1 to avoid overlap with version increment due to commit of
    // uncommitted segment tail which must mask committed segment head
    // NOTE0: +1 extra is enough since a segment can reside in at most 2
    //        flush_contexts, there fore no more than 1 tail
    // NOTE1: flush_all() Stage3 increments version by _only_ 1 to avoid overlap
    //        with here, i.e. segment tail version will always be odd due to the
    //        aforementioned and because there is at most 1 tail
    ++meta.version;
  }

  // FIXME(gnusi): Consider returning mask file name from `write` to avoiding
  // calling `filename`.
  // Write docs mask file after version is incremented
  meta.byte_size += mask_writer->write(dir, meta, docs_mask);

  if (it != meta.files.end()) {
    // FIXME(gnusi): We can avoid calling `length` in case if size of
    // the previous mask file would be known.
    auto get_file_size = [&dir](std::string_view file) -> uint64_t {
      uint64_t size;
      if (!dir.length(size, file)) {
        throw io_error{
          absl::StrCat("Failed to get length of the file '", file, "'")};
      }
      return size;
    };

    meta.byte_size -= get_file_size(*it);

    // Replace existing mask file with the new one
    *it = mask_writer->filename(meta);
  } else {
    // Add mask file to the list of files
    meta.files.emplace_back(mask_writer->filename(meta));
    it = std::prev(meta.files.end());
  }

  IRS_ASSERT(meta.files.begin() <= it);
  return static_cast<size_t>(it - meta.files.begin());
}

struct CandidateMapping {
  const SubReader* new_segment{};
  struct Old {
    const SubReader* segment{};
    size_t index{};  // within merge_writer
  } old;
};

// mapping: name -> { new segment, old segment }
using CandidatesMapping =
  absl::flat_hash_map<std::string_view, CandidateMapping>;

struct MapCandidatesResult {
  // Number of mapped candidates.
  size_t count{0};
  bool has_removals{false};
};

// candidates_mapping output mapping
// candidates candidates for mapping
// segments map against a specified segments
MapCandidatesResult MapCandidates(CandidatesMapping& candidates_mapping,
                                  ConsolidationView candidates,
                                  const auto& index) {
  size_t num_candidates = 0;
  for (const auto* candidate : candidates) {
    candidates_mapping.emplace(
      std::piecewise_construct, std::forward_as_tuple(candidate->Meta().name),
      std::forward_as_tuple(
        CandidateMapping{.old = {candidate, num_candidates++}}));
  }

  size_t found = 0;
  bool has_removals = false;
  const auto candidate_not_found = candidates_mapping.end();

  for (const auto& segment : index) {
    const auto& meta = segment.Meta();
    const auto it = candidates_mapping.find(meta.name);

    if (candidate_not_found == it) {
      // not a candidate
      continue;
    }

    auto& mapping = it->second;
    const auto* new_segment = mapping.new_segment;

    if (new_segment && new_segment->Meta().version >= meta.version) {
      // mapping already has a newer segment version
      continue;
    }

    IRS_ASSERT(mapping.old.segment);
    if constexpr (std::is_same_v<SegmentReader,
                                 std::decay_t<decltype(segment)>>) {
      mapping.new_segment = segment.GetImpl().get();
    } else {
      mapping.new_segment = &segment;
    }

    // FIXME(gnusi): can't we just check pointers?
    IRS_ASSERT(mapping.old.segment);
    has_removals |= (meta.version != mapping.old.segment->Meta().version);

    if (++found == num_candidates) {
      break;
    }
  }

  return {found, has_removals};
}

bool MapRemovals(const CandidatesMapping& candidates_mapping,
                 const MergeWriter& merger, DocumentMask& docs_mask) {
  IRS_ASSERT(merger);

  for (auto& mapping : candidates_mapping) {
    const auto& segment_mapping = mapping.second;
    const auto* new_segment = segment_mapping.new_segment;
    IRS_ASSERT(new_segment);
    const auto& new_meta = new_segment->Meta();
    IRS_ASSERT(segment_mapping.old.segment);
    const auto& old_meta = segment_mapping.old.segment->Meta();

    if (new_meta.version != old_meta.version) {
      const auto& merge_ctx = merger[segment_mapping.old.index];
      auto merged_itr = merge_ctx.reader->docs_iterator();
      auto current_itr = new_segment->docs_iterator();

      // this only masks documents of a single segment
      // this works due to the current architectural approach of segments,
      // either removals are new and will be applied during flush_all()
      // or removals are in the docs_mask and still be applied by the reader
      // passed to the merge_writer

      // no more docs in merged reader
      if (!merged_itr->next()) {
        if (current_itr->next()) {
          IR_FRMT_WARN(
            "Failed to map removals for consolidated segment '%s' version "
            "'" IR_UINT64_T_SPECIFIER
            "' from current segment '%s' version '" IR_UINT64_T_SPECIFIER
            "', current segment has doc_id '" IR_UINT32_T_SPECIFIER
            "' not present in the consolidated segment",
            old_meta.name.c_str(), old_meta.version, new_meta.name.c_str(),
            new_meta.version, current_itr->value());

          return false;  // current reader has unmerged docs
        }

        continue;  // continue wih next mapping
      }

      // mask all remaining doc_ids
      if (!current_itr->next()) {
        do {
          IRS_ASSERT(doc_limits::valid(merge_ctx.doc_map(
            merged_itr->value())));  // doc_id must have a valid mapping
          docs_mask.insert(merge_ctx.doc_map(merged_itr->value()));
        } while (merged_itr->next());

        continue;  // continue wih next mapping
      }

      // validate that all docs in the current reader were merged, and add any
      // removed docs to the merged mask
      for (;;) {
        while (merged_itr->value() < current_itr->value()) {
          // doc_id must have a valid mapping
          IRS_ASSERT(doc_limits::valid(merge_ctx.doc_map(merged_itr->value())));
          docs_mask.insert(merge_ctx.doc_map(merged_itr->value()));

          if (!merged_itr->next()) {
            IR_FRMT_WARN(
              "Failed to map removals for consolidated segment '%s' version "
              "'" IR_UINT64_T_SPECIFIER
              "' from current segment '%s' version '" IR_UINT64_T_SPECIFIER
              "', current segment has doc_id '" IR_UINT32_T_SPECIFIER
              "' not present in the consolidated segment",
              old_meta.name.c_str(), old_meta.version, new_meta.name.c_str(),
              new_meta.version, current_itr->value());

            return false;  // current reader has unmerged docs
          }
        }

        if (merged_itr->value() > current_itr->value()) {
          IR_FRMT_WARN(
            "Failed to map removals for consolidated segment '%s' version "
            "'" IR_UINT64_T_SPECIFIER
            "' from current segment '%s' version '" IR_UINT64_T_SPECIFIER
            "', current segment has doc_id '" IR_UINT32_T_SPECIFIER
            "' not present in the consolidated segment",
            old_meta.name.c_str(), old_meta.version, new_meta.name.c_str(),
            new_meta.version, current_itr->value());

          return false;  // current reader has unmerged docs
        }

        // no more docs in merged reader
        if (!merged_itr->next()) {
          if (current_itr->next()) {
            IR_FRMT_WARN(
              "Failed to map removals for consolidated segment '%s' version "
              "'" IR_UINT64_T_SPECIFIER
              "' from current segment '%s' version '" IR_UINT64_T_SPECIFIER
              "', current segment has doc_id '" IR_UINT32_T_SPECIFIER
              "' not present in the consolidated segment",
              old_meta.name.c_str(), old_meta.version, new_meta.name.c_str(),
              new_meta.version, current_itr->value());

            return false;  // current reader has unmerged docs
          }

          break;  // continue wih next mapping
        }

        // mask all remaining doc_ids
        if (!current_itr->next()) {
          do {
            // doc_id must have a valid mapping
            IRS_ASSERT(
              doc_limits::valid(merge_ctx.doc_map(merged_itr->value())));
            docs_mask.insert(merge_ctx.doc_map(merged_itr->value()));
          } while (merged_itr->next());

          break;  // continue wih next mapping
        }
      }
    }
  }

  return true;
}

std::string ToString(ConsolidationView consolidation) {
  std::string str;

  size_t total_size = 0;
  size_t total_docs_count = 0;
  size_t total_live_docs_count = 0;

  for (const auto* segment : consolidation) {
    auto& meta = segment->Meta();

    absl::StrAppend(&str, "Name='", meta.name,
                    "', docs_count=", meta.docs_count,
                    ", live_docs_count=", meta.live_docs_count,
                    ", size=", meta.byte_size, "\n");

    total_docs_count += meta.docs_count;
    total_live_docs_count += meta.live_docs_count;
    total_size += meta.byte_size;
  }

  absl::StrAppend(&str, "Total: segments=", consolidation.size(),
                  ", docs_count=", total_docs_count,
                  ", live_docs_count=", total_live_docs_count,
                  " size=", total_size, "");

  return str;
}

bool IsInitialCommit(const DirectoryMeta& meta) noexcept {
  // Initial commit is always for required for empty directory
  return meta.filename.empty();
}

struct PartialSync {
  PartialSync(size_t segment_index, size_t file_index) noexcept
    : segment_index{segment_index}, file_index{file_index} {}

  size_t segment_index;  // Index of the segment within index meta
  size_t file_index;     // Index of the file in segment file list
};

std::vector<std::string_view> GetFilesToSync(
  std::span<const IndexSegment> segments,
  std::span<const PartialSync> partial_sync, size_t partial_sync_threshold) {
  // FIXME(gnusi): make format dependent?
  static constexpr size_t kFilesPerSegment = 9;

  IRS_ASSERT(partial_sync_threshold <= segments.size());
  const size_t full_sync_count = segments.size() - partial_sync_threshold;

  std::vector<std::string_view> files_to_sync;
  // +1 for index meta
  files_to_sync.reserve(1 + partial_sync.size() * 2 +
                        full_sync_count * kFilesPerSegment);

  for (auto sync : partial_sync) {
    IRS_ASSERT(sync.segment_index < partial_sync_threshold);
    const auto& segment = segments[sync.segment_index];
    files_to_sync.emplace_back(segment.filename);
    files_to_sync.emplace_back(segment.meta.files[sync.file_index]);
  }

  std::for_each(segments.begin() + partial_sync_threshold, segments.end(),
                [&files_to_sync](const IndexSegment& segment) {
                  files_to_sync.emplace_back(segment.filename);
                  const auto& files = segment.meta.files;
                  IRS_ASSERT(files.size() <= kFilesPerSegment);
                  files_to_sync.insert(files_to_sync.end(), files.begin(),
                                       files.end());
                });

  return files_to_sync;
}

}  // namespace

using namespace std::chrono_literals;

IndexWriter::ActiveSegmentContext::ActiveSegmentContext(
  std::shared_ptr<SegmentContext> segment, std::atomic_size_t& segments_active,
  FlushContext* flush, size_t pending_segment_offset) noexcept
  : segment_{std::move(segment)},
    segments_active_{&segments_active},
    flush_{flush},
    pending_segment_offset_{pending_segment_offset} {
  IRS_ASSERT(segment_ != nullptr);
}

IndexWriter::ActiveSegmentContext::~ActiveSegmentContext() {
  if (segments_active_ == nullptr) {
    IRS_ASSERT(segment_ == nullptr);
    IRS_ASSERT(flush_ == nullptr);
    return;
  }
  segment_.reset();
  segments_active_->fetch_sub(1, std::memory_order_relaxed);
  if (flush_ != nullptr) {
    flush_->pending_.Done();
  }
}

IndexWriter::ActiveSegmentContext::ActiveSegmentContext(
  ActiveSegmentContext&& other) noexcept
  : segment_{std::move(other.segment_)},
    segments_active_{std::exchange(other.segments_active_, nullptr)},
    flush_{std::exchange(other.flush_, nullptr)},
    pending_segment_offset_{std::exchange(other.pending_segment_offset_,
                                          writer_limits::kInvalidOffset)} {}

IndexWriter::ActiveSegmentContext& IndexWriter::ActiveSegmentContext::operator=(
  ActiveSegmentContext&& other) noexcept {
  if (this != &other) {
    std::swap(segment_, other.segment_);
    std::swap(segments_active_, other.segments_active_);
    std::swap(flush_, other.flush_);
    std::swap(pending_segment_offset_, other.pending_segment_offset_);
  }
  return *this;
}

IndexWriter::Document::Document(SegmentContext& segment,
                                segment_writer::DocContext doc,
                                QueryContext* query)
  : writer_{*segment.writer_}, query_{query} {
  IRS_ASSERT(segment.writer_ != nullptr);
  writer_.begin(doc);  // ensure Reset() will be noexcept
  segment.buffered_docs_.store(writer_.buffered_docs(),
                               std::memory_order_relaxed);
}

IndexWriter::Document::~Document() noexcept {
  try {
    writer_.commit();
  } catch (...) {
    writer_.rollback();
  }
  if (!writer_.valid() && query_ != nullptr) {
    // TODO(MBkkt) segment.queries.pop_back()?
    query_->filter = nullptr;
  }
}

void IndexWriter::Transaction::Reset() noexcept {
  // TODO(MBkkt) rename Reset() to Rollback()
  if (auto* segment = active_.Segment(); segment != nullptr) {
    segment->Rollback();
  }
}

void IndexWriter::Transaction::RegisterFlush() {
  if (active_.Segment() != nullptr && active_.Flush() == nullptr) {
    writer_.GetFlushContext()->AddToPending(active_);
  }
}

bool IndexWriter::Transaction::Commit(uint64_t last_tick) noexcept {
  auto* segment = active_.Segment();
  if (segment == nullptr) {
    return true;  // nothing to do
  }
  try {
    segment->Commit(queries_, last_tick);
    writer_.GetFlushContext()->Emplace(std::move(active_));
    IRS_ASSERT(active_.Segment() == nullptr);
    return true;
  } catch (...) {
    IRS_ASSERT(active_.Segment() != nullptr);
    // Can be implemented better but I more want to allow Commit throw
    Abort();
    return false;
  }
}

void IndexWriter::Transaction::Abort() noexcept {
  auto* segment = active_.Segment();
  if (segment == nullptr) {
    return;  // nothing to do
  }
  if (active_.Flush() == nullptr) {
    segment->Reset();  // reset before returning to pool
    active_ = {};      // back to pool no needed Rollback
    return;
  }
  segment->Rollback();
  // cannot throw because active_.Flush() not null
  writer_.GetFlushContext()->Emplace(std::move(active_));
  IRS_ASSERT(active_.Segment() == nullptr);
}

void IndexWriter::Transaction::UpdateSegment(bool disable_flush) {
  while (active_.Segment() == nullptr) {  // lazy init
    active_ = writer_.GetSegmentContext();
  }

  auto& segment = *active_.Segment();
  auto& writer = *segment.writer_;

  if (IRS_LIKELY(writer.initialized())) {
    if (disable_flush || !writer_.FlushRequired(writer)) {
      return;
    }
    // Force flush of a full segment
    IR_FRMT_TRACE(
      "Flushing segment '%s', docs=" IR_SIZE_T_SPECIFIER
      ", memory=" IR_SIZE_T_SPECIFIER ", docs limit=" IR_SIZE_T_SPECIFIER
      ", memory limit=" IR_SIZE_T_SPECIFIER "",
      writer.name().c_str(), writer.buffered_docs(), writer.memory_active(),
      writer_.segment_limits_.segment_docs_max.load(),
      writer_.segment_limits_.segment_memory_max.load());
    try {
      segment.Flush();
    } catch (...) {
      IR_FRMT_ERROR(
        "while flushing segment '%s', error: failed to flush segment",
        segment.writer_meta_.meta.name.c_str());
      // TODO(MBkkt) What the goal are we want to achieve
      //  with keeping already flushed data?
      segment.Reset(true);
      throw;
    }
  }
  segment.Prepare();
}

bool IndexWriter::FlushRequired(const segment_writer& segment) const noexcept {
  const auto& limits = segment_limits_;
  const auto docs_max = limits.segment_docs_max.load();
  const auto memory_max = limits.segment_memory_max.load();

  const auto docs = segment.buffered_docs();
  const auto memory = segment.memory_active();

  return (docs_max != 0 && docs_max <= docs) ||        // too many docs
         (memory_max != 0 && memory_max <= memory) ||  // too much memory
         doc_limits::eof(docs);                        // segment is full
}

void IndexWriter::FlushContext::Emplace(ActiveSegmentContext&& active) {
  IRS_ASSERT(active.segment_ != nullptr);

  if (active.segment_->first_tick_ == writer_limits::kMaxTick) {
    // Reset all segment data because there wasn't successful transactions
    active.segment_->Reset();
    active = {};  // release
    return;
  }

  auto* flush = active.flush_;
  const bool is_null = flush == nullptr;
  if (!is_null && flush != this) {
    active = {};  // release
    return;
  }

  std::lock_guard lock{pending_.Mutex()};
  auto* node = [&] {
    if (is_null) {
      return &pending_segments_.emplace_back(std::move(active.segment_),
                                             pending_segments_.size());
    }
    IRS_ASSERT(active.pending_segment_offset_ < pending_segments_.size());
    auto& segment_context = pending_segments_[active.pending_segment_offset_];
    IRS_ASSERT(segment_context.segment_ == active.segment_);
    return &segment_context;
  }();
  pending_freelist_.push(*node);
  active = {};
}

void IndexWriter::FlushContext::AddToPending(ActiveSegmentContext& active) {
  std::lock_guard lock{pending_.Mutex()};
  const auto size_before = pending_segments_.size();
  IRS_ASSERT(active.segment_ != nullptr);
  pending_segments_.emplace_back(active.segment_, size_before);
  active.flush_ = this;
  active.pending_segment_offset_ = size_before;
  pending_.Add();
}

void IndexWriter::FlushContext::Reset() noexcept {
  // reset before returning to pool
  for (auto& segment : segments_) {
    // use_count here isn't used for synchronization
    if (segment.use_count() == 1) {
      segment->Reset();
    }
  }

  imports_.clear();
  cached_.clear();
  segments_.clear();
  segment_mask_.clear();

  for (auto& entry : pending_segments_) {
    if (auto& segment = entry.segment_; segment != nullptr) {
      segment->Reset();
    }
  }
  ClearPending();
  dir_->clear_refs();
}

void IndexWriter::Cleanup(FlushContext& curr, FlushContext* next) noexcept {
  for (auto& import : curr.imports_) {
    auto& candidates = import.consolidation_ctx.candidates;
    for (const auto* candidate : candidates) {
      consolidating_segments_.erase(candidate);
    }
  }
  for (const auto& entry : curr.cached_) {
    consolidating_segments_.erase(entry.second.get());
  }
  if (next != nullptr) {
    for (const auto& entry : next->cached_) {
      consolidating_segments_.erase(entry.second.get());
    }
  }
}

uint64_t IndexWriter::FlushContext::FlushPending(uint64_t committed_tick,
                                                 uint64_t tick) {
  // if tick is not equal uint64_max, as result of bad_alloc it's possible here
  // that not all segments which should be committed by next FlushContext
  // (fully or partially) will be moved to it.
  // I consider it's ok, because in such situation you rely on tick,
  // but you cannot assume anything about your IndexWriter::Transaction between
  // last successfully committed tick and state before you understand that
  // IndexWriter::Commit(tick) is failed in multi-threaded environment.
  // Some Transactions after tick is initially in current FlushContext.
  // Some Transactions after tick is initially in next FlushContext.
  // From outside view you cannot distinct them!
  // So even if I will make this moving deterministic it's not helpful at all.
  // Also on practice such situation is almost impossible.
  // Probably in future we can implement some out of sync logic for IndexWriter.
  // But now it's unnecessary for our usage.

  IRS_ASSERT(next_ != nullptr);
  auto& next_segments = next_->segments_;
  IRS_ASSERT(next_segments.empty());
  size_t to_next_pending_segments = 0;
  uint64_t flushed_tick = committed_tick;
  for (auto& entry : pending_segments_) {
    auto& segment = entry.segment_;
    IRS_ASSERT(segment != nullptr);
    const auto first_tick = segment->first_tick_;
    const auto last_tick = segment->last_tick_;
    if (first_tick <= tick) {
      // This assert is really paranoid, it's not required just try to detect
      // situation when we commit on tick but forgot to call RegisterFlush().
      // This assert can work only if any transaction which committed after last
      // Commit will has greater first tick than committed tick.
      IRS_ASSERT(committed_tick < first_tick);
      flushed_tick = std::max(flushed_tick, last_tick);
      segment->Flush();
      if (tick < last_tick) {
        next_segments.push_back(segment);
      }
      segments_.push_back(std::move(segment));
    } else {
      ++to_next_pending_segments;
    }
  }

  if (to_next_pending_segments != 0) {
    std::lock_guard lock{next_->pending_.Mutex()};
    for (auto& entry : pending_segments_) {
      if (auto& segment = entry.segment_; segment != nullptr) {
        IRS_ASSERT(tick < segment->first_tick_);
        auto& node = next_->pending_segments_.emplace_back(
          std::move(segment), next_->pending_segments_.size());
        next_->pending_freelist_.push(node);
      }
    }
  }

#ifdef IRESEARCH_DEBUG
  for (auto& entry : pending_segments_) {
    IRS_ASSERT(entry.segment_ == nullptr);
  }
#endif
  ClearPending();
  return flushed_tick;
}

IndexWriter::SegmentContext::SegmentContext(
  directory& dir, segment_meta_generator_t&& meta_generator,
<<<<<<< HEAD
  const SegmentWriterOptions& options)
  : dir_{dir},
    meta_generator_{std::move(meta_generator)},
    writer_{segment_writer::make(dir_, options)} {
=======
  const SegmentWriterOptions& segment_writer_options)
  : dir_(dir),
    meta_generator_(std::move(meta_generator)),
    writer_(segment_writer::make(dir_, segment_writer_options)) {
>>>>>>> 63dd3871
  IRS_ASSERT(meta_generator_);
}

void IndexWriter::SegmentContext::Flush() {
  if (!writer_->initialized() || writer_->buffered_docs() == 0) {
    flushed_queries_ = queries_.size();
    IRS_ASSERT(committed_buffered_docs_ == 0);
    return;  // Skip flushing an empty writer
  }
  IRS_ASSERT(writer_->buffered_docs() <= doc_limits::eof());

  Finally reset_writer = [&]() noexcept {
    writer_->reset();
    committed_buffered_docs_ = 0;
  };

  DocsMask docs_mask;
  auto old2new = writer_->flush(writer_meta_, docs_mask);

  if (writer_meta_.meta.live_docs_count == 0) {
    return;
  }
  const auto docs_context = writer_->docs_context();
  IRS_ASSERT(writer_meta_.meta.live_docs_count <= writer_meta_.meta.docs_count);
  IRS_ASSERT(writer_meta_.meta.docs_count == docs_context.size());

  flushed_.emplace_back(std::move(writer_meta_), std::move(old2new),
                        std::move(docs_mask), flushed_docs_.size());
  try {
    flushed_docs_.insert(flushed_docs_.end(), docs_context.begin(),
                         docs_context.end());
  } catch (...) {
    flushed_.pop_back();
    throw;
  }
  flushed_queries_ = queries_.size();
  committed_flushed_docs_ += committed_buffered_docs_;
}

IndexWriter::SegmentContext::ptr IndexWriter::SegmentContext::make(
  directory& dir, segment_meta_generator_t&& meta_generator,
  const SegmentWriterOptions& segment_writer_options) {
  return std::make_unique<SegmentContext>(dir, std::move(meta_generator),
                                          segment_writer_options);
}

void IndexWriter::SegmentContext::Prepare() {
  IRS_ASSERT(!writer_->initialized());
  writer_meta_.filename.clear();
  writer_meta_.meta = meta_generator_();
  writer_->reset(writer_meta_.meta);
}

void IndexWriter::SegmentContext::Reset(bool store_flushed) noexcept {
  buffered_docs_.store(0, std::memory_order_relaxed);

  if (IRS_UNLIKELY(store_flushed)) {
    queries_.resize(flushed_queries_);
    committed_queries_ = std::min(committed_queries_, flushed_queries_);
  } else {
    queries_.clear();
    flushed_queries_ = 0;
    committed_queries_ = 0;

    flushed_.clear();
    flushed_docs_.clear();
    committed_flushed_docs_ = 0;

    // TODO(MBkkt) What about ticks in case of store_flushed?
    //  Of course it's valid but maybe we can decrease range?
    first_tick_ = writer_limits::kMaxTick;
    last_tick_ = writer_limits::kMinTick;
    has_replace_ = false;
  }
  committed_buffered_docs_ = 0;

  if (writer_->initialized()) {
    writer_->reset();  // try to reduce number of files flushed below
  }

  // TODO(MBkkt) Is it ok to release refs in case of store_flushed?
  // release refs only after clearing writer state to ensure
  // 'writer_' does not hold any files
  dir_.clear_refs();
}

void IndexWriter::SegmentContext::Rollback() noexcept {
  // rollback modification queries
  IRS_ASSERT(committed_queries_ <= queries_.size());
  queries_.resize(committed_queries_);

  // truncate uncommitted flushed tail
  const auto end = flushed_.end();
  // TODO(MBkkt) reverse find order
  auto it = std::find_if(flushed_.begin(), end, [&](const auto& flushed) {
    return committed_flushed_docs_ < flushed.GetDocsEnd();
  });
  if (it != end) {
    // because committed docs point to flushed
    IRS_ASSERT(committed_buffered_docs_ == 0);
    const auto docs_end = it->GetDocsEnd();
    if (it->SetCommitted(committed_flushed_docs_)) {
      flushed_.erase(it + 1, end);
      IRS_ASSERT(committed_flushed_docs_ < docs_end);
      flushed_docs_.resize(docs_end);
      committed_flushed_docs_ = docs_end;
    } else {
      flushed_.erase(it, end);
      flushed_docs_.resize(committed_flushed_docs_);
    }
  }

  // TODO(MBkkt) if committed_buffered_docs_ == 0 we can just reset writer?
  // rollback inserts located inside the writer
  auto& writer = *writer_;
  const auto buffered_docs = writer.buffered_docs();
  for (auto doc_id = buffered_docs - 1 + doc_limits::min(),
            doc_id_rend = committed_buffered_docs_ - 1 + doc_limits::min();
       doc_id > doc_id_rend; --doc_id) {
    IRS_ASSERT(doc_limits::invalid() < doc_id);
    IRS_ASSERT(doc_id <= doc_limits::eof());
    writer.remove(static_cast<doc_id_t>(doc_id));
  }

  // If it will be first or last part of flushed segment in future,
  // we need valid ticks for this documents
  // TODO(MBkkt) Maybe we can just move docs_begin/end when FlushedSegment
  //  will be ready? Also what about assign last_committed_tick
  //  only for first and last value in range?
  const auto docs = writer_->docs_context();
  uint64_t last_committed_tick = writer_limits::kMinTick + 1;
  if (committed_buffered_docs_ != 0) {
    last_committed_tick = docs[committed_buffered_docs_ - 1].tick;
  } else if (!flushed_docs_.empty()) {
    last_committed_tick = flushed_docs_.back().tick;
  }
  std::for_each(docs.begin() + committed_buffered_docs_, docs.end(),
                [&](auto& doc) {
                  doc.tick = last_committed_tick;
                  doc.query_id = writer_limits::kInvalidOffset;
                });

  committed_buffered_docs_ = buffered_docs;
}

void IndexWriter::SegmentContext::Commit(uint64_t queries, uint64_t last_tick) {
  IRS_ASSERT(last_tick < writer_limits::kMaxTick);
  IRS_ASSERT(queries <= last_tick);
  const auto first_tick = last_tick - queries;
  IRS_ASSERT(writer_limits::kMinTick < first_tick);

  auto update_tick = [&](auto& entry) noexcept { entry.tick += first_tick; };

  std::for_each(queries_.begin() + committed_queries_, queries_.end(),
                update_tick);
  committed_queries_ = queries_.size();

  std::for_each(flushed_docs_.begin() + committed_flushed_docs_,
                flushed_docs_.end(), update_tick);
  committed_flushed_docs_ = flushed_docs_.size();

  const auto docs = writer_->docs_context();
  std::for_each(docs.begin() + committed_buffered_docs_, docs.end(),
                update_tick);
  committed_buffered_docs_ = docs.size();

  if (first_tick_ == writer_limits::kMaxTick) {
    first_tick_ = first_tick;
  }
  IRS_ASSERT(last_tick_ <= last_tick);
  last_tick_ = last_tick;
}

IndexWriter::IndexWriter(
  ConstructToken, index_lock::ptr&& lock,
  index_file_refs::ref_t&& lock_file_ref, directory& dir, format::ptr codec,
  size_t segment_pool_size, const SegmentOptions& segment_limits,
  const Comparer* comparator, const ColumnInfoProvider& column_info,
  const FeatureInfoProvider& feature_info,
  const PayloadProvider& meta_payload_provider,
  std::shared_ptr<const DirectoryReaderImpl>&& committed_reader)
  : feature_info_{feature_info},
    column_info_{column_info},
    comparator_{comparator},
    meta_payload_provider_{meta_payload_provider},
    codec_{std::move(codec)},
    dir_{dir},
    committed_reader_{std::move(committed_reader)},
    segment_limits_{segment_limits},
    segment_writer_pool_{segment_pool_size},
    seg_counter_{committed_reader_->Meta().index_meta.seg_counter},
    last_gen_{committed_reader_->Meta().index_meta.gen},
    writer_{codec_->get_index_meta_writer()},
    write_lock_{std::move(lock)},
    write_lock_file_ref_{std::move(lock_file_ref)} {
  IRS_ASSERT(column_info);   // ensured by 'make'
  IRS_ASSERT(feature_info);  // ensured by 'make'
  IRS_ASSERT(codec_);

  flush_context_.store(flush_context_pool_.data());

  // setup round-robin chain
  auto* ctx = flush_context_pool_.data();
  for (auto* last = ctx + flush_context_pool_.size() - 1; ctx != last; ++ctx) {
    ctx->dir_ = std::make_unique<RefTrackingDirectory>(dir);
    ctx->next_ = ctx + 1;
  }
  ctx->dir_ = std::make_unique<RefTrackingDirectory>(dir);
  ctx->next_ = flush_context_pool_.data();
}

void IndexWriter::InitMeta(IndexMeta& meta, uint64_t tick) const {
  if (meta_payload_provider_) {
    IRS_ASSERT(!meta.payload.has_value());
    auto& payload = meta.payload.emplace(bstring{});
    if (IRS_UNLIKELY(!meta_payload_provider_(tick, payload))) {
      meta.payload.reset();
    }
  }
  meta.seg_counter = CurrentSegmentId();  // Ensure counter() >= max(seg#)
  meta.gen = last_gen_;                   // Clone index metadata generation
}

void IndexWriter::Clear(uint64_t tick) {
  std::lock_guard commit_lock{commit_lock_};

  IRS_ASSERT(committed_reader_);
  if (const auto& committed_meta = committed_reader_->Meta();
      !pending_state_.Valid() && committed_meta.index_meta.segments.empty() &&
      !IsInitialCommit(committed_meta)) {
    return;  // Already empty
  }

  PendingContext to_commit{PendingBase{.tick = tick}};
  InitMeta(to_commit.meta, tick);

  to_commit.ctx = SwitchFlushContext();
  // Ensure there are no active struct update operations
  std::lock_guard ctx_lock{to_commit.ctx->pending_.Mutex()};
  // TODO(MBkkt) Wait while all on going transaction finish?

  Abort();  // Abort any already opened transaction
  ApplyFlush(std::move(to_commit));
  Finish();

  // Clear consolidating segments
  std::lock_guard lock{consolidation_lock_};
  consolidating_segments_.clear();
}

IndexWriter::ptr IndexWriter::Make(directory& dir, format::ptr codec,
                                   OpenMode mode,
                                   const IndexWriterOptions& options) {
  IRS_ASSERT(std::all_of(options.reader_options.scorers.begin(),
                         options.reader_options.scorers.end(),
                         [](const auto& v) { return v != nullptr; }));

  index_lock::ptr lock;
  index_file_refs::ref_t lock_ref;

  if (options.lock_repository) {
    // lock the directory
    lock = dir.make_lock(kWriteLockName);
    // will be created by try_lock
    lock_ref = dir.attributes().refs().add(kWriteLockName);

    if (!lock || !lock->try_lock()) {
      throw lock_obtain_failed(kWriteLockName);
    }
  }

  // read from directory or create index metadata
  DirectoryMeta meta;

  {
    auto reader = codec->get_index_meta_reader();
    const bool index_exists = reader->last_segments_file(dir, meta.filename);

    if (OM_CREATE == mode ||
        ((OM_CREATE | OM_APPEND) == mode && !index_exists)) {
      // for OM_CREATE meta must be fully recreated, meta read only to get
      // last version
      if (index_exists) {
        // Try to read. It allows us to create writer against an index that's
        // currently opened for searching
        reader->read(dir, meta.index_meta, meta.filename);

        meta.filename.clear();  // Empty index meta -> new index
        auto& index_meta = meta.index_meta;
        index_meta.payload.reset();
        index_meta.segments.clear();
      }
    } else if (!index_exists) {
      throw file_not_found{meta.filename};  // no segments file found
    } else {
      reader->read(dir, meta.index_meta, meta.filename);
    }
  }

  auto reader = [](directory& dir, format::ptr codec, DirectoryMeta&& meta,
                   const IndexReaderOptions& opts) {
    const auto& segments = meta.index_meta.segments;

    std::vector<SegmentReader> readers;
    readers.reserve(segments.size());

    for (auto& segment : segments) {
      // Segment reader holds refs to all segment files
      readers.emplace_back(dir, segment.meta, opts);
      IRS_ASSERT(readers.back());
    }

    return std::make_shared<const DirectoryReaderImpl>(
      dir, std::move(codec), opts, std::move(meta), std::move(readers));
  }(dir, codec, std::move(meta), options.reader_options);

  auto writer = std::make_shared<IndexWriter>(
    ConstructToken{}, std::move(lock), std::move(lock_ref), dir,
    std::move(codec), options.segment_pool_size, SegmentOptions{options},
    options.comparator,
    options.column_info ? options.column_info : kDefaultColumnInfo,
    options.features ? options.features : kDefaultFeatureInfo,
    options.meta_payload_provider, std::move(reader));

  // Remove non-index files from directory
  directory_utils::RemoveAllUnreferenced(dir);

  return writer;
}

IndexWriter::~IndexWriter() noexcept {
  // Failure may indicate a dangling 'document' instance
  IRS_ASSERT(!segments_active_.load());
  write_lock_.reset();  // Reset write lock if any
  // Reset pending state (if any) before destroying flush contexts
  pending_state_.Reset(*this);
  flush_context_.store(nullptr);
  // Ensure all tracked segment_contexts are released before
  // segment_writer_pool_ is deallocated
  flush_context_pool_.clear();
}

uint64_t IndexWriter::BufferedDocs() const {
  uint64_t docs_in_ram = 0;
  auto ctx = GetFlushContext();
  // 'pending_used_segment_contexts_'/'pending_free_segment_contexts_'
  // may be modified
  std::lock_guard lock{ctx->pending_.Mutex()};

  for (const auto& entry : ctx->pending_segments_) {
    IRS_ASSERT(entry.segment_ != nullptr);
    // reading segment_writer::docs_count() is not thread safe
    docs_in_ram +=
      entry.segment_->buffered_docs_.load(std::memory_order_relaxed);
  }

  return docs_in_ram;
}

uint64_t IndexWriter::NextSegmentId() noexcept {
  return seg_counter_.fetch_add(1, std::memory_order_relaxed) + 1;
}

uint64_t IndexWriter::CurrentSegmentId() const noexcept {
  return seg_counter_.load(std::memory_order_relaxed);
}

ConsolidationResult IndexWriter::Consolidate(
  const ConsolidationPolicy& policy, format::ptr codec /*= nullptr*/,
  const MergeWriter::FlushProgress& progress /*= {}*/) {
  REGISTER_TIMER_DETAILED();
  if (!codec) {
    // use default codec if not specified
    codec = codec_;
  }

  Consolidation candidates;
  const auto run_id = reinterpret_cast<size_t>(&candidates);

  decltype(committed_reader_) committed_reader;
  // collect a list of consolidation candidates
  {
    std::lock_guard lock{consolidation_lock_};
    // hold a reference to the last committed state to prevent files from being
    // deleted by a cleaner during the upcoming consolidation
    // use atomic_load(...) since Finish() may modify the pointer
    committed_reader =
      std::atomic_load_explicit(&committed_reader_, std::memory_order_acquire);
    IRS_ASSERT(committed_reader);
    if (IRS_UNLIKELY(!committed_reader)) {
      return {0, ConsolidationError::FAIL};
    }

    if (committed_reader->size() == 0) {
      // nothing to consolidate
      return {0, ConsolidationError::OK};
    }

    // FIXME TODO remove from 'consolidating_segments_' any segments in
    // 'committed_state_' or 'pending_state_' to avoid data duplication
    policy(candidates, *committed_reader, consolidating_segments_);

    switch (candidates.size()) {
      case 0:
        // nothing to consolidate
        return {0, ConsolidationError::OK};
      case 1: {
        const auto* segment = *candidates.begin();

        if (!segment) {
          // invalid candidate
          return {0, ConsolidationError::FAIL};
        }

        if (!HasRemovals(segment->Meta())) {
          // no removals, nothing to consolidate
          return {0, ConsolidationError::OK};
        }
      }
    }

    // check that candidates are not involved in ongoing merges
    for (const auto* candidate : candidates) {
      // segment is already chosen for consolidation (or at least was
      // chosen), give up
      if (!candidate || consolidating_segments_.contains(candidate)) {
        return {0, ConsolidationError::FAIL};
      }
    }

    try {
      // register for consolidation
      consolidating_segments_.insert(candidates.begin(), candidates.end());
    } catch (...) {
      // rollback in case of insertion fails (finalizer below won`t handle
      // partial insert as concurrent consolidation is free to select same
      // candidate before finalizer reacquires the consolidation_lock)
      for (const auto* candidate : candidates) {
        consolidating_segments_.erase(candidate);
      }
      throw;
    }
  }

  // unregisterer for all registered candidates
  Finally unregister_segments = [&candidates, this]() noexcept {
    if (candidates.empty()) {
      return;
    }
    std::lock_guard lock{consolidation_lock_};
    for (const auto* candidate : candidates) {
      consolidating_segments_.erase(candidate);
    }
  };

  // sort candidates
  std::sort(candidates.begin(), candidates.end());

  // remove duplicates
  candidates.erase(std::unique(candidates.begin(), candidates.end()),
                   candidates.end());

  // validate candidates
  {
    size_t found = 0;

    for (const auto& segment : *committed_reader) {
      const auto it =
        std::find(std::begin(candidates), std::end(candidates), &segment);
      found +=
        static_cast<size_t>(it != std::end(candidates) && *it == &segment);
    }

    if (found != candidates.size()) {
      // not all candidates are valid
      IR_FRMT_DEBUG(
        "Failed to start consolidation for index generation "
        "'" IR_UINT64_T_SPECIFIER
        "', "
        "found only '" IR_SIZE_T_SPECIFIER "' out of '" IR_SIZE_T_SPECIFIER
        "' candidates",
        committed_reader->Meta().index_meta.gen, found, candidates.size());
      return {0, ConsolidationError::FAIL};
    }
  }

  IR_FRMT_TRACE("Starting consolidation id='" IR_SIZE_T_SPECIFIER "':\n%s",
                run_id, ToString(candidates).c_str());

  // do lock-free merge

  ConsolidationResult result{candidates.size(), ConsolidationError::FAIL};

  IndexSegment consolidation_segment;
  consolidation_segment.meta.codec = codec;  // Should use new codec
  consolidation_segment.meta.version = 0;    // Reset version for new segment
  // Increment active meta
  consolidation_segment.meta.name = file_name(NextSegmentId());

  RefTrackingDirectory dir{dir_};  // Track references for new segment

  MergeWriter merger{dir, GetSegmentWriterOptions()};
  merger.Reset(candidates.begin(), candidates.end());

  // We do not persist segment meta since some removals may come later
  if (!merger.Flush(consolidation_segment.meta, progress)) {
    // Nothing to consolidate or consolidation failure
    return result;
  }

  auto pending_reader = SegmentReaderImpl::Open(
    dir_, consolidation_segment.meta, committed_reader->Options());

  if (!pending_reader) {
    throw index_error{
      absl::StrCat("Failed to open reader for consolidated segment '",
                   consolidation_segment.meta.name, "'")};
  }

  // Commit merge
  {
    // ensure committed_state_ segments are not modified by concurrent
    // consolidate()/commit()
    std::unique_lock lock{commit_lock_};
    const auto current_committed_reader = committed_reader_;
    IRS_ASSERT(current_committed_reader);
    if (IRS_UNLIKELY(!current_committed_reader)) {
      return {0, ConsolidationError::FAIL};
    }

    if (pending_state_.Valid()) {
      // check that we haven't added to reader cache already absent readers
      // only if we have different index meta
      if (committed_reader != current_committed_reader) {
        auto begin = current_committed_reader->begin();
        auto end = current_committed_reader->end();

        // pointers are different so check by name
        for (const auto* candidate : candidates) {
          if (end == std::find_if(
                       begin, end,
                       [candidate = std::string_view{candidate->Meta().name}](
                         const SubReader& s) {
                         // FIXME(gnusi): compare pointers?
                         return candidate == s.Meta().name;
                       })) {
            // not all candidates are valid
            IR_FRMT_DEBUG(
              "Failed to start consolidation for index generation "
              "'" IR_UINT64_T_SPECIFIER
              "', not found segment %s in committed state",
              committed_reader->Meta().index_meta.gen,
              candidate->Meta().name.c_str());
            return result;
          }
        }
      }

      result.error = ConsolidationError::PENDING;

      // transaction has been started, we're somewhere in the middle

      // can modify ctx->segment_mask_ without
      // lock since have commit_lock_
      auto ctx = GetFlushContext();

      // register consolidation for the next transaction
      ctx->imports_.emplace_back(
        std::move(consolidation_segment),
        writer_limits::kMaxTick,      // skip removals, will accumulate
                                      // removals from existing candidates
        dir.GetRefs(),                // do not forget to track refs
        std::move(candidates),        // consolidation context candidates
        std::move(pending_reader),    // consolidated reader
        std::move(committed_reader),  // consolidation context meta
        std::move(merger));           // merge context

      IR_FRMT_TRACE("Consolidation id='" IR_SIZE_T_SPECIFIER
                    "' successfully finished: pending",
                    run_id);
    } else if (committed_reader == current_committed_reader) {
      // before new transaction was started:
      // no commits happened in since consolidation was started

      auto ctx = GetFlushContext();
      // lock due to context modification
      std::lock_guard ctx_lock{ctx->pending_.Mutex()};

      // can release commit lock, we guarded against commit by
      // locked flush context
      lock.unlock();

      auto& segment_mask = ctx->segment_mask_;

      // persist segment meta
      index_utils::FlushIndexSegment(dir, consolidation_segment);
      segment_mask.reserve(segment_mask.size() + candidates.size());
      const auto& pending_segment = ctx->imports_.emplace_back(
        std::move(consolidation_segment),
        writer_limits::kMinTick,       // removals must be applied to the
                                       // consolidated segment
        dir.GetRefs(),                 // do not forget to track refs
        std::move(candidates),         // consolidation context candidates
        std::move(pending_reader),     // consolidated reader
        std::move(committed_reader));  // consolidation context meta

      // filter out merged segments for the next commit
      const auto& consolidation_ctx = pending_segment.consolidation_ctx;
      const auto& consolidation_meta = pending_segment.segment.meta;

      // mask mapped candidates
      // segments from the to-be added new segment
      segment_mask.insert(consolidation_ctx.candidates.begin(),
                          consolidation_ctx.candidates.end());

      IR_FRMT_TRACE(
        "Consolidation id='" IR_SIZE_T_SPECIFIER
        "' successfully finished: Name='%s', docs_count=" IR_UINT64_T_SPECIFIER
        ", live_docs_count=" IR_UINT64_T_SPECIFIER ", size=" IR_SIZE_T_SPECIFIER
        "",
        run_id, consolidation_meta.name.c_str(), consolidation_meta.docs_count,
        consolidation_meta.live_docs_count, consolidation_meta.byte_size);
    } else {
      // before new transaction was started:
      // there was a commit(s) since consolidation was started,

      auto ctx = GetFlushContext();
      // lock due to context modification
      std::lock_guard ctx_lock{ctx->pending_.Mutex()};

      // can release commit lock, we guarded against commit by
      // locked flush context
      lock.unlock();

      auto& segment_mask = ctx->segment_mask_;

      CandidatesMapping mappings;
      const auto [count, has_removals] =
        MapCandidates(mappings, candidates, *current_committed_reader);

      if (count != candidates.size()) {
        // at least one candidate is missing
        // can't finish consolidation
        IR_FRMT_DEBUG("Failed to finish consolidation id='" IR_SIZE_T_SPECIFIER
                      "' for segment '%s', "
                      "found only '" IR_SIZE_T_SPECIFIER
                      "' out of '" IR_SIZE_T_SPECIFIER "' candidates",
                      run_id, consolidation_segment.meta.name.c_str(), count,
                      candidates.size());

        return result;
      }

      // handle removals if something changed
      if (has_removals) {
        DocumentMask docs_mask;

        if (!MapRemovals(mappings, merger, docs_mask)) {
          // consolidated segment has docs missing from
          // current_committed_meta->segments()
          IR_FRMT_DEBUG(
            "Failed to finish consolidation id='" IR_SIZE_T_SPECIFIER
            "' for segment '%s', "
            "due removed documents still present the consolidation candidates",
            run_id, consolidation_segment.meta.name.c_str());

          return result;
        }

        if (!docs_mask.empty()) {
          WriteDocumentMask(dir, consolidation_segment.meta, docs_mask, false);

          // Reopen modified reader
          pending_reader = std::make_shared<SegmentReaderImpl>(
            *pending_reader, consolidation_segment.meta, std::move(docs_mask));
        }
      }

      // persist segment meta
      index_utils::FlushIndexSegment(dir, consolidation_segment);
      segment_mask.reserve(segment_mask.size() + candidates.size());
      const auto& pending_segment = ctx->imports_.emplace_back(
        std::move(consolidation_segment),
        writer_limits::kMinTick,       // removals must be applied to the
                                       // consolidated segment
        dir.GetRefs(),                 // do not forget to track refs
        std::move(candidates),         // consolidation context candidates
        std::move(pending_reader),     // consolidated reader
        std::move(committed_reader));  // consolidation context meta

      // filter out merged segments for the next commit
      const auto& consolidation_ctx = pending_segment.consolidation_ctx;
      const auto& consolidation_meta = pending_segment.segment.meta;

      // mask mapped candidates
      // segments from the to-be added new segment
      segment_mask.insert(consolidation_ctx.candidates.begin(),
                          consolidation_ctx.candidates.end());

      // mask mapped (matched) segments
      // segments from the already finished commit
      for (const auto& segment : *current_committed_reader) {
        if (mappings.contains(segment.Meta().name)) {
          segment_mask.emplace(&segment);
        }
      }

      IR_FRMT_TRACE(
        "Consolidation id='" IR_SIZE_T_SPECIFIER
        "' successfully finished:\nName='%s', docs_count=" IR_UINT64_T_SPECIFIER
        ", live_docs_count=" IR_UINT64_T_SPECIFIER ", size=" IR_SIZE_T_SPECIFIER
        "",
        run_id, consolidation_meta.name.c_str(), consolidation_meta.docs_count,
        consolidation_meta.live_docs_count, consolidation_meta.byte_size);
    }
  }

  result.error = ConsolidationError::OK;
  return result;
}

bool IndexWriter::Import(const IndexReader& reader,
                         format::ptr codec /*= nullptr*/,
                         const MergeWriter::FlushProgress& progress /*= {}*/) {
  if (!reader.live_docs_count()) {
    return true;  // Skip empty readers since no documents to import
  }

  if (!codec) {
    codec = codec_;
  }

  auto options = [&]() -> std::optional<IndexReaderOptions> {
    auto committed_reader =
      std::atomic_load_explicit(&committed_reader_, std::memory_order_acquire);
    IRS_ASSERT(committed_reader);
    if (IRS_UNLIKELY(!committed_reader)) {
      return std::nullopt;
    }

    return committed_reader->Options();
  }();

  if (IRS_UNLIKELY(!options.has_value())) {
    return false;
  }

  RefTrackingDirectory dir{dir_};  // Track references

  IndexSegment segment;
  segment.meta.name = file_name(NextSegmentId());
  segment.meta.codec = codec;

  MergeWriter merger{dir, GetSegmentWriterOptions()};
  merger.Reset(reader.begin(), reader.end());

  if (!merger.Flush(segment.meta, progress)) {
    return false;  // Import failure (no files created, nothing to clean up)
  }

  auto imported_reader = SegmentReaderImpl::Open(dir_, segment.meta, *options);

  if (!imported_reader) {
    throw index_error{absl::StrCat(
      "Failed to open reader for imported segment '", segment.meta.name, "'")};
  }

  index_utils::FlushIndexSegment(dir, segment);

  auto refs = dir.GetRefs();

  auto flush = GetFlushContext();
  // lock due to context modification
  std::lock_guard lock{flush->pending_.Mutex()};

  // IMPORTANT NOTE!
  // Will be committed in the upcoming Commit
  // even if tick is greater than Commit tick
  // TODO(MBkkt) Can be fixed: needs to add overload with external tick and
  // moving not suited import segments to the next FlushContext in PrepareFlush
  flush->imports_.emplace_back(
    std::move(segment), tick_.load(std::memory_order_relaxed), std::move(refs),
    std::move(imported_reader));  // do not forget to track refs

  return true;
}

IndexWriter::FlushContextPtr IndexWriter::GetFlushContext() const noexcept {
  auto* ctx = flush_context_.load(std::memory_order_relaxed);
  for (;;) {
    std::shared_lock lock{ctx->context_mutex_, std::try_to_lock};
    if (auto* new_ctx = flush_context_.load(std::memory_order_relaxed);
        !lock || ctx != new_ctx) {
      ctx = new_ctx;
      continue;
    }
    lock.release();
    return {ctx, [](FlushContext* ctx) noexcept {
              ctx->context_mutex_.unlock_shared();
            }};
  }
}

IndexWriter::FlushContextPtr IndexWriter::SwitchFlushContext() noexcept {
  auto* ctx = flush_context_.load(std::memory_order_relaxed);
  for (;;) {
    std::unique_lock lock{ctx->context_mutex_};
    if (!flush_context_.compare_exchange_strong(ctx, ctx->next_,
                                                std::memory_order_relaxed)) {
      continue;
    }
    lock.release();
    return {ctx, [](FlushContext* ctx) noexcept {
              ctx->Reset();  // reset context and make ready for reuse
              ctx->context_mutex_.unlock();
            }};
  }
}

IndexWriter::ActiveSegmentContext IndexWriter::GetSegmentContext() try {
  // TODO(MBkkt) rewrite this when will be written parallel Commit
  //  Few ideas about rewriting:
  //  1. We should use all available memory
  //  2. Flush should be async, waiting Flush only if we don't have other choice
  //  3. segment_memory/count_max should be removed in their current state
  // increment counter to acquire reservation,
  // if another thread tries to reserve last context then it'll be over limit
  const auto segments_active =
    segments_active_.fetch_add(1, std::memory_order_relaxed) + 1;

  // no free segment_context available and maximum number of segments reached
  // must return to caller so as to unlock/relock flush_context before retrying
  // to get a new segment so as to avoid a deadlock due to a read-write-read
  // situation for FlushContext::context_mutex_ with threads trying to lock
  // FlushContext::context_mutex_ to return their segment_context
  if (const auto segment_count_max =
        segment_limits_.segment_count_max.load(std::memory_order_relaxed);
      segment_count_max != 0 &&  // '<' to account for +1 reservation
      segment_count_max < segments_active) {
    segments_active_.fetch_sub(1, std::memory_order_relaxed);
    return {};
  }

  {
    auto flush = GetFlushContext();
    auto* freelist_node = flush->pending_freelist_.pop();
    if (freelist_node != nullptr) {
      flush->pending_.Add();
      return {static_cast<PendingSegmentContext*>(freelist_node)->segment_,
              segments_active_, flush.get(), freelist_node->value};
    }
  }

  // should allocate a new segment_context from the pool
  std::shared_ptr<SegmentContext> segment_ctx = segment_writer_pool_.emplace(
    dir_,
    [this]() {
      SegmentMeta meta{.codec = codec_};
      meta.name = file_name(NextSegmentId());

      return meta;
    },
    GetSegmentWriterOptions());

  // recreate writer if it reserved more memory than allowed by current limits
  if (auto segment_memory_max = segment_limits_.segment_memory_max.load();
      segment_memory_max != 0 &&
      segment_memory_max < segment_ctx->writer_->memory_reserved()) {
    segment_ctx->writer_.reset();  // reset before create new
    segment_ctx->writer_ =
      segment_writer::make(segment_ctx->dir_, GetSegmentWriterOptions());
  }

  return {segment_ctx, segments_active_};
}  // namespace irs
catch (...) {
  segments_active_.fetch_sub(1, std::memory_order_relaxed);
  throw;
}

SegmentWriterOptions IndexWriter::GetSegmentWriterOptions() const noexcept {
  return {.column_info = column_info_,
          .feature_info = feature_info_,
          .scorers = committed_reader_->Options().scorers,
          .comparator = this->comparator_};
}

IndexWriter::PendingContext IndexWriter::PrepareFlush(
  uint64_t tick, const ProgressReportCallback& progress_callback) {
  REGISTER_TIMER_DETAILED();

  IRS_ASSERT(writer_limits::kMinTick < tick);
  IRS_ASSERT(committed_tick_ <= tick);
  IRS_ASSERT(tick <= writer_limits::kMaxTick);

  // noexcept block: I'm not sure is it really necessary or not
  auto ctx = SwitchFlushContext();
  // TODO(MBkkt) It looks like lock mutex_ completely unnecessary
  // ensure there are no active struct update operations
  std::unique_lock lock{ctx->pending_.Mutex()};
  ctx->pending_.Wait(lock);
  lock.unlock();
  // Stage 0
  // wait for any outstanding segments to settle to ensure that any rollbacks
  // are properly tracked in 'modification_queries_'
  const auto flushed_tick = ctx->FlushPending(committed_tick_, tick);

  std::unique_lock cleanup_lock{consolidation_lock_, std::defer_lock};
  Finally cleanup = [&]() noexcept {
    if (ctx == nullptr) {
      return;
    }
    if (!cleanup_lock.owns_lock()) {
      cleanup_lock.lock();
    }
    Cleanup(*ctx);
  };

  const auto& progress =
    (progress_callback != nullptr ? progress_callback : kNoProgress);

  IndexMeta pending_meta;
  std::vector<PartialSync> partial_sync;
  std::vector<SegmentReader> readers;

  auto& dir = *ctx->dir_;
  const auto& committed_reader = *committed_reader_;
  const auto& committed_meta = committed_reader.Meta();
  const auto& reader_options = committed_reader.Options();

  // If there is no index we shall initialize it
  bool modified = IsInitialCommit(committed_meta);

  auto apply_queries = [&](SegmentContext& segment, const auto& func) {
    // TODO(MBkkt) binary search for begin?
    for (auto& query : segment.queries_) {
      if (query.tick <= committed_tick_) {
        continue;  // skip queries from previous Commit
      }
      if (tick < query.tick) {
        break;  // skip queries from next Commit
      }
      func(query);
    }
  };
  auto apply_all_queries = [&](const auto& func) {
    for (auto& segment : ctx->segments_) {
      IRS_ASSERT(segment != nullptr);
      apply_queries(*segment, func);
    }
  };

  // Stage 1
  // update document_mask for existing (i.e. sealed) segments
  auto& segment_mask = ctx->segment_mask_;
  segment_mask.reserve(segment_mask.size() + ctx->cached_.size());
  for (const auto& entry : ctx->cached_) {
    segment_mask.insert(entry.second.get());
  }

  size_t current_segment_index = 0;
  const size_t committed_reader_size = committed_reader.size();

  readers.reserve(committed_reader_size);
  pending_meta.segments.reserve(committed_reader_size);

  for (DocumentMask deleted_docs;
       const auto& existing_segment : committed_reader.GetReaders()) {
    auto& index_segment =
      committed_meta.index_meta.segments[current_segment_index];
    progress("Stage 1: Apply removals to the existing segments",
             current_segment_index++, committed_reader_size);

    // skip already masked segments
    if (segment_mask.contains(&existing_segment)) {
      continue;
    }

    // We don't want to call clear here because even for empty map it costs
    // O(n)
    IRS_ASSERT(deleted_docs.empty());

    // mask documents matching filters from segment_contexts
    // (i.e. from new operations)
    apply_all_queries([&](QueryContext& query) {
      // FIXME(gnusi): optimize PK queries
      RemoveFromExistingSegment(deleted_docs, query, existing_segment);
    });

    // Write docs_mask if masks added
    if (const size_t num_removals = deleted_docs.size(); num_removals) {
      // If all docs are masked then mask segment
      if (existing_segment.live_docs_count() == num_removals) {
        deleted_docs.clear();
        // It's important to mask empty segment to rollback
        // the affected consolidations

        segment_mask.emplace(&existing_segment);
        modified = true;
        continue;
      }

      // Append removals
      IRS_ASSERT(existing_segment.docs_mask());
      auto docs_mask = *existing_segment.docs_mask();
      docs_mask.merge(deleted_docs);
      deleted_docs.clear();

      IndexSegment segment{.meta = index_segment.meta};

      const auto mask_file_index =
        WriteDocumentMask(dir, segment.meta, docs_mask);
      index_utils::FlushIndexSegment(dir, segment);  // Write with new mask
      partial_sync.emplace_back(readers.size(), mask_file_index);

      auto new_segment = std::make_shared<SegmentReaderImpl>(
        *existing_segment.GetImpl(), segment.meta, std::move(docs_mask));
      readers.emplace_back(std::move(new_segment));
      pending_meta.segments.emplace_back(std::move(segment));
    } else {
      readers.emplace_back(existing_segment.GetImpl());
      pending_meta.segments.emplace_back(index_segment);
    }
  }

  // Stage 2
  // Add pending complete segments registered by import or consolidation

  // Number of candidates that have been registered for pending consolidation
  size_t current_imports_index = 0;
  size_t import_candidates_count = 0;
  size_t partial_sync_threshold = readers.size();

  for (auto& import : ctx->imports_) {
    progress("Stage 2: Handling consolidated/imported segments",
             current_imports_index++, ctx->imports_.size());

    IRS_ASSERT(import.reader);  // Ensured by Consolidation/Import
    auto& meta = import.segment.meta;
    auto& import_reader = import.reader;
    auto import_docs_mask = *import_reader->docs_mask();  // Intentionally copy

    bool docs_mask_modified = false;

    const ConsolidationView candidates{import.consolidation_ctx.candidates};

    const auto pending_consolidation =
      static_cast<bool>(import.consolidation_ctx.merger);

    if (pending_consolidation) {
      // Pending consolidation request
      CandidatesMapping mappings;
      const auto [count, has_removals] =
        MapCandidates(mappings, candidates, readers);

      if (count != candidates.size()) {
        // At least one candidate is missing in pending meta can't finish
        // consolidation
        IR_FRMT_DEBUG(
          "Failed to finish merge for segment '%s', found only "
          "'" IR_SIZE_T_SPECIFIER "' out of '" IR_SIZE_T_SPECIFIER
          "' candidates",
          meta.name.c_str(), count, candidates.size());

        continue;  // Skip this particular consolidation
      }

      // Mask mapped candidates segments from the to-be added new segment
      for (const auto& mapping : mappings) {
        const auto* reader = mapping.second.old.segment;
        IRS_ASSERT(reader);
        segment_mask.emplace(reader);
      }

      // Mask mapped (matched) segments from the currently ongoing commit
      for (const auto& segment : readers) {
        if (mappings.contains(segment.Meta().name)) {
          // Important to store the address of implementation
          segment_mask.emplace(segment.GetImpl().get());
        }
      }

      // Have some changes, apply removals
      if (has_removals) {
        const auto success = MapRemovals(
          mappings, import.consolidation_ctx.merger, import_docs_mask);

        if (!success) {
          // Consolidated segment has docs missing from 'segments'
          IR_FRMT_WARN(
            "Failed to finish merge for segment '%s', due to removed "
            "documents "
            "still present the consolidation candidates",
            meta.name.c_str());

          continue;  // Skip this particular consolidation
        }

        // We're done with removals for pending consolidation
        // they have been already applied to candidates above
        // and successfully remapped to consolidated segment
        docs_mask_modified |= true;
      }

      // We've seen at least 1 successfully applied
      // pending consolidation request
      import_candidates_count += candidates.size();
    } else {
      // During consolidation doc_mask could be already populated even for
      // just merged segment. Pending already imported/consolidated segment,
      // apply removals mask documents matching filters from segment_contexts
      // (i.e. from new operations)
      apply_all_queries([&](QueryContext& query) {
        // skip queries which not affect this
        if (import.tick <= query.tick) {
          // FIXME(gnusi): optimize PK queries
          docs_mask_modified |=
            RemoveFromImportedSegment(import_docs_mask, query, *import_reader);
        }
      });
    }

    // Skip empty segments
    if (meta.docs_count <= import_docs_mask.size()) {
      IRS_ASSERT(meta.docs_count == import_docs_mask.size());
      modified = true;  // FIXME(gnusi): looks strange
      continue;
    }

    // Write non-empty document mask
    if (docs_mask_modified) {
      WriteDocumentMask(dir, meta, import_docs_mask, !pending_consolidation);

      // Reopen modified reader
      import_reader = std::make_shared<SegmentReaderImpl>(
        *import_reader, meta, std::move(import_docs_mask));
    }

    // Persist segment meta
    if (docs_mask_modified || pending_consolidation) {
      index_utils::FlushIndexSegment(dir, import.segment);
    }

    readers.emplace_back(std::move(import_reader));
    pending_meta.segments.emplace_back(std::move(import.segment));
  }

  // For pending consolidation we need to filter out consolidation
  // candidates after applying them
  if (import_candidates_count != 0) {
    IRS_ASSERT(import_candidates_count <= readers.size());
    const size_t count = readers.size() - import_candidates_count;
    std::vector<SegmentReader> tmp_readers;
    tmp_readers.reserve(count);
    IndexMeta tmp_meta;
    tmp_meta.segments.reserve(count);
    std::vector<PartialSync> tmp_partial_sync;

    auto partial_sync_begin = partial_sync.begin();
    for (size_t i = 0; i < partial_sync_threshold; ++i) {
      if (auto& segment = readers[i];
          !segment_mask.contains(segment.GetImpl().get())) {
        partial_sync_begin =
          std::find_if(partial_sync_begin, partial_sync.end(),
                       [i](const auto& v) { return i == v.segment_index; });
        if (partial_sync_begin != partial_sync.end()) {
          tmp_partial_sync.emplace_back(tmp_readers.size(),
                                        partial_sync_begin->file_index);
        }
        tmp_readers.emplace_back(std::move(segment));
        tmp_meta.segments.emplace_back(std::move(pending_meta.segments[i]));
      }
    }
    const auto tmp_partial_sync_threshold = tmp_readers.size();

    tmp_readers.insert(
      tmp_readers.end(),
      std::make_move_iterator(readers.begin() + partial_sync_threshold),
      std::make_move_iterator(readers.end()));
    tmp_meta.segments.insert(
      tmp_meta.segments.end(),
      std::make_move_iterator(pending_meta.segments.begin() +
                              partial_sync_threshold),
      std::make_move_iterator(pending_meta.segments.end()));

    partial_sync_threshold = tmp_partial_sync_threshold;
    partial_sync = std::move(tmp_partial_sync);
    readers = std::move(tmp_readers);
    pending_meta = std::move(tmp_meta);
  }

  auto& next_cached = ctx->next_->cached_;
  // Stage 3
  // create new segments
  {
    // count total number of segments once
    size_t total_flushed_segments = 0;
    size_t current_flushed_segments = 0;
    for (const auto& segment : ctx->segments_) {
      IRS_ASSERT(segment != nullptr);
      // TODO(MBkkt) precise count?
      total_flushed_segments += segment->flushed_.size();
    }

    std::vector<FlushedSegmentContext> segment_ctxs;
    // TODO(MBkkt) reserve
    // process all segments that have been seen by the current flush_context
    for (const auto& segment : ctx->segments_) {
      IRS_ASSERT(segment != nullptr);

      // was updated after flush
      IRS_ASSERT(segment->committed_buffered_docs_ == 0);
      IRS_ASSERT(segment->committed_flushed_docs_ ==
                 segment->flushed_docs_.size());
      // process individually each flushed SegmentMeta from the SegmentContext
      for (auto& flushed : segment->flushed_) {
        IRS_ASSERT(flushed.GetDocsBegin() < flushed.GetDocsEnd());
        const auto flushed_first_tick =
          segment->flushed_docs_[flushed.GetDocsBegin()].tick;
        const auto flushed_last_tick =
          segment->flushed_docs_[flushed.GetDocsEnd() - 1].tick;

        if (flushed_last_tick <= committed_tick_) {
          continue;  // skip flushed from previous Commit
        }
        if (tick < flushed_first_tick) {
          break;  // skip flushed from next Commit
        }
        progress("Stage 3: Creating new/reopen old segments",
                 current_flushed_segments++, total_flushed_segments);

        IRS_ASSERT(flushed.meta.live_docs_count != 0);
        IRS_ASSERT(flushed.meta.live_docs_count <= flushed.meta.docs_count);

        std::shared_ptr<const SegmentReaderImpl> reader;
        if (auto it = ctx->cached_.find(&flushed); it != ctx->cached_.end()) {
          IRS_ASSERT(it->second != nullptr);
          IRS_ASSERT(flushed_first_tick <= committed_tick_);
          // We don't support case when segment is committed partially more
          // than one time. Because it's useless and ineffective.
          IRS_ASSERT(flushed_last_tick <= tick);
          // find existing reader
          reader = std::make_shared<const SegmentReaderImpl>(
            *it->second, flushed.meta, DocumentMask{});
        } else {
          reader = SegmentReaderImpl::Open(dir, flushed.meta, reader_options);
        }

        if (!reader) {
          throw index_error{absl::StrCat(
            "while adding document mask modified records to "
            "flush_segment_context of segment '",
            flushed.meta.name, "', error: failed to open segment")};
        }

        if (tick < flushed_last_tick) {
          next_cached[&flushed] = reader;
        }

        auto& segment_ctx =
          segment_ctxs.emplace_back(std::move(reader), *segment, flushed);

        // mask documents matching filters from all flushed segment_contexts
        // (i.e. from new operations)
        apply_all_queries([&](QueryContext& query) {
          // skip queries which not affect this FlushedSegment
          if (flushed_first_tick <= query.tick) {
            // FIXME(gnusi): optimize PK queries
            segment_ctx.Remove(query);
          }
        });
      }
    }

    // write docs_mask if !empty(), if all docs are masked then remove segment
    // altogether
    size_t current_segment_ctxs = 0;
    for (auto& segment_ctx : segment_ctxs) {
      // note: from the code, we are still a part of 'Stage 3',
      // but we need to report something different here, i.e. 'Stage 4'
      progress("Stage 4: Applying removals for new segments",
               current_segment_ctxs++, segment_ctxs.size());

      if (segment_ctx.segment.has_replace_) {
        segment_ctx.MaskUnusedReplace(committed_tick_, tick);
      }
      auto document_mask = segment_ctx.MakeDocumentMask(tick);
      if (segment_ctx.flushed.meta.docs_count == document_mask.size()) {
        continue;
      }
      // TODO(MBkkt) we can avoid copy if it is last usage of FlushedSegment
      IndexSegment new_segment = segment_ctx.flushed;

      if (!document_mask.empty()) {  // Write non-empty document mask
        WriteDocumentMask(dir, new_segment.meta, document_mask);
        // Write updated segment metadata
        index_utils::FlushIndexSegment(dir, new_segment);
        // Refresh reader, TODO(MBkkt) move first two args?
        segment_ctx.reader = std::make_shared<const SegmentReaderImpl>(
          *segment_ctx.reader, new_segment.meta, std::move(document_mask));
      }

      readers.emplace_back(std::move(segment_ctx.reader));
      pending_meta.segments.emplace_back(std::move(new_segment));
    }
  }

#ifdef IRESEARCH_DEBUG
  {
    std::vector<std::string_view> filenames;
    filenames.reserve(pending_meta.segments.size());
    for (const auto& meta : pending_meta.segments) {
      filenames.emplace_back(meta.filename);
    }
    std::sort(filenames.begin(), filenames.end());
    auto it = std::unique(filenames.begin(), filenames.end());
    IRS_ASSERT(it == filenames.end());
  }
#endif

  // TODO(MBkkt) In general looks useful to iterate here over all segments
  // which
  //  partially committed, and free query memory which already was applied.
  //  But when I start thinking about rollback stuff it looks almost
  //  impossible

  auto files_to_sync =
    GetFilesToSync(pending_meta.segments, partial_sync, partial_sync_threshold);

  modified |= !files_to_sync.empty();

  // only flush a new index version upon a new index or a metadata change
  if (!modified) {
    return {};
  }

  InitMeta(pending_meta, tick == writer_limits::kMaxTick ? flushed_tick : tick);

  if (!next_cached.empty()) {
    cleanup_lock.lock();
    consolidating_segments_.reserve(consolidating_segments_.size() +
                                    next_cached.size());
    for (const auto& entry : next_cached) {
      consolidating_segments_.insert(entry.second.get());
    }
    cleanup_lock.unlock();
  }

  return {
    PendingBase{
      .ctx = std::move(ctx),  // Retain flush context reference
      .tick = tick == writer_limits::kMaxTick ? committed_tick_ : tick},
    std::move(pending_meta),  // Retain meta pending flush
    std::move(readers),
    std::move(files_to_sync),
  };
}

void IndexWriter::ApplyFlush(PendingContext&& context) {
  IRS_ASSERT(!pending_state_.Valid());
  IRS_ASSERT(context.ctx);
  IRS_ASSERT(context.ctx->dir_ != nullptr);

  RefTrackingDirectory& dir = *context.ctx->dir_;

  std::string index_meta_file;
  DirectoryMeta to_commit{.index_meta = std::move(context.meta)};

  // Execute 1st phase of index meta transaction
  if (!writer_->prepare(dir, to_commit.index_meta, to_commit.filename,
                        index_meta_file)) {
    throw illegal_state{absl::StrCat(
      "Failed to write index metadata for segment '", index_meta_file, "'.")};
  }

  // The 1st phase of the transaction successfully finished here,
  // ensure we rollback changes if something goes wrong afterwards
  Finally update_generation = [this,
                               new_gen = to_commit.index_meta.gen]() noexcept {
    if (IRS_UNLIKELY(!pending_state_.Valid())) {
      writer_->rollback();  // Rollback failed transaction
    }

    // Ensure writer's generation is updated
    last_gen_ = new_gen;
  };

  context.files_to_sync.emplace_back(to_commit.filename);

  if (!dir.sync(context.files_to_sync)) {
    throw io_error{absl::StrCat("Failed to sync files for segment '",
                                index_meta_file, "'.")};
  }

  // Update file name so that directory reader holds a reference
  to_commit.filename = std::move(index_meta_file);
  // Assemble directory reader
  pending_state_.commit = std::make_shared<const DirectoryReaderImpl>(
    dir, codec_, committed_reader_->Options(), std::move(to_commit),
    std::move(context.readers));
  IRS_ASSERT(context.ctx);
  static_cast<PendingBase&>(pending_state_) = std::move(context);
  IRS_ASSERT(pending_state_.Valid());
}

bool IndexWriter::Start(uint64_t tick, const ProgressReportCallback& progress) {
  IRS_ASSERT(!commit_lock_.try_lock());  // already locked

  REGISTER_TIMER_DETAILED();

  if (pending_state_.Valid()) {
    // Begin has been already called without corresponding call to commit
    return false;
  }

  auto to_commit = PrepareFlush(tick, progress);

  if (to_commit.Empty()) {
    // Nothing to commit, no transaction started
    return false;
  }
  Finally cleanup = [&]() noexcept {
    if (!to_commit.Empty()) {
      std::ignore = to_commit.StartReset(*this);
    }
  };

  // TODO(MBkkt) error here means we don't remove cached from consolidating
  ApplyFlush(std::move(to_commit));

  return true;
}

void IndexWriter::Finish() {
  IRS_ASSERT(!commit_lock_.try_lock());  // Already locked

  REGISTER_TIMER_DETAILED();

  if (!pending_state_.Valid()) {
    return;
  }

  Finally cleanup = [&]() noexcept {
    Abort();  // after FinishReset it's noop
  };

  if (IRS_UNLIKELY(!writer_->commit())) {
    throw illegal_state{"Failed to commit index metadata."};
  }

  // noexcept part!
  auto lock = pending_state_.StartReset(*this, true);
  IRS_ASSERT(pending_state_.tick != writer_limits::kMaxTick);
  committed_tick_ = pending_state_.tick;
  // after this line transaction is successful (only noexcept operations
  // below)
  std::atomic_store_explicit(&committed_reader_,
                             std::move(pending_state_.commit),
                             std::memory_order_release);
  pending_state_.FinishReset();
}

void IndexWriter::Abort() noexcept {
  IRS_ASSERT(!commit_lock_.try_lock());  // already locked

  if (!pending_state_.Valid()) {
    return;  // There is no open transaction
  }

  writer_->rollback();
  pending_state_.Reset(*this);
}

}  // namespace irs<|MERGE_RESOLUTION|>--- conflicted
+++ resolved
@@ -948,17 +948,10 @@
 
 IndexWriter::SegmentContext::SegmentContext(
   directory& dir, segment_meta_generator_t&& meta_generator,
-<<<<<<< HEAD
   const SegmentWriterOptions& options)
   : dir_{dir},
     meta_generator_{std::move(meta_generator)},
     writer_{segment_writer::make(dir_, options)} {
-=======
-  const SegmentWriterOptions& segment_writer_options)
-  : dir_(dir),
-    meta_generator_(std::move(meta_generator)),
-    writer_(segment_writer::make(dir_, segment_writer_options)) {
->>>>>>> 63dd3871
   IRS_ASSERT(meta_generator_);
 }
 
