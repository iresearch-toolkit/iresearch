--- conflicted
+++ resolved
@@ -196,15 +196,6 @@
     payload_.emplace(std::move(payload));
   }
 
-<<<<<<< HEAD
-  void payload(bytes_view payload) {
-    if (IsNull(payload)) {
-      payload_.reset();
-    } else {
-      payload_.emplace(payload);
-    }
-  }
-
  private:
   friend class index_writer;
   friend struct index_meta_reader;
@@ -212,8 +203,6 @@
 
   uint64_t next_generation() const noexcept;
 
-=======
->>>>>>> abf153b8
   uint64_t gen_{index_gen_limits::invalid()};
   uint64_t last_gen_{index_gen_limits::invalid()};
   std::atomic<uint64_t> seg_counter_{0};
