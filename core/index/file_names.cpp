--- conflicted
+++ resolved
@@ -27,8 +27,7 @@
 #include "absl/strings/str_cat.h"
 #include "shared.hpp"
 
-<<<<<<< HEAD
-namespace iresearch {
+namespace irs {
 namespace {
 template<typename T>
 char* Append(char* out, const T& x) noexcept {
@@ -36,17 +35,6 @@
   char* after = out + x.size();
   std::memcpy(out, x.data(), x.size());
   return after;
-=======
-#if defined(_MSC_VER)
-#pragma warning(disable : 4996)
-#endif
-
-namespace irs {
-
-std::string file_name(uint64_t gen) {
-  char buf[22] = "_";  // can hold : -2^63 .. 2^64-1, plus '_' prefix, plus 0
-  return std::string(buf, 1 + std::sprintf(buf + 1, "%" PRIu64, gen));
->>>>>>> 90f3cd63
 }
 }  // namespace
 
@@ -90,11 +78,7 @@
   *out++ = '.';
   Append(out, ext);
 
-<<<<<<< HEAD
   return result;
 }
-=======
-}  // namespace irs
->>>>>>> 90f3cd63
 
-}  // namespace iresearch+}  // namespace irs