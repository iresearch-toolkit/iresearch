////////////////////////////////////////////////////////////////////////////////
/// DISCLAIMER
///
/// Copyright 2016 by EMC Corporation, All Rights Reserved
///
/// Licensed under the Apache License, Version 2.0 (the "License");
/// you may not use this file except in compliance with the License.
/// You may obtain a copy of the License at
///
///     http://www.apache.org/licenses/LICENSE-2.0
///
/// Unless required by applicable law or agreed to in writing, software
/// distributed under the License is distributed on an "AS IS" BASIS,
/// WITHOUT WARRANTIES OR CONDITIONS OF ANY KIND, either express or implied.
/// See the License for the specific language governing permissions and
/// limitations under the License.
///
/// Copyright holder is EMC Corporation
///
/// @author Andrey Abramov
/// @author Vasiliy Nabatchikov
////////////////////////////////////////////////////////////////////////////////

#include "segment_writer.hpp"

#include "analysis/token_attributes.hpp"
#include "analysis/token_stream.hpp"
#include "index/norm.hpp"
#include "index_meta.hpp"
#include "shared.hpp"
#include "store/store_utils.hpp"
#include "utils/index_utils.hpp"
#include "utils/log.hpp"
#include "utils/lz4compression.hpp"
#include "utils/timer_utils.hpp"
#include "utils/type_limits.hpp"
#include "utils/version_utils.hpp"

namespace irs {
namespace {

[[maybe_unused]] inline bool IsSubsetOf(const features_t& lhs,
                                        const feature_map_t& rhs) noexcept {
  for (const irs::type_info::type_id type : lhs) {
    if (!rhs.contains(type)) {
      return false;
    }
  }
  return true;
}

}  // namespace

segment_writer::stored_column::stored_column(
  const hashed_string_view& name, columnstore_writer& columnstore,
  const ColumnInfoProvider& column_info,
  std::deque<cached_column>& cached_columns, bool cache)
  : name(name.data(), name.size()), name_hash(name.hash()) {
  const auto info = column_info(static_cast<const std::string_view&>(name));

  columnstore_writer::column_finalizer_f finalizer = [this](bstring&) noexcept {
    return std::string_view{this->name};
  };

  if (!cache) {
    std::tie(id, writer) = columnstore.push_column(info, std::move(finalizer));
  } else {
    auto& cached = cached_columns.emplace_back(&id, info, std::move(finalizer));

    writer = [stream = &cached.stream](irs::doc_id_t doc) -> column_output& {
      stream->prepare(doc);
      return *stream;
    };
  }
}

doc_id_t segment_writer::begin(const update_context& ctx,
                               size_t reserve_rollback_extra /*= 0*/) {
  IRS_ASSERT(docs_cached() + doc_limits::min() - 1 < doc_limits::eof());
  valid_ = true;
  doc_.clear();  // clear norm fields

  if (docs_mask_.capacity() <= docs_mask_.size() + 1 + reserve_rollback_extra) {
    // reserve space for potential rollback
    // reserve in blocks of power-of-2
    docs_mask_.reserve(
      math::roundup_power2(docs_mask_.size() + 1 + reserve_rollback_extra));
  }

  if (docs_context_.size() >= docs_context_.capacity()) {
    // reserve in blocks of power-of-2
    docs_context_.reserve(math::roundup_power2(docs_context_.size() + 1));
  }

  docs_context_.emplace_back(ctx);

  // -1 for 0-based offset
  return doc_id_t(docs_cached() + doc_limits::min() - 1);
}

std::unique_ptr<segment_writer> segment_writer::make(
  directory& dir, const SegmentWriterOptions& options) {
  return std::make_unique<segment_writer>(ConstructToken{}, dir, options);
}

size_t segment_writer::memory_active() const noexcept {
  const auto docs_mask_extra =
    (0 != (docs_mask_.size() % sizeof(bitvector::word_t)))
      ? sizeof(bitvector::word_t)
      : 0;

  auto column_cache_active =
    std::accumulate(columns_.begin(), columns_.end(), size_t(0),
                    [](size_t lhs, const stored_column& rhs) noexcept {
                      return lhs + rhs.name.size() + sizeof(rhs);
                    });

  column_cache_active +=
    std::accumulate(std::begin(cached_columns_), std::end(cached_columns_),
                    column_cache_active, [](const auto lhs, const auto& rhs) {
                      return lhs + rhs.stream.memory_active();
                    });

  return (docs_context_.size() * sizeof(update_context)) +
         (docs_mask_.size() / 8 + docs_mask_extra)  // FIXME too rough
         + fields_.memory_active() + sort_.stream.memory_active() +
         column_cache_active;
}

size_t segment_writer::memory_reserved() const noexcept {
  const auto docs_mask_extra =
    (0 != (docs_mask_.size() % sizeof(bitvector::word_t)))
      ? sizeof(bitvector::word_t)
      : 0;

  auto column_cache_reserved =
    columns_.capacity() * sizeof(decltype(columns_)::value_type);

  column_cache_reserved +=
    std::accumulate(std::begin(cached_columns_), std::end(cached_columns_),
                    column_cache_reserved, [](const auto lhs, const auto& rhs) {
                      return lhs + rhs.stream.memory_reserved();
                    });

  return sizeof(segment_writer) +
         (sizeof(update_context) * docs_context_.size()) +
         (sizeof(bitvector) + docs_mask_.size() / 8 + docs_mask_extra) +
         fields_.memory_reserved() + sort_.stream.memory_reserved() +
         column_cache_reserved;
}

bool segment_writer::remove(doc_id_t doc_id) {
  if (!doc_limits::valid(doc_id) ||
      (doc_id - doc_limits::min()) >= docs_cached() ||
      docs_mask_.test(doc_id - doc_limits::min())) {
    return false;
  }

  docs_mask_.set(doc_id - doc_limits::min());

  return true;
}

segment_writer::segment_writer(ConstructToken, directory& dir,
                               const SegmentWriterOptions& options) noexcept
  : scorers_{options.scorers},
    sort_{options.column_info, {}},
    fields_{options.feature_info, cached_columns_, options.comparator},
    column_info_{&options.column_info},
    dir_{dir} {}

bool segment_writer::index(const hashed_string_view& name, const doc_id_t doc,
                           IndexFeatures index_features,
                           const features_t& features, token_stream& tokens) {
  REGISTER_TIMER_DETAILED();
  IRS_ASSERT(col_writer_);

  auto* slot = fields_.emplace(name, index_features, features, *col_writer_);

  // invert only if new field index features are a subset of slot index
  // features
  IRS_ASSERT(IsSubsetOf(features, slot->meta().features));
  if (IsSubsetOf(index_features, slot->requested_features()) &&
      slot->invert(tokens, doc)) {
    if (!slot->seen() && slot->has_features()) {
      doc_.emplace_back(slot);
      slot->seen(true);
    }

    return true;
  }

  valid_ = false;
  return false;
}

column_output& segment_writer::stream(const hashed_string_view& name,
                                      const doc_id_t doc_id) {
  REGISTER_TIMER_DETAILED();
  IRS_ASSERT(column_info_);

  return columns_
    .lazy_emplace(name,
                  [this, &name](const auto& ctor) {
                    ctor(name, *col_writer_, *column_info_, cached_columns_,
                         nullptr != fields_.comparator());
                  })
    ->writer(doc_id);
}

<<<<<<< HEAD
void segment_writer::flush_fields(flush_state& state) {
  IRS_ASSERT(field_writer_);

=======
void segment_writer::FlushFields(flush_state& state) {
>>>>>>> dee77bcf
  try {
    fields_.flush(*field_writer_, state);
  } catch (...) {
    field_writer_.reset();  // invalidate field writer
    throw;
  }
}

document_mask segment_writer::get_doc_mask(const doc_map& docmap) {
  document_mask docs_mask;
  docs_mask.reserve(docs_mask_.size());

  auto visit = [&](auto&& visitor) {
    for (size_t doc_id = 0, doc_id_end = docs_mask_.size(); doc_id < doc_id_end;
         ++doc_id) {
      if (docs_mask_.test(doc_id)) {
        const auto idx = doc_id + doc_limits::min();
        IRS_ASSERT(idx < doc_limits::eof());
        visitor(idx);
      }
    }
  };

  if (docmap.empty()) {
    visit([&docs_mask](size_t doc) {
      docs_mask.emplace(static_cast<doc_id_t>(doc));
    });
  } else {
    visit([&docs_mask, &docmap](size_t doc) {
      IRS_ASSERT(docmap[doc] < doc_limits::eof());
      docs_mask.emplace(docmap[doc]);
    });
  }

  return docs_mask;
}

doc_map segment_writer::flush(IndexSegment& segment, document_mask& docs_mask) {
  REGISTER_TIMER_DETAILED();
  IRS_ASSERT(docs_mask.empty());

  auto& meta = segment.meta;

<<<<<<< HEAD
  doc_map docmap;
  flush_state state{.dir = &dir_,
                    .name = seg_name_,
                    .scorers = scorers_,
                    .doc_count = docs_cached()};
=======
  flush_state state{
    .dir = &dir_,
    .name = seg_name_,
    .doc_count = docs_cached(),
  };
>>>>>>> dee77bcf

  doc_map docmap;
  if (fields_.comparator() != nullptr) {
    std::tie(docmap, sort_.id) = sort_.stream.flush(
      *col_writer_, std::move(sort_.finalizer),
      static_cast<doc_id_t>(state.doc_count), *fields_.comparator());

    // flush all cached columns
    irs::sorted_column::flush_buffer_t buffer;
    for (auto& column : cached_columns_) {
      if (IRS_LIKELY(!field_limits::valid(*column.id))) {
        *column.id = column.stream.flush(
          *col_writer_, std::move(column.finalizer), docmap, buffer);
      }
    }

    meta.sort = sort_.id;  // store sorted column id in segment meta

    if (!docmap.empty()) {
      state.docmap = &docmap;
    }
  }

  // flush columnstore
  meta.column_store = col_writer_->commit(state);

  // flush fields metadata & inverted data,
<<<<<<< HEAD
  if (docs_cached()) {
    flush_fields(state);
=======
  if (state.doc_count != 0) {
    FlushFields(state);
>>>>>>> dee77bcf
  }

  // TODO(MBkkt) Move docs_mask_ remapping to the end of FlashAll Stage 4.
  //  In such case we will avoid all old2new remappings, only new2old remain.
  //  Also it will be lazy in such case.
  if (docs_mask_.any()) {  // get non-empty document mask
    docs_mask = get_doc_mask(docmap);
  }

  // update segment metadata
  IRS_ASSERT(docs_mask.size() <= state.doc_count);
  meta.docs_count = state.doc_count;
  meta.live_docs_count = meta.docs_count - docs_mask.size();
  meta.files = dir_.FlushTracked(meta.byte_size);

  // We intentionally don't write document mask here as it might
  // be changed by removals accumulated in IndexWriter.
  index_utils::FlushIndexSegment(dir_, segment);

  return docmap;
}

void segment_writer::reset() noexcept {
  initialized_ = false;
  tick_ = 0;
  dir_.ClearTracked();
  docs_context_.clear();
  docs_mask_.clear();
  fields_.reset();
  columns_.clear();
  cached_columns_.clear();  // FIXME(@gnusi): we loose all per-column buffers
  sort_.stream.clear();

  if (col_writer_) {
    col_writer_->rollback();
  }
}

void segment_writer::reset(const SegmentMeta& meta) {
  reset();

  seg_name_ = meta.name;

  if (!field_writer_) {
    field_writer_ = meta.codec->get_field_writer(false);
    IRS_ASSERT(field_writer_);
  }

  if (!col_writer_) {
    col_writer_ = meta.codec->get_columnstore_writer(false);
    IRS_ASSERT(col_writer_);
  }

  col_writer_->prepare(dir_, meta);

  initialized_ = true;
}

}  // namespace irs<|MERGE_RESOLUTION|>--- conflicted
+++ resolved
@@ -208,13 +208,9 @@
     ->writer(doc_id);
 }
 
-<<<<<<< HEAD
-void segment_writer::flush_fields(flush_state& state) {
+void segment_writer::FlushFields(flush_state& state) {
   IRS_ASSERT(field_writer_);
 
-=======
-void segment_writer::FlushFields(flush_state& state) {
->>>>>>> dee77bcf
   try {
     fields_.flush(*field_writer_, state);
   } catch (...) {
@@ -258,19 +254,11 @@
 
   auto& meta = segment.meta;
 
-<<<<<<< HEAD
   doc_map docmap;
   flush_state state{.dir = &dir_,
                     .name = seg_name_,
                     .scorers = scorers_,
                     .doc_count = docs_cached()};
-=======
-  flush_state state{
-    .dir = &dir_,
-    .name = seg_name_,
-    .doc_count = docs_cached(),
-  };
->>>>>>> dee77bcf
 
   doc_map docmap;
   if (fields_.comparator() != nullptr) {
@@ -298,13 +286,8 @@
   meta.column_store = col_writer_->commit(state);
 
   // flush fields metadata & inverted data,
-<<<<<<< HEAD
-  if (docs_cached()) {
-    flush_fields(state);
-=======
   if (state.doc_count != 0) {
     FlushFields(state);
->>>>>>> dee77bcf
   }
 
   // TODO(MBkkt) Move docs_mask_ remapping to the end of FlashAll Stage 4.
