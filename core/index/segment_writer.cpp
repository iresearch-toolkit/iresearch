////////////////////////////////////////////////////////////////////////////////
/// DISCLAIMER
///
/// Copyright 2016 by EMC Corporation, All Rights Reserved
///
/// Licensed under the Apache License, Version 2.0 (the "License");
/// you may not use this file except in compliance with the License.
/// You may obtain a copy of the License at
///
///     http://www.apache.org/licenses/LICENSE-2.0
///
/// Unless required by applicable law or agreed to in writing, software
/// distributed under the License is distributed on an "AS IS" BASIS,
/// WITHOUT WARRANTIES OR CONDITIONS OF ANY KIND, either express or implied.
/// See the License for the specific language governing permissions and
/// limitations under the License.
///
/// Copyright holder is EMC Corporation
///
/// @author Andrey Abramov
/// @author Vasiliy Nabatchikov
////////////////////////////////////////////////////////////////////////////////

#include "index/segment_writer.hpp"

#include "analysis/token_attributes.hpp"
#include "analysis/token_stream.hpp"
#include "index_meta.hpp"
#include "shared.hpp"
#include "store/store_utils.hpp"
#include "utils/index_utils.hpp"
#include "utils/log.hpp"
#include "utils/lz4compression.hpp"
#include "utils/timer_utils.hpp"
#include "utils/type_limits.hpp"
#include "utils/version_utils.hpp"

namespace irs {
namespace {

[[maybe_unused]] inline bool IsSubsetOf(const features_t& lhs,
                                        const feature_map_t& rhs) noexcept {
  for (const irs::type_info::type_id type : lhs) {
    if (!rhs.contains(type)) {
      return false;
    }
  }
  return true;
}

}  // namespace

segment_writer::stored_column::stored_column(
  const hashed_string_view& name, columnstore_writer& columnstore,
  const ColumnInfoProvider& column_info,
  std::deque<cached_column>& cached_columns, bool cache)
  : name(name.data(), name.size()), name_hash(name.hash()) {
  const auto info = column_info(static_cast<const std::string_view&>(name));

  columnstore_writer::column_finalizer_f finalizer = [this](bstring&) noexcept {
    return std::string_view{this->name};
  };

  if (!cache) {
    std::tie(id, writer) = columnstore.push_column(info, std::move(finalizer));
  } else {
    auto& cached = cached_columns.emplace_back(&id, info, std::move(finalizer));

    writer = [stream = &cached.stream](irs::doc_id_t doc) -> column_output& {
      stream->prepare(doc);
      return *stream;
    };
  }
}

doc_id_t segment_writer::begin(DocContext ctx) {
  IRS_ASSERT(LastDocId() < doc_limits::eof());
  valid_ = true;
  doc_.clear();  // clear norm fields

  const auto needed_docs = buffered_docs() + 1;

  if (needed_docs >= docs_mask_.set.capacity()) {
    // reserve in blocks of power-of-2
    docs_mask_.set.reserve(math::roundup_power2(needed_docs));
  }

  if (needed_docs >= docs_context_.capacity()) {
    // reserve in blocks of power-of-2
    docs_context_.reserve(math::roundup_power2(needed_docs));
  }

  docs_context_.emplace_back(ctx);

  return LastDocId();
}

std::unique_ptr<segment_writer> segment_writer::make(
  directory& dir, const SegmentWriterOptions& options) {
  return std::make_unique<segment_writer>(ConstructToken{}, dir, options);
}

size_t segment_writer::memory_active() const noexcept {
  auto column_cache_active =
    std::accumulate(columns_.begin(), columns_.end(), size_t{0},
                    [](size_t lhs, const stored_column& rhs) noexcept {
                      return lhs + rhs.name.size() + sizeof(rhs);
                    });

  column_cache_active +=
    std::accumulate(cached_columns_.begin(), cached_columns_.end(), size_t{0},
                    [](size_t lhs, const cached_column& rhs) {
                      return lhs + rhs.stream.memory_active();
                    });

  return docs_context_.size() * sizeof(DocContext) +
         bitset::bits_to_words(docs_mask_.count) * sizeof(bitset::word_t) +
         fields_.memory_active() + sort_.stream.memory_active() +
         column_cache_active;
}

size_t segment_writer::memory_reserved() const noexcept {
  auto column_cache_reserved =
    columns_.capacity() * sizeof(decltype(columns_)::value_type);

  column_cache_reserved +=
    std::accumulate(columns_.begin(), columns_.end(), size_t{0},
                    [](size_t lhs, const stored_column& rhs) noexcept {
                      return lhs + rhs.name.size();
                    });

  column_cache_reserved +=
    std::accumulate(cached_columns_.begin(), cached_columns_.end(), size_t{0},
                    [](size_t lhs, const cached_column& rhs) {
                      return lhs + rhs.stream.memory_active() + sizeof(rhs);
                    });

  return sizeof(segment_writer) +
         docs_context_.capacity() * sizeof(DocContext) +
         docs_mask_.set.capacity() / bits_required<char>() +
         fields_.memory_reserved() + sort_.stream.memory_reserved() +
         column_cache_reserved;
}

bool segment_writer::remove(doc_id_t doc_id) noexcept {
  if (!doc_limits::valid(doc_id)) {
    return false;
  }
  const auto doc = doc_id - doc_limits::min();
  if (buffered_docs() <= doc) {
    return false;
  }
  if (docs_mask_.set.size() <= doc) {
    docs_mask_.set.resize</*Reserve=*/false>(doc + 1);
  }
  const bool inserted = docs_mask_.set.try_set(doc);
  docs_mask_.count += static_cast<size_t>(inserted);
  return inserted;
}

segment_writer::segment_writer(ConstructToken, directory& dir,
                               const SegmentWriterOptions& options) noexcept
  : scorers_{options.scorers},
    sort_{options.column_info, {}},
    fields_{options.feature_info, cached_columns_, options.comparator},
    column_info_{&options.column_info},
    dir_{dir} {}

bool segment_writer::index(const hashed_string_view& name, const doc_id_t doc,
                           IndexFeatures index_features,
                           const features_t& features, token_stream& tokens) {
  REGISTER_TIMER_DETAILED();
  IRS_ASSERT(col_writer_);

  auto* slot = fields_.emplace(name, index_features, features, *col_writer_);

  // invert only if new field index features are a subset of slot index
  // features
  IRS_ASSERT(IsSubsetOf(features, slot->meta().features));
  if (IsSubsetOf(index_features, slot->requested_features()) &&
      slot->invert(tokens, doc)) {
    if (!slot->seen() && slot->has_features()) {
      doc_.emplace_back(slot);
      slot->seen(true);
    }

    return true;
  }

  valid_ = false;
  return false;
}

column_output& segment_writer::stream(const hashed_string_view& name,
                                      const doc_id_t doc_id) {
  REGISTER_TIMER_DETAILED();
  IRS_ASSERT(column_info_);

  return columns_
    .lazy_emplace(name,
                  [this, &name](const auto& ctor) {
                    ctor(name, *col_writer_, *column_info_, cached_columns_,
                         nullptr != fields_.comparator());
                  })
    ->writer(doc_id);
}

void segment_writer::FlushFields(flush_state& state) {
  IRS_ASSERT(field_writer_);

  try {
    fields_.flush(*field_writer_, state);
  } catch (...) {
    field_writer_.reset();  // invalidate field writer
    throw;
  }
}
[[nodiscard]] doc_map segment_writer::flush(IndexSegment& segment,
                                            DocsMask& docs_mask) {
  REGISTER_TIMER_DETAILED();
  auto& meta = segment.meta;

<<<<<<< HEAD
=======
  flush_state state{
    .dir = &dir_,
    .name = seg_name_,
    .scorers = scorers_,
    .doc_count = buffered_docs(),
  };

>>>>>>> 63dd3871
  doc_map docmap;
  flush_state state{.dir = &dir_,
                    .name = seg_name_,
                    .scorers = scorers_,
                    .doc_count = buffered_docs()};

  if (fields_.comparator() != nullptr) {
    std::tie(docmap, sort_.id) = sort_.stream.flush(
      *col_writer_, std::move(sort_.finalizer),
      static_cast<doc_id_t>(state.doc_count), *fields_.comparator());

    // flush all cached columns
    irs::sorted_column::flush_buffer_t buffer;
    for (auto& column : cached_columns_) {
      if (IRS_LIKELY(!field_limits::valid(*column.id))) {
        *column.id = column.stream.flush(
          *col_writer_, std::move(column.finalizer), docmap, buffer);
      }
    }

    meta.sort = sort_.id;  // store sorted column id in segment meta

    if (!docmap.empty()) {
      state.docmap = &docmap;
    }
  }

  // flush columnstore
  meta.column_store = col_writer_->commit(state);

  // flush fields metadata & inverted data,
  if (state.doc_count != 0) {
    FlushFields(state);
  }

  // get document mask
  IRS_ASSERT(docs_mask_.set.count() == docs_mask_.count);
  docs_mask = std::move(docs_mask_);
  docs_mask_.count = 0;

  // update segment metadata
  meta.docs_count = state.doc_count;
  meta.live_docs_count = meta.docs_count - docs_mask.count;
  meta.files = dir_.FlushTracked(meta.byte_size);

  // We intentionally don't write document mask here as it might
  // be changed by removals accumulated in IndexWriter.
  index_utils::FlushIndexSegment(dir_, segment);

  return docmap;
}

void segment_writer::reset() noexcept {
  initialized_ = false;
  dir_.ClearTracked();
  docs_context_.clear();
  docs_mask_.set.clear();
  docs_mask_.count = 0;
  fields_.reset();
  columns_.clear();
  cached_columns_.clear();  // FIXME(@gnusi): we loose all per-column buffers
  sort_.stream.clear();

  if (col_writer_) {
    col_writer_->rollback();
  }
}

void segment_writer::reset(const SegmentMeta& meta) {
  reset();

  seg_name_ = meta.name;

  if (!field_writer_) {
    field_writer_ = meta.codec->get_field_writer(false);
    IRS_ASSERT(field_writer_);
  }

  if (!col_writer_) {
    col_writer_ = meta.codec->get_columnstore_writer(false);
    IRS_ASSERT(col_writer_);
  }

  col_writer_->prepare(dir_, meta);

  initialized_ = true;
}

}  // namespace irs<|MERGE_RESOLUTION|>--- conflicted
+++ resolved
@@ -174,8 +174,7 @@
 
   auto* slot = fields_.emplace(name, index_features, features, *col_writer_);
 
-  // invert only if new field index features are a subset of slot index
-  // features
+  // invert only if new field index features are a subset of slot index features
   IRS_ASSERT(IsSubsetOf(features, slot->meta().features));
   if (IsSubsetOf(index_features, slot->requested_features()) &&
       slot->invert(tokens, doc)) {
@@ -220,8 +219,6 @@
   REGISTER_TIMER_DETAILED();
   auto& meta = segment.meta;
 
-<<<<<<< HEAD
-=======
   flush_state state{
     .dir = &dir_,
     .name = seg_name_,
@@ -229,13 +226,7 @@
     .doc_count = buffered_docs(),
   };
 
->>>>>>> 63dd3871
   doc_map docmap;
-  flush_state state{.dir = &dir_,
-                    .name = seg_name_,
-                    .scorers = scorers_,
-                    .doc_count = buffered_docs()};
-
   if (fields_.comparator() != nullptr) {
     std::tie(docmap, sort_.id) = sort_.stream.flush(
       *col_writer_, std::move(sort_.finalizer),
