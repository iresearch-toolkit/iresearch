////////////////////////////////////////////////////////////////////////////////
/// DISCLAIMER
///
/// Copyright 2016 by EMC Corporation, All Rights Reserved
///
/// Licensed under the Apache License, Version 2.0 (the "License");
/// you may not use this file except in compliance with the License.
/// You may obtain a copy of the License at
///
///     http://www.apache.org/licenses/LICENSE-2.0
///
/// Unless required by applicable law or agreed to in writing, software
/// distributed under the License is distributed on an "AS IS" BASIS,
/// WITHOUT WARRANTIES OR CONDITIONS OF ANY KIND, either express or implied.
/// See the License for the specific language governing permissions and
/// limitations under the License.
///
/// Copyright holder is EMC Corporation
///
/// @author Andrey Abramov
/// @author Vasiliy Nabatchikov
////////////////////////////////////////////////////////////////////////////////

#include "segment_writer.hpp"

#include "analysis/token_attributes.hpp"
#include "analysis/token_stream.hpp"
#include "index/norm.hpp"
#include "index_meta.hpp"
#include "shared.hpp"
#include "store/store_utils.hpp"
#include "utils/index_utils.hpp"
#include "utils/log.hpp"
#include "utils/lz4compression.hpp"
#include "utils/timer_utils.hpp"
#include "utils/type_limits.hpp"
#include "utils/version_utils.hpp"

namespace irs {
namespace {

[[maybe_unused]] inline bool IsSubsetOf(const features_t& lhs,
                                        const feature_map_t& rhs) noexcept {
  for (const irs::type_info::type_id type : lhs) {
    if (!rhs.contains(type)) {
      return false;
    }
  }
  return true;
}

// Please will be accurate with trying to make this function in-place
// During my small research I consider it's impossible without mutable docmap
void reorder(std::vector<segment_writer::update_context>& ctxs,
             const doc_map& docmap) {
  std::vector<segment_writer::update_context> new_ctxs;
  new_ctxs.resize(ctxs.size());
  for (size_t i = 0, size = ctxs.size(); i < size; ++i) {
    new_ctxs[docmap[i + doc_limits::min()] - doc_limits::min()] =
      std::move(ctxs[i]);
  }
  ctxs = std::move(new_ctxs);
}

}  // namespace

segment_writer::stored_column::stored_column(
  const hashed_string_view& name, columnstore_writer& columnstore,
  const ColumnInfoProvider& column_info,
  std::deque<cached_column>& cached_columns, bool cache)
  : name(name.data(), name.size()), name_hash(name.hash()) {
  const auto info = column_info(static_cast<const std::string_view&>(name));

  columnstore_writer::column_finalizer_f finalizer = [this](bstring&) noexcept {
    return std::string_view{this->name};
  };

  if (!cache) {
    std::tie(id, writer) = columnstore.push_column(info, std::move(finalizer));
  } else {
    auto& cached = cached_columns.emplace_back(&id, info, std::move(finalizer));

    writer = [stream = &cached.stream](irs::doc_id_t doc) -> column_output& {
      stream->prepare(doc);
      return *stream;
    };
  }
}

doc_id_t segment_writer::begin(const update_context& ctx,
                               size_t reserve_rollback_extra /*= 0*/) {
  IRS_ASSERT(docs_cached() + doc_limits::min() - 1 < doc_limits::eof());
  valid_ = true;
  doc_.clear();  // clear norm fields

  if (docs_mask_.capacity() <= docs_mask_.size() + 1 + reserve_rollback_extra) {
    // reserve space for potential rollback
    // reserve in blocks of power-of-2
    docs_mask_.reserve(
      math::roundup_power2(docs_mask_.size() + 1 + reserve_rollback_extra));
  }

  if (docs_context_.size() >= docs_context_.capacity()) {
    // reserve in blocks of power-of-2
    docs_context_.reserve(math::roundup_power2(docs_context_.size() + 1));
  }

  docs_context_.emplace_back(ctx);

  // -1 for 0-based offset
  return doc_id_t(docs_cached() + doc_limits::min() - 1);
}

std::unique_ptr<segment_writer> segment_writer::make(
  directory& dir, const SegmentWriterOptions& options) {
  return std::make_unique<segment_writer>(ConstructToken{}, dir, options);
}

size_t segment_writer::memory_active() const noexcept {
  const auto docs_mask_extra =
    (0 != (docs_mask_.size() % sizeof(bitvector::word_t)))
      ? sizeof(bitvector::word_t)
      : 0;

  auto column_cache_active =
    std::accumulate(columns_.begin(), columns_.end(), size_t(0),
                    [](size_t lhs, const stored_column& rhs) noexcept {
                      return lhs + rhs.name.size() + sizeof(rhs);
                    });

  column_cache_active +=
    std::accumulate(std::begin(cached_columns_), std::end(cached_columns_),
                    column_cache_active, [](const auto lhs, const auto& rhs) {
                      return lhs + rhs.stream.memory_active();
                    });

  return (docs_context_.size() * sizeof(update_context)) +
         (docs_mask_.size() / 8 + docs_mask_extra)  // FIXME too rough
         + fields_.memory_active() + sort_.stream.memory_active() +
         column_cache_active;
}

size_t segment_writer::memory_reserved() const noexcept {
  const auto docs_mask_extra =
    (0 != (docs_mask_.size() % sizeof(bitvector::word_t)))
      ? sizeof(bitvector::word_t)
      : 0;

  auto column_cache_reserved =
    columns_.capacity() * sizeof(decltype(columns_)::value_type);

  column_cache_reserved +=
    std::accumulate(std::begin(cached_columns_), std::end(cached_columns_),
                    column_cache_reserved, [](const auto lhs, const auto& rhs) {
                      return lhs + rhs.stream.memory_reserved();
                    });

  return sizeof(segment_writer) +
         (sizeof(update_context) * docs_context_.size()) +
         (sizeof(bitvector) + docs_mask_.size() / 8 + docs_mask_extra) +
         fields_.memory_reserved() + sort_.stream.memory_reserved() +
         column_cache_reserved;
}

bool segment_writer::remove(doc_id_t doc_id) {
  if (!doc_limits::valid(doc_id) ||
      (doc_id - doc_limits::min()) >= docs_cached() ||
      docs_mask_.test(doc_id - doc_limits::min())) {
    return false;
  }

  docs_mask_.set(doc_id - doc_limits::min());

  return true;
}

segment_writer::segment_writer(ConstructToken, directory& dir,
<<<<<<< HEAD
                               const SegmentWriterOptions& options) noexcept
  : scorers_{options.scorers},
    sort_{options.column_info, {}},
    fields_{options.feature_info, cached_columns_, options.comparator},
    column_info_{&options.column_info},
    dir_{dir} {}
=======
                               const ColumnInfoProvider& column_info,
                               const FeatureInfoProvider& feature_info,
                               const Comparer* comparator) noexcept
  : sort_(column_info, {}),
    fields_(feature_info, cached_columns_, comparator),
    column_info_(&column_info),
    dir_(dir) {}
>>>>>>> a5f1072f

bool segment_writer::index(const hashed_string_view& name, const doc_id_t doc,
                           IndexFeatures index_features,
                           const features_t& features, token_stream& tokens) {
  REGISTER_TIMER_DETAILED();
  IRS_ASSERT(col_writer_);

  auto* slot = fields_.emplace(name, index_features, features, *col_writer_);

  // invert only if new field index features are a subset of slot index
  // features
  IRS_ASSERT(IsSubsetOf(features, slot->meta().features));
  if (IsSubsetOf(index_features, slot->requested_features()) &&
      slot->invert(tokens, doc)) {
    if (!slot->seen() && slot->has_features()) {
      doc_.emplace_back(slot);
      slot->seen(true);
    }

    return true;
  }

  valid_ = false;
  return false;
}

column_output& segment_writer::stream(const hashed_string_view& name,
                                      const doc_id_t doc_id) {
  REGISTER_TIMER_DETAILED();
  IRS_ASSERT(column_info_);

  return columns_
    .lazy_emplace(name,
                  [this, &name](const auto& ctor) {
                    ctor(name, *col_writer_, *column_info_, cached_columns_,
                         nullptr != fields_.comparator());
                  })
    ->writer(doc_id);
}

void segment_writer::flush_fields(flush_state& state) {
  IRS_ASSERT(field_writer_);

  try {
    fields_.flush(*field_writer_, state);
  } catch (...) {
    field_writer_.reset();  // invalidate field writer

    throw;
  }
}

document_mask segment_writer::get_doc_mask(const doc_map& docmap) {
  document_mask docs_mask;
  docs_mask.reserve(docs_mask_.size());

  auto visit = [&](auto&& visitor) {
    for (size_t doc_id = 0, doc_id_end = docs_mask_.size(); doc_id < doc_id_end;
         ++doc_id) {
      if (docs_mask_.test(doc_id)) {
        const auto idx = doc_id + doc_limits::min();
        IRS_ASSERT(idx < doc_limits::eof());
        visitor(idx);
      }
    }
  };

  if (docmap.empty()) {
    visit([&docs_mask](size_t doc) {
      docs_mask.emplace(static_cast<doc_id_t>(doc));
    });
  } else {
    visit([&docs_mask, &docmap](size_t doc) {
      IRS_ASSERT(docmap[doc] < doc_limits::eof());
      docs_mask.emplace(docmap[doc]);
    });
  }

  return docs_mask;
}

std::span<segment_writer::update_context> segment_writer::flush(
  IndexSegment& segment, document_mask& docs_mask) {
  REGISTER_TIMER_DETAILED();
  IRS_ASSERT(docs_mask.empty());

  auto& meta = segment.meta;

  doc_map docmap;
  flush_state state{.dir = &dir_,
                    .name = seg_name_,
                    .scorers = scorers_,
                    .doc_count = docs_cached()};

  if (fields_.comparator()) {
    std::tie(docmap, sort_.id) =
      sort_.stream.flush(*col_writer_, std::move(sort_.finalizer),
                         doc_id_t(docs_cached()), *fields_.comparator());

    // flush all cached columns
    irs::sorted_column::flush_buffer_t buffer;
    for (auto& column : cached_columns_) {
      if (IRS_LIKELY(!field_limits::valid(*column.id))) {
        *column.id = column.stream.flush(
          *col_writer_, std::move(column.finalizer), docmap, buffer);
      }
    }

    meta.sort = sort_.id;  // store sorted column id in segment meta

    if (!docmap.empty()) {
      state.docmap = &docmap;
      reorder(docs_context_, docmap);
    }
  }

  // flush columnstore
  meta.column_store = col_writer_->commit(state);

  // flush fields metadata & inverted data,
  if (docs_cached()) {
    flush_fields(state);
  }

  // get non-empty document mask
  if (docs_mask_.any()) {
    docs_mask = get_doc_mask(docmap);
  }

  // update segment metadata
  IRS_ASSERT(docs_cached() >= docs_mask.size());
  meta.docs_count = docs_cached();
  meta.live_docs_count = meta.docs_count - docs_mask.size();
  meta.files = dir_.FlushTracked(meta.byte_size);

  // We intentionally don't write document mask here as it might
  // be changed by removals accumulated in IndexWriter.
  index_utils::FlushIndexSegment(dir_, segment);

  return docs_context_;
}

void segment_writer::reset() noexcept {
  initialized_ = false;
  tick_ = 0;
  dir_.ClearTracked();
  docs_context_.clear();
  docs_mask_.clear();
  fields_.reset();
  columns_.clear();
  cached_columns_.clear();  // FIXME(@gnusi): we loose all per-column buffers
  sort_.stream.clear();

  if (col_writer_) {
    col_writer_->rollback();
  }
}

void segment_writer::reset(const SegmentMeta& meta) {
  reset();

  seg_name_ = meta.name;

  if (!field_writer_) {
    field_writer_ = meta.codec->get_field_writer(false);
    IRS_ASSERT(field_writer_);
  }

  if (!col_writer_) {
    col_writer_ = meta.codec->get_columnstore_writer(false);
    IRS_ASSERT(col_writer_);
  }

  col_writer_->prepare(dir_, meta);

  initialized_ = true;
}

}  // namespace irs<|MERGE_RESOLUTION|>--- conflicted
+++ resolved
@@ -175,22 +175,12 @@
 }
 
 segment_writer::segment_writer(ConstructToken, directory& dir,
-<<<<<<< HEAD
                                const SegmentWriterOptions& options) noexcept
   : scorers_{options.scorers},
     sort_{options.column_info, {}},
     fields_{options.feature_info, cached_columns_, options.comparator},
     column_info_{&options.column_info},
     dir_{dir} {}
-=======
-                               const ColumnInfoProvider& column_info,
-                               const FeatureInfoProvider& feature_info,
-                               const Comparer* comparator) noexcept
-  : sort_(column_info, {}),
-    fields_(feature_info, cached_columns_, comparator),
-    column_info_(&column_info),
-    dir_(dir) {}
->>>>>>> a5f1072f
 
 bool segment_writer::index(const hashed_string_view& name, const doc_id_t doc,
                            IndexFeatures index_features,
