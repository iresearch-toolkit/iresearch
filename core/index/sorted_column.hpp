////////////////////////////////////////////////////////////////////////////////
/// DISCLAIMER
///
/// Copyright 2019 ArangoDB GmbH, Cologne, Germany
///
/// Licensed under the Apache License, Version 2.0 (the "License");
/// you may not use this file except in compliance with the License.
/// You may obtain a copy of the License at
///
///     http://www.apache.org/licenses/LICENSE-2.0
///
/// Unless required by applicable law or agreed to in writing, software
/// distributed under the License is distributed on an "AS IS" BASIS,
/// WITHOUT WARRANTIES OR CONDITIONS OF ANY KIND, either express or implied.
/// See the License for the specific language governing permissions and
/// limitations under the License.
///
/// Copyright holder is ArangoDB GmbH, Cologne, Germany
///
/// @author Andrey Abramov
////////////////////////////////////////////////////////////////////////////////

#pragma once

#include <vector>

#include "formats/formats.hpp"
#include "index/column_info.hpp"
#include "store/store_utils.hpp"

namespace iresearch {

using doc_map = std::vector<doc_id_t>;

class comparer;

class sorted_column final : public column_output, private util::noncopyable {
 public:
  using flush_buffer_t = std::vector<std::pair<doc_id_t, doc_id_t>>;

  explicit sorted_column(const column_info& info) : info_{info} {}

  void prepare(doc_id_t key) {
    IRS_ASSERT(index_.empty() || key >= index_.back().first);

    if (index_.empty() || index_.back().first != key) {
      index_.emplace_back(key, data_buf_.size());
    }
  }

  void write_byte(byte_type b) override { data_buf_ += b; }

  void write_bytes(const byte_type* b, size_t size) override {
    data_buf_.append(b, size);
  }

  void reset() override {
    if (index_.empty()) {
      return;
    }

    data_buf_.resize(index_.back().second);
    index_.pop_back();
  }

  bool empty() const noexcept { return index_.empty(); }

  size_t size() const noexcept { return index_.size(); }

  void clear() noexcept {
    data_buf_.clear();
    index_.clear();
  }

  // 1st - doc map (old->new), empty -> already sorted
  // 2nd - flushed column identifier
  std::pair<doc_map, field_id> flush(
    columnstore_writer& writer,
    columnstore_writer::column_finalizer_f header_writer,
    doc_id_t docs_count,  // total number of docs in segment
    const comparer& less);

  field_id flush(columnstore_writer& writer,
                 columnstore_writer::column_finalizer_f header_writer,
                 const doc_map& docmap, flush_buffer_t& buffer);

  size_t memory_active() const noexcept {
    return data_buf_.size() +
           index_.size() * sizeof(decltype(index_)::value_type);
  }

  size_t memory_reserved() const noexcept {
    return data_buf_.capacity() +
           index_.capacity() * sizeof(decltype(index_)::value_type);
  }

  const column_info& info() const noexcept { return info_; }

 private:
<<<<<<< HEAD
  void write_value(data_output& out, const size_t idx) {
    IRS_ASSERT(idx + 1 < index_.size());
    const auto begin = index_[idx].second;
    const auto end = index_[idx + 1].second;
    IRS_ASSERT(begin <= end);
=======
  bytes_view get_value(
    const std::pair<doc_id_t, size_t>* value) const noexcept {
    assert(index_.data() <= value);
    assert(value < index_.data() + index_.size() - 1);
    assert(!doc_limits::eof(value->first));

    const auto begin = value->second;
    const auto end = (value + 1)->second;
    assert(begin <= end);
>>>>>>> 909ad8d6

    return {data_buf_.c_str() + begin, end - begin};
  };

  void write_value(data_output& out,
                   const std::pair<doc_id_t, size_t>* value) const {
    const auto payload = get_value(value);
    out.write_bytes(payload.data(), payload.size());
  }

  bool flush_sprase_primary(doc_map& docmap,
                            const columnstore_writer::values_writer_f& writer,
                            doc_id_t docs_count, const comparer& less);

  void flush_already_sorted(const columnstore_writer::values_writer_f& writer);

  bool flush_dense(const columnstore_writer::values_writer_f& writer,
                   const doc_map& docmap, flush_buffer_t& buffer);

  void flush_sparse(const columnstore_writer::values_writer_f& writer,
                    const doc_map& docmap, flush_buffer_t& buffer);

  bstring data_buf_;  // FIXME use memory_file or block_pool instead
  // doc_id + offset in 'data_buf_'
  std::vector<std::pair<irs::doc_id_t, size_t>> index_;
  column_info info_;
};

}  // namespace iresearch<|MERGE_RESOLUTION|>--- conflicted
+++ resolved
@@ -97,23 +97,14 @@
   const column_info& info() const noexcept { return info_; }
 
  private:
-<<<<<<< HEAD
-  void write_value(data_output& out, const size_t idx) {
-    IRS_ASSERT(idx + 1 < index_.size());
-    const auto begin = index_[idx].second;
-    const auto end = index_[idx + 1].second;
-    IRS_ASSERT(begin <= end);
-=======
   bytes_view get_value(
     const std::pair<doc_id_t, size_t>* value) const noexcept {
-    assert(index_.data() <= value);
-    assert(value < index_.data() + index_.size() - 1);
-    assert(!doc_limits::eof(value->first));
+    IRS_ASSERT(index_.data() <= value);
+    IRS_ASSERT(value < index_.data() + index_.size() - 1);
+    IRS_ASSERT(!doc_limits::eof(value->first));
 
     const auto begin = value->second;
     const auto end = (value + 1)->second;
-    assert(begin <= end);
->>>>>>> 909ad8d6
 
     return {data_buf_.c_str() + begin, end - begin};
   };
