////////////////////////////////////////////////////////////////////////////////
/// DISCLAIMER
///
/// Copyright 2016 by EMC Corporation, All Rights Reserved
///
/// Licensed under the Apache License, Version 2.0 (the "License");
/// you may not use this file except in compliance with the License.
/// You may obtain a copy of the License at
///
///     http://www.apache.org/licenses/LICENSE-2.0
///
/// Unless required by applicable law or agreed to in writing, software
/// distributed under the License is distributed on an "AS IS" BASIS,
/// WITHOUT WARRANTIES OR CONDITIONS OF ANY KIND, either express or implied.
/// See the License for the specific language governing permissions and
/// limitations under the License.
///
/// Copyright holder is EMC Corporation
///
/// @author Andrey Abramov
/// @author Vasiliy Nabatchikov
////////////////////////////////////////////////////////////////////////////////

#include "memory_directory.hpp"

#include <algorithm>
#include <cstring>

#include "error/error.hpp"
#include "shared.hpp"
#include "utils/assert.hpp"
#include "utils/bytes_utils.hpp"
#include "utils/crc.hpp"
#include "utils/directory_utils.hpp"
#include "utils/log.hpp"
#include "utils/numeric_utils.hpp"
#include "utils/std.hpp"
#include "utils/string.hpp"
#include "utils/thread_utils.hpp"

namespace irs {

//////////////////////////////////////////////////////////////////////////////
/// @class single_instance_lock
//////////////////////////////////////////////////////////////////////////////
class single_instance_lock : public index_lock {
 public:
  single_instance_lock(std::string_view name, memory_directory* parent)
    : name{name}, parent(parent) {
    IRS_ASSERT(parent);
  }

  bool lock() final {
    std::lock_guard lock{parent->llock_};
    return parent->locks_.insert(name).second;
  }

  bool is_locked(bool& result) const noexcept final {
    try {
      std::lock_guard lock{parent->llock_};

      result = parent->locks_.find(name) != parent->locks_.end();

      return true;
    } catch (...) {
    }

    return false;
  }

  bool unlock() noexcept final {
    try {
      std::lock_guard lock{parent->llock_};

      return parent->locks_.erase(name) > 0;
    } catch (...) {
    }

    return false;
  }

 private:
  std::string name;
  memory_directory* parent;
};

// -----------------------------------------------------------------------------
// --SECTION--                                 memory_index_input implementation
// -----------------------------------------------------------------------------

memory_index_input::memory_index_input(const memory_file& file) noexcept
  : file_(&file) {}

index_input::ptr memory_index_input::dup() const {
  return ptr(new memory_index_input(*this));
}

int64_t memory_index_input::checksum(size_t offset) const {
  if (!file_->length()) {
    return 0;
  }

  crc32c crc;

  auto buffer_idx = file_->buffer_offset(file_pointer());
  size_t to_process;

  // process current buffer if exists
  if (begin_) {
    to_process = std::min(offset, remain());
    crc.process_bytes(begin_, to_process);
    offset -= to_process;
    ++buffer_idx;
  }

  // process intermediate buffers
  auto last_buffer_idx = file_->buffer_count();

  if (last_buffer_idx) {
    --last_buffer_idx;
  }

  for (; offset && buffer_idx < last_buffer_idx; ++buffer_idx) {
    auto& buf = file_->get_buffer(buffer_idx);
    to_process = std::min(offset, buf.size);
    crc.process_bytes(buf.data, to_process);
    offset -= to_process;
  }

  // process the last buffer
  if (offset && buffer_idx == last_buffer_idx) {
    auto& buf = file_->get_buffer(last_buffer_idx);
    to_process = std::min(offset, file_->length() - buf.offset);
    crc.process_bytes(buf.data, to_process);
  }

  return crc.checksum();
}

bool memory_index_input::eof() const {
  return file_pointer() >= file_->length();
}

index_input::ptr memory_index_input::reopen() const {
  return dup();  // memory_file pointers are thread-safe
}

void memory_index_input::switch_buffer(size_t pos) {
  auto idx = file_->buffer_offset(pos);
  IRS_ASSERT(idx < file_->buffer_count());
  auto& buf = file_->get_buffer(idx);

  if (buf.data != buf_) {
    buf_ = buf.data;
    start_ = buf.offset;
    end_ = buf_ + std::min(buf.size, file_->length() - start_);
  }

  IRS_ASSERT(start_ <= pos && pos < start_ + std::distance(buf_, end_));
  begin_ = buf_ + (pos - start_);
}

size_t memory_index_input::length() const { return file_->length(); }

size_t memory_index_input::file_pointer() const {
  return start_ + std::distance(buf_, begin_);
}

void memory_index_input::seek(size_t pos) {
  // allow seeking past eof(), set to eof
  if (pos >= file_->length()) {
    buf_ = nullptr;
    begin_ = nullptr;
    start_ = file_->length();
    return;
  }

  switch_buffer(pos);
}

const byte_type* memory_index_input::read_buffer(size_t offset, size_t size,
                                                 BufferHint /*hint*/) noexcept {
  const auto idx = file_->buffer_offset(offset);
  IRS_ASSERT(idx < file_->buffer_count());
  const auto& buf = file_->get_buffer(idx);
  const auto begin = buf.data + offset - buf.offset;
  const auto end = begin + size;
  const auto buf_end =
    buf.data + std::min(buf.size, file_->length() - buf.offset);

  if (end <= buf_end) {
    buf_ = buf.data;
    begin_ = end;
    end_ = buf_end;
    start_ = buf.offset;
    return begin;
  }

  return nullptr;
}

const byte_type* memory_index_input::read_buffer(size_t size,
                                                 BufferHint /*hint*/) noexcept {
  const auto* begin = begin_ + size;

  if (begin > end_) {
    return nullptr;
  }

  std::swap(begin, begin_);
  return begin;
}

byte_type memory_index_input::read_byte() {
  if (begin_ >= end_) {
    switch_buffer(file_pointer());
  }

  return *begin_++;
}

size_t memory_index_input::read_bytes(byte_type* b, size_t left) {
  const size_t bytes_left = left;  // initial length
  while (left) {
    if (begin_ >= end_) {
      if (eof()) {
        break;
      }
      switch_buffer(file_pointer());
    }

    size_t copied = std::min(size_t(std::distance(begin_, end_)), left);
    std::memcpy(b, begin_, sizeof(byte_type) * copied);

    left -= copied;
    begin_ += copied;
    b += copied;
  }
  return bytes_left - left;
}

int16_t memory_index_input::read_short() {
  return remain() < sizeof(uint16_t) ? data_input::read_short()
                                     : irs::read<uint16_t>(begin_);
}

int32_t memory_index_input::read_int() {
  return remain() < sizeof(uint32_t) ? irs::read<uint32_t>(*this)
                                     : irs::read<uint32_t>(begin_);
}

int64_t memory_index_input::read_long() {
  return remain() < sizeof(uint64_t) ? irs::read<uint64_t>(*this)
                                     : irs::read<uint64_t>(begin_);
}

uint32_t memory_index_input::read_vint() {
  return remain() < bytes_io<uint32_t>::const_max_vsize
           ? irs::vread<uint32_t>(*this)
           : irs::vread<uint32_t>(begin_);
}

uint64_t memory_index_input::read_vlong() {
  return remain() < bytes_io<uint64_t>::const_max_vsize
           ? irs::vread<uint64_t>(*this)
           : irs::vread<uint64_t>(begin_);
}

// -----------------------------------------------------------------------------
// --SECTION--                                memory_index_output implementation
// -----------------------------------------------------------------------------

//////////////////////////////////////////////////////////////////////////////
/// @class checksum_memory_index_output
//////////////////////////////////////////////////////////////////////////////
class checksum_memory_index_output final : public memory_index_output {
 public:
  explicit checksum_memory_index_output(memory_file& file) noexcept
    : memory_index_output(file) {
    crc_begin_ = pos_;
  }

  void flush() final {
    crc_.process_block(crc_begin_, pos_);
    crc_begin_ = pos_;
    memory_index_output::flush();
  }

  int64_t checksum() const noexcept final {
    crc_.process_block(crc_begin_, pos_);
    crc_begin_ = pos_;
    return crc_.checksum();
  }

 protected:
  void switch_buffer() final {
    crc_.process_block(crc_begin_, pos_);
    memory_index_output::switch_buffer();
    crc_begin_ = pos_;
  }

 private:
  mutable byte_type* crc_begin_;
  mutable crc32c crc_;
};

memory_index_output::memory_index_output(memory_file& file) noexcept
  : file_(file) {
  reset();
}

void memory_index_output::reset() noexcept {
  buf_ = {};
  pos_ = nullptr;
  end_ = nullptr;
}

void memory_index_output::truncate(size_t pos) {
  auto idx = file_.buffer_offset(pos);
  IRS_ASSERT(idx < file_.buffer_count());
  buf_ = file_.get_buffer(idx);
  pos_ = buf_.data + pos - buf_.offset;
  end_ = buf_.data + buf_.size;
}

void memory_index_output::switch_buffer() {
  auto idx = file_.buffer_offset(file_pointer());
  buf_ =
    idx < file_.buffer_count() ? file_.get_buffer(idx) : file_.push_buffer();
  pos_ = buf_.data;
  end_ = buf_.data + buf_.size;
}

void memory_index_output::write_long(int64_t value) {
  if (remain() < sizeof(uint64_t)) {
    irs::write<uint64_t>(*this, value);
  } else {
    irs::write<uint64_t>(pos_, value);
  }
}

void memory_index_output::write_int(int32_t value) {
  if (remain() < sizeof(uint32_t)) {
    irs::write<uint32_t>(*this, value);
  } else {
    irs::write<uint32_t>(pos_, value);
  }
}

void memory_index_output::write_vlong(uint64_t v) {
  if (remain() < bytes_io<uint64_t>::const_max_vsize) {
    irs::vwrite<uint64_t>(*this, v);
  } else {
    irs::vwrite<uint64_t>(pos_, v);
  }
}

void memory_index_output::write_vint(uint32_t v) {
  if (remain() < bytes_io<uint32_t>::const_max_vsize) {
    irs::vwrite<uint32_t>(*this, v);
  } else {
    irs::vwrite<uint32_t>(pos_, v);
  }
}

void memory_index_output::write_byte(byte_type byte) {
  if (pos_ >= end_) {
    switch_buffer();
  }

  *pos_++ = byte;
}

void memory_index_output::write_bytes(const byte_type* b, size_t len) {
  IRS_ASSERT(b || !len);

  for (size_t to_copy = 0; len; len -= to_copy) {
    if (pos_ >= end_) {
      switch_buffer();
    }

    to_copy = std::min(size_t(std::distance(pos_, end_)), len);
    std::memcpy(pos_, b, sizeof(byte_type) * to_copy);
    b += to_copy;
    pos_ += to_copy;
  }
}

void memory_index_output::flush() {
  file_.length(memory_index_output::file_pointer());
}

size_t memory_index_output::CloseImpl() {
  flush();
  return file_.length();
}

size_t memory_index_output::file_pointer() const {
  return buf_.offset + std::distance(buf_.data, pos_);
}

int64_t memory_index_output::checksum() const { throw not_supported(); }

void memory_index_output::operator>>(data_output& out) { file_ >> out; }

// -----------------------------------------------------------------------------
// --SECTION--                                   memory_directory implementation
// -----------------------------------------------------------------------------

memory_directory::memory_directory(directory_attributes attrs)
  : attrs_{std::move(attrs)} {}

memory_directory::~memory_directory() noexcept {
  std::lock_guard lock{flock_};

  files_.clear();
}

bool memory_directory::exists(bool& result,
                              std::string_view name) const noexcept {
  std::shared_lock lock{flock_};

  result = files_.find(name) != files_.end();

  return true;
}

index_output::ptr memory_directory::create(std::string_view name) noexcept {
  try {
    std::lock_guard lock{flock_};

    auto res =
      files_.emplace(std::piecewise_construct, std::forward_as_tuple(name),
                     std::forward_as_tuple());

    auto& file = res.first->second;

    if (res.second) {
<<<<<<< HEAD
      file = std::make_unique<memory_file>(attrs_.allocator(),
                                           IResourceManager::kNoopManager,
                                           IResourceManager::kNoop);
=======
      file = std::make_unique<memory_file>();
>>>>>>> 0ec075fb
    }

    file->reset();

    return index_output::make<checksum_memory_index_output>(*file);
  } catch (...) {
  }

  return nullptr;
}

bool memory_directory::length(uint64_t& result,
                              std::string_view name) const noexcept {
  std::shared_lock lock{flock_};

  const auto it = files_.find(name);

  if (it == files_.end()) {
    return false;
  }

  result = it->second->length();

  return true;
}

index_lock::ptr memory_directory::make_lock(std::string_view name) noexcept {
  try {
    return index_lock::make<single_instance_lock>(name, this);
  } catch (...) {
  }

  IRS_ASSERT(false);
  return nullptr;
}

bool memory_directory::mtime(std::time_t& result,
                             std::string_view name) const noexcept {
  std::shared_lock lock{flock_};

  const auto it = files_.find(name);

  if (it == files_.end()) {
    return false;
  }

  result = it->second->mtime();

  return true;
}

index_input::ptr memory_directory::open(std::string_view name,
                                        IOAdvice /*advice*/) const noexcept {
  try {
    std::shared_lock lock{flock_};

    const auto it = files_.find(name);

    if (it != files_.end()) {
      return std::make_unique<memory_index_input>(*it->second);
    }

    IRS_LOG_ERROR(absl::StrCat(
      "Failed to open input file, error: File not found, path: ", name));

    return nullptr;
  } catch (...) {
    IRS_LOG_ERROR(absl::StrCat("Failed to open input file, path: ", name));
  }

  return nullptr;
}

bool memory_directory::remove(std::string_view name) noexcept {
  try {
    std::lock_guard lock{flock_};

    return files_.erase(name) > 0;
  } catch (...) {
  }

  return false;
}

bool memory_directory::rename(std::string_view src,
                              std::string_view dst) noexcept {
  try {
    std::lock_guard lock{flock_};

    const auto res = files_.try_emplace(dst);
    auto it = files_.find(src);

    if (IRS_LIKELY(it != files_.end())) {
      if (IRS_LIKELY(it != res.first)) {
        res.first->second = std::move(it->second);
        files_.erase(it);
      }
      return true;
    }

    if (res.second) {
      files_.erase(res.first);
    }
  } catch (...) {
  }

  return false;
}

bool memory_directory::visit(const directory::visitor_f& visitor) const {
  std::vector<std::string> files;

  // take a snapshot of existing files in directory
  // to avoid potential recursive read locks in visitor
  {
    std::shared_lock lock{flock_};

    files.reserve(files_.size());

    for (auto& entry : files_) {
      // cppcheck-suppress useStlAlgorithm
      files.emplace_back(entry.first);
    }
  }

  for (auto& file : files) {
    if (!visitor(file)) {
      return false;
    }
  }

  return true;
}

}  // namespace irs<|MERGE_RESOLUTION|>--- conflicted
+++ resolved
@@ -436,13 +436,8 @@
     auto& file = res.first->second;
 
     if (res.second) {
-<<<<<<< HEAD
-      file = std::make_unique<memory_file>(attrs_.allocator(),
-                                           IResourceManager::kNoopManager,
+      file = std::make_unique<memory_file>(IResourceManager::kNoopManager,
                                            IResourceManager::kNoop);
-=======
-      file = std::make_unique<memory_file>();
->>>>>>> 0ec075fb
     }
 
     file->reset();
