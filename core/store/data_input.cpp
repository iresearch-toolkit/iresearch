////////////////////////////////////////////////////////////////////////////////
/// DISCLAIMER
///
/// Copyright 2016 by EMC Corporation, All Rights Reserved
///
/// Licensed under the Apache License, Version 2.0 (the "License");
/// you may not use this file except in compliance with the License.
/// You may obtain a copy of the License at
///
///     http://www.apache.org/licenses/LICENSE-2.0
///
/// Unless required by applicable law or agreed to in writing, software
/// distributed under the License is distributed on an "AS IS" BASIS,
/// WITHOUT WARRANTIES OR CONDITIONS OF ANY KIND, either express or implied.
/// See the License for the specific language governing permissions and
/// limitations under the License.
///
/// Copyright holder is EMC Corporation
///
/// @author Andrey Abramov
////////////////////////////////////////////////////////////////////////////////

#include "shared.hpp"
#include "data_input.hpp"

#include "error/error.hpp"
#include "utils/memory.hpp"
#include "utils/numeric_utils.hpp"
#include "utils/std.hpp"

#include <memory>

namespace iresearch {

// -----------------------------------------------------------------------------
// --SECTION--                                          input_buf implementation
// -----------------------------------------------------------------------------

input_buf::input_buf(index_input* in)
  : in_(in) {
  assert(in_);
}

std::streamsize input_buf::xsgetn(input_buf::char_type* c, std::streamsize size) {
#ifdef IRESEARCH_DEBUG
  const auto read = in_->read_bytes(reinterpret_cast<byte_type*>(c), size);
  assert(read == size_t(size));
  UNUSED(read);
#else
  in_->read_bytes(reinterpret_cast<byte_type*>(c), size);
#endif // IRESEARCH_DEBUG
  return size;
}

input_buf::int_type input_buf::underflow() {
  // FIXME add 'peek()' function to 'index_input'
  const auto ch = uflow();
  in_->seek(in_->file_pointer() - 1);
  return ch;
}

input_buf::int_type input_buf::uflow() {
  return traits_type::to_int_type(in_->read_byte());
}

std::streamsize input_buf::showmanyc() {
  return in_->length() - in_->file_pointer();
}

// -----------------------------------------------------------------------------
// --SECTION--                               buffered_index_input implementation
// -----------------------------------------------------------------------------

byte_type buffered_index_input::read_byte() {
  if (begin_ >= end_) {
    refill();
  }

  return *begin_++;
}

int32_t buffered_index_input::read_int() {
  return remain() < sizeof(uint32_t)
    ? data_input::read_int()
    : irs::read<uint32_t>(begin_);
}

int64_t buffered_index_input::read_long() {
  return remain() < sizeof(uint64_t)
    ? data_input::read_long()
    : irs::read<uint64_t>(begin_);
}

uint32_t buffered_index_input::read_vint() {
  return remain() < bytes_io<uint32_t>::const_max_vsize
    ? data_input::read_vint()
    : irs::vread<uint32_t>(begin_);
}

uint64_t buffered_index_input::read_vlong() {
  return remain() < bytes_io<uint64_t>::const_max_vsize
    ? data_input::read_vlong()
    : irs::vread<uint64_t>(begin_);
}

const byte_type* buffered_index_input::read_buffer(size_t size, BufferHint hint) noexcept {
  if (hint == BufferHint::PERSISTENT) {
    // don't support persistent buffers
    return nullptr;
  }

  auto* begin = begin_ + size;

  if (begin > end_) {
    return nullptr;
  }

  std::swap(begin, begin_);
  return begin;
}

size_t buffered_index_input::read_bytes(byte_type* b, size_t count) {
  assert(begin_ <= end_);

  // read remaining data from buffer
  size_t read = std::min(count, remain());
  if (read) {
    std::memcpy(b, begin_, sizeof(byte_type) * read);
    begin_ += read;
  }

  if (read == count) {
    return read; // it's enough for us
  }

  size_t size = count - read;
  b += read;
  if (size < buf_size_) { // refill buffer & copy
    size = std::min(size, refill());
    std::memcpy(b, begin_, sizeof(byte_type) * size);
    begin_ += size;
  } else { // read directly to output buffer if possible
    size  = read_internal(b, size);
    start_ += (offset() + size);
    begin_ = end_ = buf_; // will trigger refill on the next read
  }

  return read += size;
}

size_t buffered_index_input::refill() {
  const auto data_start = this->file_pointer();
  const auto data_end = std::min(data_start + buf_size_, length());

  const ptrdiff_t data_size = data_end - data_start;
  if (data_size <= 0) {
    throw eof_error(); // read past eof
  }

<<<<<<< HEAD
=======
  assert(buf_);
>>>>>>> fcc0cf02
  begin_ = buf_;
  end_ = begin_ + read_internal(buf_, data_size);
  start_ = data_start;

  return data_size;
}

void buffered_index_input::seek(size_t p) {
  if (p >= start_ && p < (start_ + size())) {
    begin_ = buf_ + p - start_;
  } else {
    seek_internal(p);
    begin_ = end_ = buf_;
    start_ = p;
  }
}

}<|MERGE_RESOLUTION|>--- conflicted
+++ resolved
@@ -157,10 +157,7 @@
     throw eof_error(); // read past eof
   }
 
-<<<<<<< HEAD
-=======
   assert(buf_);
->>>>>>> fcc0cf02
   begin_ = buf_;
   end_ = begin_ + read_internal(buf_, data_size);
   start_ = data_start;
