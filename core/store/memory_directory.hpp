--- conflicted
+++ resolved
@@ -41,15 +41,11 @@
   using raw_block_vector_t = container_utils::raw_block_vector<16, 8>;
 
  public:
-<<<<<<< HEAD
-  explicit memory_file(const memory_allocator& alloc, IResourceManager& rm,
+  explicit memory_file(IResourceManager& rm,
                        IResourceManager::Call call) noexcept
-    : raw_block_vector_t{alloc, rm, call} {
+    : raw_block_vector_t{rm, call} {
     touch(meta_.mtime);
   }
-=======
-  memory_file() noexcept { touch(meta_.mtime); }
->>>>>>> 0ec075fb
 
   memory_file(memory_file&& rhs) noexcept
     : raw_block_vector_t(std::move(rhs)), meta_(rhs.meta_), len_(rhs.len_) {
@@ -296,17 +292,12 @@
 /// @brief memory_file + memory_stream
 ////////////////////////////////////////////////////////////////////////////////
 struct memory_output {
-<<<<<<< HEAD
-  explicit memory_output(const memory_allocator& alloc, IResourceManager& rm, IResourceManager::Call call) noexcept
-    : file(alloc, rm, call), stream(file) {}
+  explicit memory_output(IResourceManager& rm, IResourceManager::Call call) noexcept
+    : file(rm, call), stream(file) {}
 
   memory_output(memory_output&& rhs) noexcept
     : file(std::move(rhs.file)),
       stream(file) {}
-=======
-  memory_output() noexcept = default;
-  memory_output(memory_output&& rhs) noexcept : file(std::move(rhs.file)) {}
->>>>>>> 0ec075fb
 
   void reset() noexcept {
     file.reset();
