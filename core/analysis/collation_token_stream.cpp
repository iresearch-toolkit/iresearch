--- conflicted
+++ resolved
@@ -208,13 +208,8 @@
   std::string utf8_buf;
   byte_type term_buf[MAX_TOKEN_SIZE];
 
-<<<<<<< HEAD
   explicit state_t(const options_t& opts) :
       options(opts) {
-=======
-  state_t(const options_t& opts)
-    : options(opts) {
->>>>>>> 0dfbe4f6
   }
 };
 
