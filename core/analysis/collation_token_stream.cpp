--- conflicted
+++ resolved
@@ -63,13 +63,8 @@
 
   // validate creation of icu::Collator
   auto err = UErrorCode::U_ZERO_ERROR;
-<<<<<<< HEAD
-  std::unique_ptr<icu::Collator> collator;
-  collator.reset(icu::Collator::createInstance(locale, err));
-=======
   std::unique_ptr<icu::Collator> collator{
     icu::Collator::createInstance(locale, err)};
->>>>>>> f9c734f3
 
   if (!collator) {
     IR_FRMT_WARN(
@@ -85,15 +80,7 @@
       locale_name.c_str(), u_errorName(err));
   }
 
-<<<<<<< HEAD
-  if (!U_SUCCESS(err)) {
-    return false;
-  }
-
-  return true;
-=======
   return U_SUCCESS(err);
->>>>>>> f9c734f3
 }
 
 bool parse_vpack_options(
