////////////////////////////////////////////////////////////////////////////////
/// DISCLAIMER
///
/// Copyright 2019 ArangoDB GmbH, Cologne, Germany
///
/// Licensed under the Apache License, Version 2.0 (the "License");
/// you may not use this file except in compliance with the License.
/// You may obtain a copy of the License at
///
///     http://www.apache.org/licenses/LICENSE-2.0
///
/// Unless required by applicable law or agreed to in writing, software
/// distributed under the License is distributed on an "AS IS" BASIS,
/// WITHOUT WARRANTIES OR CONDITIONS OF ANY KIND, either express or implied.
/// See the License for the specific language governing permissions and
/// limitations under the License.
///
/// Copyright holder is ArangoDB GmbH, Cologne, Germany
///
/// @author Andrey Abramov
/// @author Vasiliy Nabatchikov
////////////////////////////////////////////////////////////////////////////////

#include "token_stopwords_stream.hpp"

#include <cctype> // for std::isspace(...)

#include "velocypack/Slice.h"
#include "velocypack/Builder.h"
#include "velocypack/Parser.h"
#include "velocypack/Iterator.h"
#include "utils/vpack_utils.hpp"

namespace {

constexpr char HEX_DECODE_MAP[256] = {
  16, 16, 16, 16, 16, 16, 16, 16, 16, 16, 16, 16, 16, 16, 16, 16, // ASCII 0 - 15
  16, 16, 16, 16, 16, 16, 16, 16, 16, 16, 16, 16, 16, 16, 16, 16, // ASCII 16 - 31
  16, 16, 16, 16, 16, 16, 16, 16, 16, 16, 16, 16, 16, 16, 16, 16, // ASCII 32 - 47
  00,  1,  2,  3,  4,  5,  6,  7,  8,  9, 16, 16, 16, 16, 16, 16, // ASCII 48 - 63
  16, 10, 11, 12, 13, 14, 15, 16, 16, 16, 16, 16, 16, 16, 16, 16, // ASCII 64 - 79
  16, 16, 16, 16, 16, 16, 16, 16, 16, 16, 16, 16, 16, 16, 16, 16, // ASCII 80 - 95
  16, 10, 11, 12, 13, 14, 15, 16, 16, 16, 16, 16, 16, 16, 16, 16, // ASCII 96 - 111
  16, 16, 16, 16, 16, 16, 16, 16, 16, 16, 16, 16, 16, 16, 16, 16, // ASCII 112 - 127
  16, 16, 16, 16, 16, 16, 16, 16, 16, 16, 16, 16, 16, 16, 16, 16, // ASCII 128 - 143
  16, 16, 16, 16, 16, 16, 16, 16, 16, 16, 16, 16, 16, 16, 16, 16, // ASCII 144 - 159
  16, 16, 16, 16, 16, 16, 16, 16, 16, 16, 16, 16, 16, 16, 16, 16, // ASCII 160 - 175
  16, 16, 16, 16, 16, 16, 16, 16, 16, 16, 16, 16, 16, 16, 16, 16, // ASCII 176 - 191
  16, 16, 16, 16, 16, 16, 16, 16, 16, 16, 16, 16, 16, 16, 16, 16, // ASCII 192 - 207
  16, 16, 16, 16, 16, 16, 16, 16, 16, 16, 16, 16, 16, 16, 16, 16, // ASCII 208 - 223
  16, 16, 16, 16, 16, 16, 16, 16, 16, 16, 16, 16, 16, 16, 16, 16, // ASCII 224 - 239
  16, 16, 16, 16, 16, 16, 16, 16, 16, 16, 16, 16, 16, 16, 16, 16, // ASCII 240 - 255
};

bool hex_decode(std::string& buf, VPackStringRef value) {
  if (value.length() & 1) {
    IR_FRMT_WARN(
      "Invalid size for hex-encoded value while HEX decoding masked token: %s",
      value.toString().c_str());

    return false;
  }

  buf.reserve(buf.size() + value.length()/2);

  for (size_t i = 0, count = value.length(); i < count; i += 2) {
    auto hi = HEX_DECODE_MAP[size_t(value[i])];
    auto lo = HEX_DECODE_MAP[size_t(value[i + 1])];

    if (hi >= 16 || lo >= 16) {
      IR_FRMT_WARN(
<<<<<<< HEAD
        "Invalid character while HEX decoding masked token: %s",
        value.data());
=======
      "Invalid character while HEX decoding masked token: %s",
      value.toString().c_str());
>>>>>>> ce05fd12
      return false;
    }

    buf.append(1, (hi << 4) | lo);
  }

  return true;
}

irs::analysis::analyzer::ptr construct(const VPackArrayIterator& mask, bool hex) {
  size_t offset = 0;
  irs::analysis::token_stopwords_stream::stopwords_set tokens;

  for (auto itr = mask.begin(), end = mask.end(); itr != end; ++itr, ++offset) {
    if (!(*itr).isString()) {
      IR_FRMT_WARN(
        "Non-string value in 'mask' at offset '" IR_SIZE_T_SPECIFIER "' while constructing token_stopwords_stream from VPack arguments",
        offset);

      return nullptr;
    }
    std::string token;
    auto value = (*itr).stringRef();
    if (!hex) {
      tokens.emplace(std::string(value.data(), value.length())); // interpret verbatim
    } else if (hex_decode(token, value)) {
      tokens.emplace(std::move(token));
    } else {
      return nullptr; // hex-decoding failed
    }
  }
  return irs::memory::make_shared<irs::analysis::token_stopwords_stream>(
    std::move(tokens));
}

constexpr VPackStringRef STOPWORDS_PARAM_NAME = VPackStringRef("stopwords");
constexpr VPackStringRef HEX_PARAM_NAME = VPackStringRef("hex");

////////////////////////////////////////////////////////////////////////////////
/// @brief args is a jSON encoded object with the following attributes:
///        "mask"(string-list): the HEX encoded token values to mask <required>
///        if HEX conversion fails for any token then it is matched verbatim
////////////////////////////////////////////////////////////////////////////////
irs::analysis::analyzer::ptr make_vpack(const VPackSlice slice) {
  switch (slice.type()) {
    case VPackValueType::Array:
      return construct(VPackArrayIterator(slice), false); // arrays are always verbatim
    case VPackValueType::Object: {
      auto hex_slice = slice.get(HEX_PARAM_NAME);
      if (!hex_slice.isBool() && !hex_slice.isNone()) {
        IR_FRMT_ERROR(
          "Invalid vpack while constructing token_stopwords_stream from VPack arguments. %s value should be boolean.",
          HEX_PARAM_NAME.data());
        return nullptr;
      }
      bool hex = hex_slice.isBool() ? hex_slice.getBoolean() : false;
      auto mask_slice = slice.get(STOPWORDS_PARAM_NAME);
      if (mask_slice.isArray()) {
        return construct(VPackArrayIterator(mask_slice), hex);
      } else {
        IR_FRMT_ERROR(
          "Invalid vpack while constructing token_stopwords_stream from VPack arguments. %s value should be array.",
          STOPWORDS_PARAM_NAME.data());
        return nullptr;
      }
    }
    default: {
      IR_FRMT_ERROR(
        "Invalid vpack while constructing token_stopwords_stream from VPack arguments. Array or Object was expected.");
    }
  }
  return nullptr;
}

irs::analysis::analyzer::ptr make_vpack(const irs::string_ref& args) {
  VPackSlice slice(reinterpret_cast<const uint8_t*>(args.c_str()));
  return make_vpack(slice);
}

irs::analysis::analyzer::ptr make_json(const irs::string_ref& args) {
  try {
    if (args.null()) {
      IR_FRMT_ERROR("Null arguments while constructing token_stopwords_stream ");
      return nullptr;
    }
    auto vpack = VPackParser::fromJson(args.c_str());
    return make_vpack(vpack->slice());
  } catch(const VPackException& ex) {
    IR_FRMT_ERROR(
      "Caught error '%s' while constructing token_stopwords_stream from VPack",
      ex.what());
  } catch (...) {
    IR_FRMT_ERROR(
      "Caught error while constructing token_stopwords_stream from VPack");
  }
  return nullptr;
}

bool normalize_vpack_config(const VPackSlice slice, VPackBuilder* builder) {
  switch (slice.type()) {
    case VPackValueType::Array:
    { // always normalize to object for consistency reasons
      builder->openObject();
      builder->add(STOPWORDS_PARAM_NAME, slice);
      builder->add(HEX_PARAM_NAME, VPackValue(false));
      builder->close();
      return true;
    }
    case VPackValueType::Object:
    {
      auto hex_slice = slice.get(HEX_PARAM_NAME);
      if (!hex_slice.isBool() && !hex_slice.isNone()) {
        IR_FRMT_ERROR(
          "Invalid vpack while normalizing token_stopwords_stream from VPack arguments. %s value should be boolean.",
          HEX_PARAM_NAME.data());
        return false;
      }
      bool hex = hex_slice.isBool() ? hex_slice.getBoolean() : false;
      auto mask_slice = slice.get(STOPWORDS_PARAM_NAME);
      if (mask_slice.isArray()) {
        builder->openObject();
        builder->add(STOPWORDS_PARAM_NAME, mask_slice);
        builder->add(HEX_PARAM_NAME, VPackValue(hex));
        builder->close();
        return true;
      } else {
        IR_FRMT_ERROR(
          "Invalid vpack while constructing token_stopwords_stream from VPack arguments. %s value should be array.",
          STOPWORDS_PARAM_NAME.data());
        return false;
      }
    }
    default: {
      IR_FRMT_ERROR(
        "Invalid vpack while normalizing token_stopwords_stream from VPack arguments. Array or Object was expected.");
    }
  }
  return false;
}

bool normalize_vpack_config(const irs::string_ref& args, std::string& config) {
  VPackSlice slice(reinterpret_cast<const uint8_t*>(args.c_str()));
  VPackBuilder builder;
  if (normalize_vpack_config(slice, &builder)) {
    config.assign(builder.slice().startAs<char>(), builder.slice().byteSize());
    return true;
  }
  return false;
}

bool normalize_json_config(const irs::string_ref& args, std::string& definition) {
  try {
    if (args.null()) {
      IR_FRMT_ERROR("Null arguments while normalizing token_stopwords_stream");
      return false;
    }
    auto vpack = VPackParser::fromJson(args.c_str());
    VPackBuilder builder;
    if (normalize_vpack_config(vpack->slice(), &builder)) {
      definition = builder.toString();
      return true;
    }
  } catch(const VPackException& ex) {
    IR_FRMT_ERROR(
      "Caught error '%s' while normalizing token_stopwords_stream from VPack",
      ex.what());
  } catch (...) {
    IR_FRMT_ERROR(
      "Caught error while normalizing token_stopwords_stream from VPack");
  }
  return false;
}

REGISTER_ANALYZER_VPACK(irs::analysis::token_stopwords_stream, make_vpack, normalize_vpack_config);
REGISTER_ANALYZER_JSON(irs::analysis::token_stopwords_stream, make_json, normalize_json_config);

} // namespace

namespace iresearch {
namespace analysis {

token_stopwords_stream::token_stopwords_stream(token_stopwords_stream::stopwords_set&& stopwords)
  : analyzer{irs::type<token_stopwords_stream>::get()},
    stopwords_(std::move(stopwords)),
    term_eof_(true) {
}

/*static*/ void token_stopwords_stream::init() {
  REGISTER_ANALYZER_VPACK(irs::analysis::token_stopwords_stream, make_vpack, normalize_vpack_config);
  REGISTER_ANALYZER_JSON(token_stopwords_stream, make_json, normalize_json_config);  // match registration above
}

bool token_stopwords_stream::next() {
  if (term_eof_) {
    return false;
  }

  term_eof_ = true;

  return true;
}

bool token_stopwords_stream::reset(const string_ref& data) {
  auto& offset = std::get<irs::offset>(attrs_);
  offset.start = 0;
  offset.end = uint32_t(data.size());
  auto& term = std::get<term_attribute>(attrs_);
  term.value = irs::ref_cast<irs::byte_type>(data);
  term_eof_ = stopwords_.contains(data);
  return true;
}

} // namespace analysis
} // namespace iresearch<|MERGE_RESOLUTION|>--- conflicted
+++ resolved
@@ -69,13 +69,8 @@
 
     if (hi >= 16 || lo >= 16) {
       IR_FRMT_WARN(
-<<<<<<< HEAD
         "Invalid character while HEX decoding masked token: %s",
         value.data());
-=======
-      "Invalid character while HEX decoding masked token: %s",
-      value.toString().c_str());
->>>>>>> ce05fd12
       return false;
     }
 
