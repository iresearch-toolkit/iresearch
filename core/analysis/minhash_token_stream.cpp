--- conflicted
+++ resolved
@@ -470,22 +470,13 @@
     return false;
   }
 
-<<<<<<< HEAD
   const size_t value = [&]() noexcept -> size_t {
     if constexpr (is_big_endian()) {
-      return numeric_utils::ntoh64(*begin_);
+      return absl::gbswap_64(*begin_);
     } else {
       return *begin_;
     }
   }();
-=======
-  size_t value;
-  if constexpr (is_big_endian()) {
-    value = absl::gbswap_64(*begin_);
-  } else {
-    value = *begin_;
-  }
->>>>>>> ebc013bb
 
   [[maybe_unused]] const size_t length =
       absl::strings_internal::Base64EscapeInternal(
