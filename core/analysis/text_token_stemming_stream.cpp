////////////////////////////////////////////////////////////////////////////////
/// DISCLAIMER
///
/// Copyright 2019 ArangoDB GmbH, Cologne, Germany
///
/// Licensed under the Apache License, Version 2.0 (the "License");
/// you may not use this file except in compliance with the License.
/// You may obtain a copy of the License at
///
///     http://www.apache.org/licenses/LICENSE-2.0
///
/// Unless required by applicable law or agreed to in writing, software
/// distributed under the License is distributed on an "AS IS" BASIS,
/// WITHOUT WARRANTIES OR CONDITIONS OF ANY KIND, either express or implied.
/// See the License for the specific language governing permissions and
/// limitations under the License.
///
/// Copyright holder is ArangoDB GmbH, Cologne, Germany
///
/// @author Andrey Abramov
/// @author Vasiliy Nabatchikov
////////////////////////////////////////////////////////////////////////////////

#include "text_token_stemming_stream.hpp"

#include <libstemmer.h>

#include "velocypack/Slice.h"
#include "velocypack/Builder.h"
#include "velocypack/Parser.h"
#include "velocypack/velocypack-aliases.h"
#include "utils/vpack_utils.hpp"

namespace {

using namespace irs;

constexpr VPackStringRef LOCALE_PARAM_NAME {"locale"};

bool locale_from_slice(VPackSlice slice, icu::Locale& locale) {
  if (!slice.isString()) {
    IR_FRMT_WARN(
      "Non-string value in '%s' while constructing "
      "text_token_stemming_stream from VPack arguments",
      LOCALE_PARAM_NAME.data());

    return false;
  }

  const auto locale_name = get_string<std::string>(slice);

  locale = icu::Locale::createFromName(locale_name.c_str());

  if (!locale.isBogus()) {
    locale = icu::Locale{locale.getLanguage()};
  }

  if (locale.isBogus()) {
    IR_FRMT_WARN(
      "Failed to instantiate locale from the supplied string '%s'"
      "while constructing text_token_stemming_stream from VPack arguments",
      locale_name.c_str());

    return false;
  }

<<<<<<< HEAD
  // validate creation of sb_stemmer
  stemmer_ptr stemmer = make_stemmer_ptr(locale.getLanguage(), nullptr); // defaults to utf-8
=======
  // validate creation of sb_stemmer, defaults to utf-8
  stemmer_ptr stemmer = make_stemmer_ptr(locale.getLanguage(), nullptr);
>>>>>>> f9c734f3

  if (!stemmer) {
    IR_FRMT_WARN(
      "Failed to instantiate sb_stemmer from locale '%s' "
      "while constructing stemming_token_stream from VPack arguments",
      locale_name.c_str());
  }

  return true;
}

bool parse_vpack_options(const VPackSlice slice, irs::analysis::stemming_token_stream::options_t& opts) {
  if (!slice.isObject()) {
    IR_FRMT_ERROR("Slice for text_token_stemming_stream  is not an object");
    return false;
  }

  try {
    const auto locale_slice = slice.get(LOCALE_PARAM_NAME);

    if (locale_slice.isNone()) {
      IR_FRMT_ERROR(
        "Missing '%s' while constructing text_token_stemming_stream from "
        "VPack arguments",
        LOCALE_PARAM_NAME.data());

      return false;
    }

    return locale_from_slice(locale_slice, opts.locale);
  } catch (const std::exception& ex) {
    IR_FRMT_ERROR(
      "Caught error '%s' while constructing text_token_stemming_stream from VPack",
      ex.what());
  } catch (...) {
    IR_FRMT_ERROR(
      "Caught error while constructing text_token_stemming_stream from VPack arguments");
  }

  return false;
}
    ////////////////////////////////////////////////////////////////////////////////
/// @brief args is a jSON encoded object with the following attributes:
///        "locale"(string): the locale to use for stemming <required>
////////////////////////////////////////////////////////////////////////////////
analysis::analyzer::ptr make_vpack(const VPackSlice slice) {
  analysis::stemming_token_stream::options_t opts;

  if (parse_vpack_options(slice, opts)) {
    return memory::make_unique<analysis::stemming_token_stream>(opts);
  } else {
    return nullptr;
  }
}

analysis::analyzer::ptr make_vpack(const string_ref& args) {
  VPackSlice slice(reinterpret_cast<const uint8_t*>(args.c_str()));
  return make_vpack(slice);
}
///////////////////////////////////////////////////////////////////////////////
/// @brief builds analyzer config from internal options in json format
/// @param locale reference to analyzer`s locale
/// @param definition string for storing json document with config 
///////////////////////////////////////////////////////////////////////////////
bool make_vpack_config(const analysis::stemming_token_stream::options_t& opts, VPackBuilder* builder) {
  VPackObjectBuilder object(builder);
  {
    // locale
    const auto* locale_name = opts.locale.getName();
    builder->add(LOCALE_PARAM_NAME, VPackValue(locale_name));
  }
  return true;
}

bool normalize_vpack_config(const VPackSlice slice, VPackBuilder* builder) {
  analysis::stemming_token_stream::options_t opts;

  if (parse_vpack_options(slice, opts)) {
    return make_vpack_config(opts, builder);
  } else {
    return false;
  }
}

bool normalize_vpack_config(const string_ref& args, std::string& config) {
  VPackSlice slice(reinterpret_cast<const uint8_t*>(args.c_str()));
  VPackBuilder builder;
  if (normalize_vpack_config(slice, &builder)) {
    config.assign(builder.slice().startAs<char>(), builder.slice().byteSize());
    return true;
  }
  return false;
}

analysis::analyzer::ptr make_json(const string_ref& args) {
  try {
    if (args.null()) {
      IR_FRMT_ERROR("Null arguments while constructing text_token_normalizing_stream");
      return nullptr;
    }
    auto vpack = VPackParser::fromJson(args.c_str(), args.size());
    return make_vpack(vpack->slice());
  } catch(const VPackException& ex) {
    IR_FRMT_ERROR(
      "Caught error '%s' while constructing text_token_normalizing_stream from JSON",
      ex.what());
  } catch (...) {
    IR_FRMT_ERROR(
      "Caught error while constructing text_token_normalizing_stream from JSON");
  }
  return nullptr;
}

bool normalize_json_config(const string_ref& args, std::string& definition) {
  try {
    if (args.null()) {
      IR_FRMT_ERROR("Null arguments while normalizing text_token_normalizing_stream");
      return false;
    }
    auto vpack = VPackParser::fromJson(args.c_str(), args.size());
    VPackBuilder builder;
    if (normalize_vpack_config(vpack->slice(), &builder)) {
      definition = builder.toString();
      return !definition.empty();
    }
  } catch(const VPackException& ex) {
    IR_FRMT_ERROR(
      "Caught error '%s' while normalizing text_token_normalizing_stream from JSON",
      ex.what());
  } catch (...) {
    IR_FRMT_ERROR(
      "Caught error while normalizing text_token_normalizing_stream from JSON");
  }
  return false;
}

REGISTER_ANALYZER_JSON(analysis::stemming_token_stream, make_json,
                       normalize_json_config);
REGISTER_ANALYZER_VPACK(analysis::stemming_token_stream, make_vpack,
                       normalize_vpack_config);

}

namespace iresearch {
namespace analysis {

stemming_token_stream::stemming_token_stream(const options_t& options)
  : analyzer{irs::type<stemming_token_stream>::get()},
    options_{options},
    term_eof_{true} {
}

/*static*/ void stemming_token_stream::init() {
  REGISTER_ANALYZER_JSON(stemming_token_stream, make_json,
                         normalize_json_config); // match registration above
  REGISTER_ANALYZER_VPACK(analysis::stemming_token_stream, make_vpack,
                         normalize_vpack_config); // match registration above
}

bool stemming_token_stream::next() {
  if (term_eof_) {
    return false;
  }

  term_eof_ = true;

  return true;
}

bool stemming_token_stream::reset(const string_ref& data) {
  if (!stemmer_) {
    // defaults to utf-8
    stemmer_ = make_stemmer_ptr(options_.locale.getLanguage(), nullptr);
  }

  auto& term = std::get<term_attribute>(attrs_);

  term.value = bytes_ref::NIL; // reset

  auto& offset = std::get<irs::offset>(attrs_);
  offset.start = 0;
  offset.end = static_cast<uint32_t>(data.size());

  term_eof_ = false;

  // find the token stem
  string_ref utf8_data{data};

  if (stemmer_) {
    if (utf8_data.size() > static_cast<uint32_t>(std::numeric_limits<int32_t>::max())) {
      return false;
    }

    static_assert(sizeof(sb_symbol) == sizeof(char));
    const auto* value = reinterpret_cast<const sb_symbol*>(utf8_data.c_str());

    value = sb_stemmer_stem(stemmer_.get(), value, static_cast<int>(utf8_data.size()));

    if (value) {
      static_assert(sizeof(byte_type) == sizeof(sb_symbol));
      term.value = bytes_ref(reinterpret_cast<const byte_type*>(value),
                                   sb_stemmer_length(stemmer_.get()));

      return true;
    }
  }

  // use the value of the unstemmed token
  static_assert(sizeof(byte_type) == sizeof(char));
  term.value = ref_cast<byte_type>(utf8_data);

  return true;
}


} // analysis
} // ROOT<|MERGE_RESOLUTION|>--- conflicted
+++ resolved
@@ -64,13 +64,8 @@
     return false;
   }
 
-<<<<<<< HEAD
-  // validate creation of sb_stemmer
-  stemmer_ptr stemmer = make_stemmer_ptr(locale.getLanguage(), nullptr); // defaults to utf-8
-=======
   // validate creation of sb_stemmer, defaults to utf-8
   stemmer_ptr stemmer = make_stemmer_ptr(locale.getLanguage(), nullptr);
->>>>>>> f9c734f3
 
   if (!stemmer) {
     IR_FRMT_WARN(
