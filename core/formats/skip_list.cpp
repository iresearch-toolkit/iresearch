--- conflicted
+++ resolved
@@ -55,11 +55,7 @@
 
   // add new skip levels if needed
   for (auto size = std::size(levels_); size < max_levels_; ++size) {
-<<<<<<< HEAD
-    levels_.emplace_back(alloc, IResourceManager::kNoopManager, IResourceManager::kTransactions);
-=======
-    levels_.emplace_back();
->>>>>>> 0ec075fb
+    levels_.emplace_back(IResourceManager::kNoopManager, IResourceManager::kTransactions);
   }
 }
 
