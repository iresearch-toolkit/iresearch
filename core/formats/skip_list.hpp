--- conflicted
+++ resolved
@@ -43,11 +43,7 @@
 /// x - skip data
 /// c - skip data with child pointer
 ////////////////////////////////////////////////////////////////////////////////
-<<<<<<< HEAD
 class skip_writer : util::noncopyable {
-=======
-class skip_writer: util::noncopyable {
->>>>>>> 4504d434
  public:
   //////////////////////////////////////////////////////////////////////////////
   /// @brief constructor
@@ -108,28 +104,13 @@
   ///         store arbitrary data for a given level in corresponding output
   ///         stream
   //////////////////////////////////////////////////////////////////////////////
-<<<<<<< HEAD
   template<typename Writer>
   void skip(doc_id_t count, Writer&& write);
-
  protected:
   std::vector<memory_output> levels_;
   size_t max_levels_;
   doc_id_t skip_0_; // skip interval for 0 level
   doc_id_t skip_n_; // skip interval for 1..n levels
-=======
-  explicit operator bool() const noexcept {
-    return static_cast<bool>(write_);
-  }
-
- private:
-  static void nop(size_t, index_output&) { }
-
-  std::vector<memory_output> levels_;
-  size_t skip_0_; // skip interval for 0 level
-  size_t skip_n_; // skip interval for 1..n levels
-  write_f write_; // write function
->>>>>>> 4504d434
 }; // skip_writer
 
 template<typename Writer>
@@ -165,11 +146,7 @@
 /// @class skip_reader_base
 /// @brief base object for searching in skip-lists
 ////////////////////////////////////////////////////////////////////////////////
-<<<<<<< HEAD
 class skip_reader_base : util::noncopyable {
-=======
-class skip_reader: util::noncopyable {
->>>>>>> 4504d434
  public:
   //////////////////////////////////////////////////////////////////////////////
   /// @returns number of elements to skip at the 0 level
@@ -293,14 +270,7 @@
     lvl.skipped += lvl.step;
   }
 
-<<<<<<< HEAD
   Read read_;
-=======
-  read_f read_;
-  levels_t levels_; // input streams for skip-list levels
-  size_t skip_0_; // skip interval for 0 level
-  size_t skip_n_; // skip interval for 1..n levels
->>>>>>> 4504d434
 }; // skip_reader
 
 template<typename Read>
