--- conflicted
+++ resolved
@@ -621,10 +621,7 @@
         finalizer_{std::move(finalizer)},
         cipher_(cipher),
         id_(id),
-<<<<<<< HEAD
-        blocks_index_(*ctx.alloc_, IResourceManager::kNoopManager, IResourceManager::kTransactions),
-=======
->>>>>>> 0ec075fb
+        blocks_index_(IResourceManager::kNoopManager, IResourceManager::kTransactions),
         block_buf_(2 * MAX_DATA_BLOCK_SIZE, 0) {
       IRS_ASSERT(comp_);   // ensured by `push_column'
       block_buf_.clear();  // reset size to '0'
