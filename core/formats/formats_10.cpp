////////////////////////////////////////////////////////////////////////////////
/// DISCLAIMER
///
/// Copyright 2016 by EMC Corporation, All Rights Reserved
///
/// Licensed under the Apache License, Version 2.0 (the "License");
/// you may not use this file except in compliance with the License.
/// You may obtain a copy of the License at
///
///     http://www.apache.org/licenses/LICENSE-2.0
///
/// Unless required by applicable law or agreed to in writing, software
/// distributed under the License is distributed on an "AS IS" BASIS,
/// WITHOUT WARRANTIES OR CONDITIONS OF ANY KIND, either express or implied.
/// See the License for the specific language governing permissions and
/// limitations under the License.
///
/// Copyright holder is EMC Corporation
///
/// @author Andrey Abramov
/// @author Vasiliy Nabatchikov
////////////////////////////////////////////////////////////////////////////////

#include <algorithm>
#include <array>
#include <cassert>
#include <cmath>
#include <deque>
#include <list>
#include <numeric>

#include "shared.hpp"

#include "skip_list.hpp"

#include "formats_10.hpp"
#include "formats_10_attributes.hpp"
#include "formats_burst_trie.hpp"
#include "format_utils.hpp"

#include "analysis/token_attributes.hpp"

#include "index/field_meta.hpp"
#include "index/file_names.hpp"
#include "index/index_reader.hpp"
#include "index/index_meta.hpp"

#include "store/memory_directory.hpp"
#include "store/store_utils.hpp"

#include "utils/bit_packing.hpp"
#include "utils/bit_utils.hpp"
#include "utils/bitset.hpp"
#include "utils/encryption.hpp"
#include "utils/compression.hpp"
#include "utils/directory_utils.hpp"
#include "utils/log.hpp"
#include "utils/memory.hpp"
#include "utils/memory_pool.hpp"
#include "utils/noncopyable.hpp"
#include "utils/object_pool.hpp"
#include "utils/timer_utils.hpp"
#include "utils/type_limits.hpp"
#include "utils/std.hpp"

#if defined(_MSC_VER)
  #pragma warning(disable : 4351)
#endif

#if (!defined(IRESEARCH_FORMAT10_CODEC) || (IRESEARCH_FORMAT10_CODEC == 0))

NS_LOCAL

struct format_traits {
  static const uint32_t BLOCK_SIZE = 128;

  FORCE_INLINE static void write_block(
      irs::index_output& out,
      const uint32_t* in,
      uint32_t size,
      uint32_t* buf) {
    irs::encode::bitpack::write_block(out, in, size, buf);
  }

  FORCE_INLINE static void read_block(
      irs::index_input& in,
      uint32_t size,
      uint32_t* buf,
      uint32_t* out) {
    irs::encode::bitpack::read_block(in, size, buf, out);
  }

  FORCE_INLINE static void skip_block(
      irs::index_input& in,
      size_t size) {
    irs::encode::bitpack::skip_block32(in, size);
  }
}; // format_traits

NS_END

#elif (IRESEARCH_FORMAT10_CODEC == 1) // simdpack

#ifndef IRESEARCH_SSE2
  #error "Optimized format requires SSE2 support"
#endif

#include "store/store_utils_optimized.hpp"

NS_LOCAL

struct format_traits {
  static const uint32_t BLOCK_SIZE = 128;

  FORCE_INLINE static void write_block(
      irs::index_output& out,
      const uint32_t* in,
      size_t size,
      uint32_t* buf) {
    irs::encode::bitpack::write_block_optimized(out, in, size, buf);
  }

  FORCE_INLINE static void read_block(
      irs::index_input& in,
      size_t size,
      uint32_t* buf,
      uint32_t* out) {
    irs::encode::bitpack::read_block_optimized(in, size, buf, out);
  }

  FORCE_INLINE static void skip_block(
      irs::index_input& in,
      size_t size) {
    irs::encode::bitpack::skip_block32(in, size);
  }
}; // format_traits

NS_END

#endif

NS_LOCAL

irs::bytes_ref DUMMY; // placeholder for visiting logic in columnstore

using namespace iresearch;

// ----------------------------------------------------------------------------
// --SECTION--                                                         features
// ----------------------------------------------------------------------------

// compiled features supported by current format
class features {
 public:
  enum Mask : uint32_t {
    DOCS = 0,
    FREQ = 1,
    POS = 2,
    OFFS = 4,
    PAY = 8,
    // MSVC2013 requires compile-time constant values for enum combinations
    // used by switch-case statements
    FREQ_POS = 3, // FREQ | POS
    FREQ_POS_OFFS = 7, // FREQ | POS | OFFS
    FREQ_POS_PAY = 11, // FREQ | POS | PAY
    FREQ_POS_OFFS_PAY = 15, // FREQ | POS | OFFS | PAY
  };

  features() = default;

  explicit features(const irs::flags& in) NOEXCEPT {
    irs::set_bit<0>(in.check<irs::frequency>(), mask_);
    irs::set_bit<1>(in.check<irs::position>(), mask_);
    irs::set_bit<2>(in.check<irs::offset>(), mask_);
    irs::set_bit<3>(in.check<irs::payload>(), mask_);
  }

  features operator&(const irs::flags& in) const NOEXCEPT {
    return features(*this) &= in;
  }

  features& operator&=(const irs::flags& in) NOEXCEPT {
    irs::unset_bit<0>(!in.check<irs::frequency>(), mask_);
    irs::unset_bit<1>(!in.check<irs::position>(), mask_);
    irs::unset_bit<2>(!in.check<irs::offset>(), mask_);
    irs::unset_bit<3>(!in.check<irs::payload>(), mask_);
    return *this;
  }

  bool freq() const NOEXCEPT { return irs::check_bit<0>(mask_); }
  bool position() const NOEXCEPT { return irs::check_bit<1>(mask_); }
  bool offset() const NOEXCEPT { return irs::check_bit<2>(mask_); }
  bool payload() const NOEXCEPT { return irs::check_bit<3>(mask_); }
  operator Mask() const NOEXCEPT { return static_cast<Mask>(mask_); }

  bool any(Mask mask) const NOEXCEPT {
    return Mask(0) != (mask_ & mask);
  }

  bool all(Mask mask) const NOEXCEPT {
    return mask != (mask_ & mask);
  }

 private:
  irs::byte_type mask_{};
}; // features

ENABLE_BITMASK_ENUM(features::Mask);

// ----------------------------------------------------------------------------
// --SECTION--                                             forward declarations
// ----------------------------------------------------------------------------

template<typename T, typename M>
std::string file_name(const M& meta);

// ----------------------------------------------------------------------------
// --SECTION--                                                 helper functions
// ----------------------------------------------------------------------------

inline void prepare_output(
    std::string& str,
    index_output::ptr& out,
    const flush_state& state,
    const string_ref& ext,
    const string_ref& format,
    const int32_t version) {
  assert( !out );
  file_name(str, state.name, ext);
  out = state.dir->create(str);

  if (!out) {
    throw io_error(string_utils::to_string(
      "failed to create file, path: %s",
      str.c_str()
    ));
  }

  format_utils::write_header(*out, format, version);
}

inline void prepare_input(
    std::string& str,
    index_input::ptr& in,
    IOAdvice advice,
    const reader_state& state,
    const string_ref& ext,
    const string_ref& format,
    const int32_t min_ver,
    const int32_t max_ver ) {
  assert( !in );
  file_name(str, state.meta->name, ext);
  in = state.dir->open(str, advice);

  if (!in) {
    throw io_error(string_utils::to_string(
      "failed to open file, path: %s",
      str.c_str()
    ));
  }

  format_utils::check_header(*in, format, min_ver, max_ver);
}

// ----------------------------------------------------------------------------
// --SECTION--                                                  postings_writer
// ----------------------------------------------------------------------------
//
// Assume that doc_count = 28, skip_n = skip_0 = 12
//
//  |       block#0       | |      block#1        | |vInts|
//  d d d d d d d d d d d d d d d d d d d d d d d d d d d d (posting list)
//                          ^                       ^       (level 0 skip point)
//
// ----------------------------------------------------------------------------
class postings_writer final: public irs::postings_writer {
 public:
  static const string_ref TERMS_FORMAT_NAME;
  static const int32_t TERMS_FORMAT_MIN = 0;
  static const int32_t TERMS_FORMAT_MAX = TERMS_FORMAT_MIN;

  static const string_ref DOC_FORMAT_NAME;
  static const string_ref DOC_EXT;
  static const string_ref POS_FORMAT_NAME;
  static const string_ref POS_EXT;
  static const string_ref PAY_FORMAT_NAME;
  static const string_ref PAY_EXT;

  static const int32_t FORMAT_MIN = 0;
  static const int32_t FORMAT_MAX = FORMAT_MIN;

  static const uint32_t MAX_SKIP_LEVELS = 10;
  static const uint32_t BLOCK_SIZE = format_traits::BLOCK_SIZE;
  static const uint32_t SKIP_N = 8;

  explicit postings_writer(bool volatile_attributes);

  // ------------------------------------------
  // const_attributes_provider
  // ------------------------------------------

  virtual const irs::attribute_view& attributes() const NOEXCEPT override final {
    return attrs_;
  }

  // ------------------------------------------
  // postings_writer
  // ------------------------------------------

  virtual void prepare(index_output& out, const irs::flush_state& state) override;
  virtual void begin_field(const irs::flags& meta) override;
  virtual irs::postings_writer::state write(irs::doc_iterator& docs) override;
  virtual void begin_block() override;
  virtual void encode(data_output& out, const irs::term_meta& attrs) override;
  virtual void end() override;

 protected:
  virtual void release(irs::term_meta *meta) NOEXCEPT override;

 private:
  struct stream {
    void reset() {
      start = end = 0;
    }

    uint64_t skip_ptr[MAX_SKIP_LEVELS]{}; // skip data
    index_output::ptr out;                // output stream
    uint64_t start{};                     // start position of block
    uint64_t end{};                       // end position of block
  }; // stream

  struct doc_stream : stream {
    void doc(doc_id_t delta) { deltas[size] = delta; }
    void flush(uint32_t* buf, bool freq);
    bool full() const { return BLOCK_SIZE == size; }
    void next(doc_id_t id) { last = id, ++size; }
    void freq(uint32_t frq) { freqs[size] = frq; }

    void reset() {
      stream::reset();
      last = doc_limits::invalid();
      block_last = 0;
      size = 0;
    }

    doc_id_t deltas[BLOCK_SIZE]{}; // document deltas
    doc_id_t skip_doc[MAX_SKIP_LEVELS]{};
    std::unique_ptr<uint32_t[]> freqs; // document frequencies
    doc_id_t last{ doc_limits::invalid() }; // last buffered document id
    doc_id_t block_last{}; // last document id in a block
    uint32_t size{}; // number of buffered elements
  }; // doc_stream

  struct pos_stream : stream {
    DECLARE_UNIQUE_PTR(pos_stream);

    void flush(uint32_t* buf);

    bool full() const { return BLOCK_SIZE == size; }
    void next(uint32_t pos) { last = pos, ++size; }
    void pos(uint32_t pos) { buf[size] = pos; }

    void reset() {
      stream::reset();
      last = 0;
      block_last = 0;
      size = 0;
    }

    uint32_t buf[BLOCK_SIZE]{}; // buffer to store position deltas
    uint32_t last{};            // last buffered position
    uint32_t block_last{};      // last position in a block
    uint32_t size{};            // number of buffered elements
  }; // pos_stream

  struct pay_stream : stream {
    DECLARE_UNIQUE_PTR(pay_stream);

    void flush_payload(uint32_t* buf);
    void flush_offsets(uint32_t* buf);

    void payload(uint32_t i, const bytes_ref& pay);
    void offsets(uint32_t i, uint32_t start, uint32_t end);

    void reset() {
      stream::reset();
      pay_buf_.clear();
      block_last = 0;
      last = 0;
    }

    bstring pay_buf_;                       // buffer for payload
    uint32_t pay_sizes[BLOCK_SIZE]{};       // buffer to store payloads sizes
    uint32_t offs_start_buf[BLOCK_SIZE]{};  // buffer to store start offsets
    uint32_t offs_len_buf[BLOCK_SIZE]{};    // buffer to store offset lengths
    size_t block_last{};                    // last payload buffer length in a block
    uint32_t last{};                        // last start offset
  }; // pay_stream

  void write_skip(size_t level, index_output& out);
  void begin_term();
  void begin_doc(doc_id_t id, const frequency* freq);
  void add_position( uint32_t pos, const offset* offs, const payload* pay );
  void end_doc();
  void end_term(version10::term_meta& state, const uint32_t* tfreq);

  memory::memory_pool<> meta_pool_;
  memory::memory_pool_allocator<version10::term_meta, decltype(meta_pool_)> alloc_{ meta_pool_ };
  skip_writer skip_;
  irs::attribute_view attrs_;
  uint32_t buf_[BLOCK_SIZE];        // buffer for encoding (worst case)
  version10::term_meta last_state_; // last final term state
  doc_stream doc_;                 // document stream
  pos_stream::ptr pos_;            // proximity stream
  pay_stream::ptr pay_;            // payloads and offsets stream
  size_t docs_count_{};             // count of processed documents
  version10::documents docs_;      // bit set of all processed documents
  features features_;              // features supported by current field
  bool volatile_attributes_;       // attribute value memory locations may change after next()
}; // postings_writer

MSVC2015_ONLY(__pragma(warning(push)))
MSVC2015_ONLY(__pragma(warning(disable: 4592))) // symbol will be dynamically initialized (implementation limitation) false positive bug in VS2015.1

const string_ref postings_writer::TERMS_FORMAT_NAME = "iresearch_10_postings_terms";

const string_ref postings_writer::DOC_FORMAT_NAME = "iresearch_10_postings_documents";
const string_ref postings_writer::DOC_EXT = "doc";

const string_ref postings_writer::POS_FORMAT_NAME = "iresearch_10_postings_positions";
const string_ref postings_writer::POS_EXT = "pos";

const string_ref postings_writer::PAY_FORMAT_NAME = "iresearch_10_postings_payloads";
const string_ref postings_writer::PAY_EXT = "pay";

MSVC2015_ONLY(__pragma(warning(pop)))

void postings_writer::doc_stream::flush(uint32_t* buf, bool freq) {
  format_traits::write_block(*out, deltas, BLOCK_SIZE, buf);

  if (freq) {
    format_traits::write_block(*out, freqs.get(), BLOCK_SIZE, buf);
  }
}

void postings_writer::pos_stream::flush(uint32_t* comp_buf) {
  format_traits::write_block(*out, this->buf, BLOCK_SIZE, comp_buf);
  size = 0;
}

/* postings_writer::pay_stream */

void postings_writer::pay_stream::payload(uint32_t i, const bytes_ref& pay) {
  if (!pay.empty()) {
    pay_buf_.append(pay.c_str(), pay.size());
  }

  pay_sizes[i] = static_cast<uint32_t>(pay.size());
}

void postings_writer::pay_stream::offsets(
    uint32_t i, uint32_t start_offset, uint32_t end_offset) {
  assert(start_offset >= last && start_offset <= end_offset);

  offs_start_buf[i] = start_offset - last;
  offs_len_buf[i] = end_offset - start_offset;
  last = start_offset;
}

void postings_writer::pay_stream::flush_payload(uint32_t* buf) {
  out->write_vint(static_cast<uint32_t>(pay_buf_.size()));
  if (pay_buf_.empty()) {
    return;
  }
  format_traits::write_block(*out, pay_sizes, BLOCK_SIZE, buf);
  out->write_bytes(pay_buf_.c_str(), pay_buf_.size());
  pay_buf_.clear();
}

void postings_writer::pay_stream::flush_offsets(uint32_t* buf) {
  format_traits::write_block(*out, offs_start_buf, BLOCK_SIZE, buf);
  format_traits::write_block(*out, offs_len_buf, BLOCK_SIZE, buf);
}

postings_writer::postings_writer(bool volatile_attributes)
  : skip_(BLOCK_SIZE, SKIP_N),
    volatile_attributes_(volatile_attributes) {
  attrs_.emplace(docs_);
}

void postings_writer::prepare(index_output& out, const irs::flush_state& state) {
  assert(state.dir);
  assert(!state.name.null());

  // reset writer state
  docs_count_ = 0;

  std::string name;

  // prepare document stream
  prepare_output(name, doc_.out, state, DOC_EXT, DOC_FORMAT_NAME, FORMAT_MAX);

  auto& features = *state.features;
  if (features.check<frequency>() && !doc_.freqs) {
    // prepare frequency stream
    doc_.freqs = memory::make_unique<uint32_t[]>(BLOCK_SIZE);
    std::memset(doc_.freqs.get(), 0, sizeof(uint32_t) * BLOCK_SIZE);
  }

  if (features.check<position>()) {
    // prepare proximity stream
    if (!pos_) {
      pos_ = memory::make_unique< pos_stream >();
    }

    pos_->reset();
    prepare_output(name, pos_->out, state, POS_EXT, POS_FORMAT_NAME, FORMAT_MAX);

    if (features.check<payload>() || features.check<offset>()) {
      // prepare payload stream
      if (!pay_) {
        pay_ = memory::make_unique<pay_stream>();
      }

      pay_->reset();
      prepare_output(name, pay_->out, state, PAY_EXT, PAY_FORMAT_NAME, FORMAT_MAX);
    }
  }

  skip_.prepare(
    MAX_SKIP_LEVELS,
    state.doc_count,
    [this] (size_t i, index_output& out) { write_skip(i, out); },
    directory_utils::get_allocator(*state.dir)
  );

  // write postings format name
  format_utils::write_header(out, TERMS_FORMAT_NAME, TERMS_FORMAT_MAX);
  // write postings block size
  out.write_vint(BLOCK_SIZE);

  // prepare documents bitset
  docs_.value.reset(state.doc_count);
}

void postings_writer::begin_field(const irs::flags& field) {
  features_ = ::features(field);
  docs_.value.clear();
  last_state_.clear();
}

void postings_writer::begin_block() {
  /* clear state in order to write
   * absolute address of the first
   * entry in the block */
  last_state_.clear();
}

#if defined(_MSC_VER)
  #pragma warning( disable : 4706 )
#elif defined (__GNUC__)
  #pragma GCC diagnostic push
  #pragma GCC diagnostic ignored "-Wparentheses"
#endif

irs::postings_writer::state postings_writer::write(irs::doc_iterator& docs) {
  REGISTER_TIMER_DETAILED();
  auto& freq = docs.attributes().get<frequency>();

  auto& pos = freq
    ? docs.attributes().get<position>()
    : irs::attribute_view::ref<position>::NIL;

  const offset* offs = nullptr;
  const payload* pay = nullptr;

  uint32_t* tfreq = nullptr;

  auto meta = memory::allocate_unique<version10::term_meta>(alloc_);

  if (freq) {
    if (pos && !volatile_attributes_) {
      auto& attrs = pos->attributes();
      offs = attrs.get<offset>().get();
      pay = attrs.get<payload>().get();
    }

    tfreq = &meta->freq;
  }

  begin_term();

  while (docs.next()) {
    const auto did = docs.value();

    assert(doc_limits::valid(did));
    begin_doc(did, freq.get());
    docs_.value.set(did - doc_limits::min());

    if (pos) {
      if (volatile_attributes_) {
        auto& attrs = pos->attributes();
        offs = attrs.get<offset>().get();
        pay = attrs.get<payload>().get();
      }

      while (pos->next()) {
        add_position(pos->value(), offs, pay);
      }
    }

    ++meta->docs_count;
    if (tfreq) {
      (*tfreq) += freq->value;
    }

    end_doc();
  }

  end_term(*meta, tfreq);

  return make_state(*meta.release());
}

void postings_writer::release(irs::term_meta *meta) NOEXCEPT {
#ifdef IRESEARCH_DEBUG
  auto* state = dynamic_cast<version10::term_meta*>(meta);
#else
  auto* state = static_cast<version10::term_meta*>(meta);
#endif // IRESEARCH_DEBUG
  assert(state);

  alloc_.destroy(state);
  alloc_.deallocate(state);
}

#if defined(_MSC_VER)
  #pragma warning( default : 4706 )
#elif defined (__GNUC__)
  #pragma GCC diagnostic pop
#endif

void postings_writer::begin_term() {
  doc_.start = doc_.out->file_pointer();
  std::fill_n(doc_.skip_ptr, MAX_SKIP_LEVELS, doc_.start);
  if (features_.position()) {
    assert(pos_ && pos_->out);
    pos_->start = pos_->out->file_pointer();
    std::fill_n(pos_->skip_ptr, MAX_SKIP_LEVELS, pos_->start);
    if (features_.any(features::OFFS | features::PAY)) {
      assert(pay_ && pay_->out);
      pay_->start = pay_->out->file_pointer();
      std::fill_n(pay_->skip_ptr, MAX_SKIP_LEVELS, pay_->start);
    }
  }

  doc_.last = doc_limits::min(); // for proper delta of 1st id
  doc_.block_last = doc_limits::invalid();
  skip_.reset();
}

void postings_writer::begin_doc(doc_id_t id, const frequency* freq) {
  if (doc_limits::valid(doc_.block_last) && 0 == doc_.size) {
    skip_.skip(docs_count_);
  }

  if (id < doc_.last) {
    throw index_error(string_utils::to_string(
      "while beginning doc_ in postings_writer, error: docs out of order '%d' < '%d'",
      id, doc_.last
    ));
  }

  doc_.doc(id - doc_.last);
  if (freq) {
    doc_.freq(freq->value);
  }

  doc_.next(id);
  if (doc_.full()) {
    doc_.flush(buf_, freq != nullptr);
  }

  if (pos_) pos_->last = 0;
  if (pay_) pay_->last = 0;

  ++docs_count_;
}

void postings_writer::add_position(uint32_t pos, const offset* offs, const payload* pay) {
  assert(!offs || offs->start <= offs->end);
  assert(features_.position() && pos_ && pos_->out); /* at least positions stream should be created */

  pos_->pos(pos - pos_->last);
  if (pay) pay_->payload(pos_->size, pay->value);
  if (offs) pay_->offsets(pos_->size, offs->start, offs->end);

  pos_->next(pos);

  if (pos_->full()) {
    pos_->flush(buf_);

    if (pay) {
      assert(features_.payload() && pay_ && pay_->out);
      pay_->flush_payload(buf_);
    }

    if (offs) {
      assert(features_.offset() && pay_ && pay_->out);
      pay_->flush_offsets(buf_);
    }
  }
}

void postings_writer::end_doc() {
  if (doc_.full()) {
    doc_.block_last = doc_.last;
    doc_.end = doc_.out->file_pointer();
    if (features_.position()) {
      assert(pos_ && pos_->out);
      pos_->end = pos_->out->file_pointer();
      // documents stream is full, but positions stream is not
      // save number of positions to skip before the next block
      pos_->block_last = pos_->size;
      if (features_.any(features::OFFS | features::PAY)) {
        assert(pay_ && pay_->out);
        pay_->end = pay_->out->file_pointer();
        pay_->block_last = pay_->pay_buf_.size();
      }
    }

    doc_.size = 0;
  }
}

void postings_writer::end_term(version10::term_meta& meta, const uint32_t* tfreq) {
  if (docs_count_ == 0) {
    return; // no documents to write
  }

  if (1 == meta.docs_count) {
    meta.e_single_doc = doc_.deltas[0];
  } else {
    // write remaining documents using
    // variable length encoding
    data_output& out = *doc_.out;

    for (uint32_t i = 0; i < doc_.size; ++i) {
      const doc_id_t doc_delta = doc_.deltas[i];

      if (!features_.freq()) {
        out.write_vint(doc_delta);
      } else {
        assert(doc_.freqs);
        const uint32_t freq = doc_.freqs[i];

        if (1 == freq) {
          out.write_vint(shift_pack_32(doc_delta, true));
        } else {
          out.write_vint(shift_pack_32(doc_delta, false));
          out.write_vint(freq);
        }
      }
    }
  }

  meta.pos_end = type_limits<type_t::address_t>::invalid();

  /* write remaining position using
   * variable length encoding */
  if (features_.position()) {
    assert(pos_ && pos_->out);

    if (meta.freq > BLOCK_SIZE) {
      meta.pos_end = pos_->out->file_pointer() - pos_->start;
    }

    if (pos_->size > 0) {
      data_output& out = *pos_->out;
      uint32_t last_pay_size = integer_traits<uint32_t>::const_max;
      uint32_t last_offs_len = integer_traits<uint32_t>::const_max;
      uint32_t pay_buf_start = 0;
      for (uint32_t i = 0; i < pos_->size; ++i) {
        const uint32_t pos_delta = pos_->buf[i];
        if (features_.payload()) {
          assert(pay_ && pay_->out);

          const uint32_t size = pay_->pay_sizes[i];
          if (last_pay_size != size) {
            last_pay_size = size;
            out.write_vint(shift_pack_32(pos_delta, true));
            out.write_vint(size);
          } else {
            out.write_vint(shift_pack_32(pos_delta, false));
          }

          if (size != 0) {
            out.write_bytes(pay_->pay_buf_.c_str() + pay_buf_start, size);
            pay_buf_start += size;
          }
        } else {
          out.write_vint(pos_delta);
        }

        if (features_.offset()) {
          assert(pay_ && pay_->out);

          const uint32_t pay_offs_delta = pay_->offs_start_buf[i];
          const uint32_t len = pay_->offs_len_buf[i];
          if (len == last_offs_len) {
            out.write_vint(shift_pack_32(pay_offs_delta, false));
          } else {
            out.write_vint(shift_pack_32(pay_offs_delta, true));
            out.write_vint(len);
            last_offs_len = len;
          }
        }
      }

      if (features_.payload()) {
        assert(pay_ && pay_->out);
        pay_->pay_buf_.clear();
      }
    }
  }

  if (!tfreq) {
    meta.freq = integer_traits<uint32_t>::const_max;
  }

  /* if we have flushed at least
   * one block there was buffered
   * skip data, so we need to flush it*/
  if (docs_count_ > BLOCK_SIZE) {
    //const uint64_t start = doc.out->file_pointer();
    meta.e_skip_start = doc_.out->file_pointer() - doc_.start;
    skip_.flush(*doc_.out);
  }

  docs_count_ = 0;
  doc_.size = 0;
  doc_.last = 0;
  meta.doc_start = doc_.start;

  if (pos_) {
    pos_->size = 0;
    meta.pos_start = pos_->start;
  }

  if (pay_) {
    //pay_->buf_size = 0;
    pay_->pay_buf_.clear();
    pay_->last = 0;
    meta.pay_start = pay_->start;
  }
}

void postings_writer::write_skip(size_t level, index_output& out) {
  const doc_id_t doc_delta = doc_.block_last; //- doc_.skip_doc[level];
  const uint64_t doc_ptr = doc_.out->file_pointer();

  out.write_vint(doc_delta);
  out.write_vlong(doc_ptr - doc_.skip_ptr[level]);

  doc_.skip_doc[level] = doc_.block_last;
  doc_.skip_ptr[level] = doc_ptr;

  if (features_.position()) {
    assert(pos_);

    const uint64_t pos_ptr = pos_->out->file_pointer();

    out.write_vint(pos_->block_last);
    out.write_vlong(pos_ptr - pos_->skip_ptr[level]);

    pos_->skip_ptr[level] = pos_ptr;

    if (features_.any(features::OFFS | features::PAY)) {
      assert(pay_ && pay_->out);

      if (features_.payload()) {
        out.write_vint(static_cast<uint32_t>(pay_->block_last));
      }

      const uint64_t pay_ptr = pay_->out->file_pointer();

      out.write_vlong(pay_ptr - pay_->skip_ptr[level]);
      pay_->skip_ptr[level] = pay_ptr;
    }
  }
}

void postings_writer::encode(
    data_output& out,
    const irs::term_meta& state) {
#ifdef IRESEARCH_DEBUG
  const auto& meta = dynamic_cast<const version10::term_meta&>(state);
#else
  const auto& meta = static_cast<const version10::term_meta&>(state);
#endif // IRESEARCH_DEBUG

  out.write_vint(meta.docs_count);
  if (meta.freq != integer_traits<uint32_t>::const_max) {
    assert(meta.freq >= meta.docs_count);
    out.write_vint(meta.freq - meta.docs_count);
  }

  out.write_vlong(meta.doc_start - last_state_.doc_start);
  if (features_.position()) {
    out.write_vlong(meta.pos_start - last_state_.pos_start);
    if (type_limits<type_t::address_t>::valid(meta.pos_end)) {
      out.write_vlong(meta.pos_end);
    }
    if (features_.any(features::OFFS | features::PAY)) {
      out.write_vlong(meta.pay_start - last_state_.pay_start);
    }
  }

  if (1U == meta.docs_count || meta.docs_count > postings_writer::BLOCK_SIZE) {
    out.write_vlong(meta.e_skip_start);
  }

  last_state_ = meta;
}

void postings_writer::end() {
  format_utils::write_footer(*doc_.out);
  doc_.out.reset(); // ensure stream is closed

  if (pos_ && pos_->out) { // check both for the case where the writer is reused
    format_utils::write_footer(*pos_->out);
    pos_->out.reset(); // ensure stream is closed
  }

  if (pay_ && pay_->out) { // check both for the case where the writer is reused
    format_utils::write_footer(*pay_->out);
    pay_->out.reset(); // ensure stream is closed
  }
}

struct skip_state {
  uint64_t doc_ptr{}; // pointer to the beginning of document block
  uint64_t pos_ptr{}; // pointer to the positions of the first document in a document block
  uint64_t pay_ptr{}; // pointer to the payloads of the first document in a document block
  size_t pend_pos{}; // positions to skip before new document block
  doc_id_t doc{ doc_limits::invalid() }; // last document in a previous block
  uint32_t pay_pos{}; // payload size to skip before in new document block
}; // skip_state

struct skip_context : skip_state {
  size_t level{}; // skip level
}; // skip_context

struct doc_state {
  const index_input* pos_in;
  const index_input* pay_in;
  version10::term_meta* term_state;
  uint32_t* freq;
  uint32_t* enc_buf;
  uint64_t tail_start;
  size_t tail_length;
  ::features features;
}; // doc_state

// ----------------------------------------------------------------------------
// --SECTION--                                                 helper functions
// ----------------------------------------------------------------------------

FORCE_INLINE void skip_positions(index_input& in) {
  format_traits::skip_block(in, postings_writer::BLOCK_SIZE);
}

FORCE_INLINE void skip_payload(index_input& in) {
  const size_t size = in.read_vint();
  if (size) {
    format_traits::skip_block(in, postings_writer::BLOCK_SIZE);
    in.seek(in.file_pointer() + size);
  }
}

FORCE_INLINE void skip_offsets(index_input& in) {
  format_traits::skip_block(in, postings_writer::BLOCK_SIZE);
  format_traits::skip_block(in, postings_writer::BLOCK_SIZE);
}

///////////////////////////////////////////////////////////////////////////////
/// @class doc_iterator
///////////////////////////////////////////////////////////////////////////////
class doc_iterator : public irs::doc_iterator {
 public:
  DECLARE_SHARED_PTR(doc_iterator);

  doc_iterator() NOEXCEPT
    : skip_levels_(1),
      skip_(postings_writer::BLOCK_SIZE, postings_writer::SKIP_N) {
    std::fill(docs_, docs_ + postings_writer::BLOCK_SIZE, doc_limits::invalid());
  }

  void prepare(
      const features& field,
      const features& enabled,
      const irs::attribute_view& attrs,
      const index_input* doc_in,
      const index_input* pos_in,
      const index_input* pay_in) {
    features_ = field; // set field features
    enabled_ = enabled; // set enabled features

    // add mandatory attributes
    attrs_.emplace(doc_);
    begin_ = end_ = docs_;

    // get state attribute
    assert(attrs.contains<version10::term_meta>());
    term_state_ = *attrs.get<version10::term_meta>();

    // init document stream
    if (term_state_.docs_count > 1) {
      if (!doc_in_) {
        doc_in_ = doc_in->reopen(); // reopen thread-safe stream

        if (!doc_in_) {
          // implementation returned wrong pointer
          IR_FRMT_ERROR("Failed to reopen document input in: %s", __FUNCTION__);

          throw io_error("failed to reopen document input");
        }
      }

      doc_in_->seek(term_state_.doc_start);
      assert(!doc_in_->eof());
    }

    prepare_attributes(enabled, attrs, pos_in, pay_in);
  }

  virtual doc_id_t seek(doc_id_t target) override {
    if (target <= doc_.value) {
      return doc_.value;
    }

    seek_to_block(target);

    if (begin_ == end_) {
      cur_pos_ += relative_pos();

      if (cur_pos_ == term_state_.docs_count) {
        doc_.value = doc_limits::eof();
        begin_ = end_ = docs_; // seal the iterator
        return doc_limits::eof();
      }

      refill();
    }

    while (begin_ < end_ && *begin_ < target) {
      ++begin_;
    }
    doc_freq_ = doc_freqs_ + relative_pos();

    next();
    return doc_.value;
  }

  virtual doc_id_t value() const override {
    return doc_.value;
  }

  virtual const irs::attribute_view& attributes() const NOEXCEPT override {
    return attrs_;
  }

#if defined(_MSC_VER)
  #pragma warning( disable : 4706 )
#elif defined (__GNUC__)
  #pragma GCC diagnostic push
  #pragma GCC diagnostic ignored "-Wparentheses"
#endif

  virtual bool next() override {
    if (begin_ == end_) {
      cur_pos_ += relative_pos();

      if (cur_pos_ == term_state_.docs_count) {
        doc_.value = doc_limits::eof();
        begin_ = end_ = docs_; // seal the iterator
        return false;
      }

      refill();
    }

    doc_.value = *begin_++;
    freq_.value = *doc_freq_++;

    return true;
  }

#if defined(_MSC_VER)
  #pragma warning( default : 4706 )
#elif defined (__GNUC__)
  #pragma GCC diagnostic pop
#endif

 protected:
  virtual void prepare_attributes(
      const features& enabled,
      const irs::attribute_view& attrs,
      const index_input* pos_in,
      const index_input* pay_in) {
    UNUSED(pos_in);
    UNUSED(pay_in);

    // term frequency attributes
    if (enabled.freq()) {
      assert(attrs.contains<frequency>());
      attrs_.emplace(freq_);
      term_freq_ = attrs.get<frequency>()->value;
    }
  }

  virtual void seek_notify(const skip_context& /*ctx*/) {
  }

  void seek_to_block(doc_id_t target);

  // returns current position in the document block 'docs_'
  size_t relative_pos() NOEXCEPT {
    assert(begin_ >= docs_);
    return begin_ - docs_;
  }

  doc_id_t read_skip(skip_state& state, index_input& in) {
    state.doc = in.read_vint();
    state.doc_ptr += in.read_vlong();

    if (features_.position()) {
      state.pend_pos = in.read_vint();
      state.pos_ptr += in.read_vlong();

      const bool has_pay = features_.payload();

      if (has_pay || features_.offset()) {
        if (has_pay) {
          state.pay_pos = in.read_vint();
        }

        state.pay_ptr += in.read_vlong();
      }
    }

    return state.doc;
  }

  void read_end_block(size_t size) {
    if (features_.freq()) {
      for (size_t i = 0; i < size; ++i) {
        if (shift_unpack_32(doc_in_->read_vint(), docs_[i])) {
          doc_freqs_[i] = 1;
        } else {
          doc_freqs_[i] = doc_in_->read_vint();
        }
      }
    } else {
      for (size_t i = 0; i < size; ++i) {
        docs_[i] = doc_in_->read_vint();
      }
    }
  }

  void refill() {
    const auto left = term_state_.docs_count - cur_pos_;

    if (left >= postings_writer::BLOCK_SIZE) {
      // read doc deltas
      format_traits::read_block(
        *doc_in_,
        postings_writer::BLOCK_SIZE,
        enc_buf_,
        docs_
      );

      if (features_.freq()) {
        // read frequency it is required by
        // the iterator or just skip it otherwise
        if (enabled_.freq()) {
          format_traits::read_block(
            *doc_in_,
            postings_writer::BLOCK_SIZE,
            enc_buf_,
            doc_freqs_
          );
        } else {
          format_traits::skip_block(
            *doc_in_,
            postings_writer::BLOCK_SIZE
          );
        }
      }
      end_ = docs_ + postings_writer::BLOCK_SIZE;
    } else if (1 == term_state_.docs_count) {
      docs_[0] = term_state_.e_single_doc;
      if (term_freq_) {
        doc_freqs_[0] = term_freq_;
      }
      end_ = docs_ + 1;
    } else {
      read_end_block(left);
      end_ = docs_ + left;
    }

    // if this is the initial doc_id then set it to min() for proper delta value
    // add last doc_id before decoding
    *docs_ += doc_limits::valid(doc_.value)
      ? doc_.value
      : (doc_limits::min)();

    // decode delta encoded documents block
    encode::delta::decode(std::begin(docs_), end_);

    begin_ = docs_;
    doc_freq_ = docs_ + postings_writer::BLOCK_SIZE;
  }

  std::vector<skip_state> skip_levels_;
  skip_reader skip_;
  skip_context* skip_ctx_; // pointer to used skip context, will be used by skip reader
  irs::attribute_view attrs_;
  uint32_t enc_buf_[postings_writer::BLOCK_SIZE]; // buffer for encoding
  doc_id_t docs_[postings_writer::BLOCK_SIZE]; // doc values
  uint32_t doc_freqs_[postings_writer::BLOCK_SIZE]; // document frequencies
  uint32_t cur_pos_{};
  const doc_id_t* begin_{docs_};
  doc_id_t* end_{docs_};
  uint32_t* doc_freq_{}; // pointer into docs_ to the frequency attribute value for the current doc
  uint32_t term_freq_{}; // total term frequency
  document doc_;
  frequency freq_;
  index_input::ptr doc_in_;
  version10::term_meta term_state_;
  features features_; // field features
  features enabled_; // enabled iterator features
}; // doc_iterator

void doc_iterator::seek_to_block(doc_id_t target) {
  // check whether it make sense to use skip-list
  if (skip_levels_.front().doc < target && term_state_.docs_count > postings_writer::BLOCK_SIZE) {
    skip_context last; // where block starts
    skip_ctx_ = &last;

    // init skip writer in lazy fashion
    if (!skip_) {
      auto skip_in = doc_in_->dup();

      if (!skip_in) {
        IR_FRMT_ERROR("Failed to duplicate input in: %s", __FUNCTION__);

        throw io_error("Failed to duplicate document input");
      }

      skip_in->seek(term_state_.doc_start + term_state_.e_skip_start);

      skip_.prepare(
        std::move(skip_in),
        [this](size_t level, index_input& in) {
          skip_state& last = *skip_ctx_;
          auto& last_level = skip_ctx_->level;
          auto& next = skip_levels_[level];

          if (last_level > level) {
            // move to the more granular level
            next = last;
          } else {
            // store previous step on the same level
            last = next;
          }

          last_level = level;

          if (in.eof()) {
            // stream exhausted
            return (next.doc = doc_limits::eof());
          }

          return read_skip(next, in);
      });

      // initialize skip levels
      const auto num_levels = skip_.num_levels();
      if (num_levels) {
        skip_levels_.resize(num_levels);

        // since we store pointer deltas, add postings offset
        auto& top = skip_levels_.back();
        top.doc_ptr = term_state_.doc_start;
        top.pos_ptr = term_state_.pos_start;
        top.pay_ptr = term_state_.pay_start;
      }
    }

    const size_t skipped = skip_.seek(target);
    if (skipped > (cur_pos_ + relative_pos())) {
      doc_in_->seek(last.doc_ptr);
      doc_.value = last.doc;
      cur_pos_ = skipped;
      begin_ = end_ = docs_; // will trigger refill in "next"
      seek_notify(last); // notifies derivatives
    }
  }
}

///////////////////////////////////////////////////////////////////////////////
/// @class mask_doc_iterator
///////////////////////////////////////////////////////////////////////////////
template<typename DocIterator>
class mask_doc_iterator final: public DocIterator {
 public:
  typedef DocIterator doc_iterator_t;

  static_assert(
    std::is_base_of<irs::doc_iterator, doc_iterator_t>::value,
    "DocIterator must be derived from irs::doc_iterator"
   );

  explicit mask_doc_iterator(const document_mask& mask)
    : mask_(mask) {
  }

  virtual bool next() override {
    while (doc_iterator_t::next()) {
      if (mask_.find(this->value()) == mask_.end()) {
        return true;
      }
    }

    return false;
  }

  virtual doc_id_t seek(doc_id_t target) override {
    const auto doc = doc_iterator_t::seek(target);

    if (mask_.find(doc) == mask_.end()) {
      return doc;
    }

    this->next();

    return this->value();
  }

 private:
  const document_mask& mask_; /* excluded document ids */
}; // mask_doc_iterator

///////////////////////////////////////////////////////////////////////////////
/// @class pos_iterator
///////////////////////////////////////////////////////////////////////////////
class pos_iterator: public position {
 public:
  DECLARE_UNIQUE_PTR(pos_iterator);

  pos_iterator(size_t reserve_attrs = 0)
    : position(reserve_attrs) {
  }

  virtual void clear() override {
    value_ = pos_limits::invalid();
  }

  virtual bool next() override {
    if (0 == pend_pos_) {
      value_ = pos_limits::eof();

      return false;
    }

    const uint32_t freq = *freq_;

    if (pend_pos_ > freq) {
      skip(pend_pos_ - freq);
      pend_pos_ = freq;
    }

    if (buf_pos_ == postings_writer::BLOCK_SIZE) {
      refill();
      buf_pos_ = 0;
    }

    value_ += pos_deltas_[buf_pos_];
    read_attributes();
    ++buf_pos_;
    --pend_pos_;
    return true;
  }

  // prepares iterator to work
  virtual void prepare(const doc_state& state) {
    pos_in_ = state.pos_in->reopen(); // reopen thread-safe stream

    if (!pos_in_) {
      // implementation returned wrong pointer
      IR_FRMT_ERROR("Failed to reopen positions input in: %s", __FUNCTION__);

      throw io_error("failed to reopen positions input");
    }

    pos_in_->seek(state.term_state->pos_start);
    freq_ = state.freq;
    features_ = state.features;
    enc_buf_ = reinterpret_cast<uint32_t*>(state.enc_buf);
    tail_start_ = state.tail_start;
    tail_length_ = state.tail_length;
  }

  // notifies iterator that doc iterator has skipped to a new block
  virtual void prepare(const skip_state& state) {
    pos_in_->seek(state.pos_ptr);
    pend_pos_ = state.pend_pos;
    buf_pos_ = postings_writer::BLOCK_SIZE;
  }

 protected:
  virtual void read_attributes() { }

  virtual void refill() {
    if (pos_in_->file_pointer() == tail_start_) {
      uint32_t pay_size = 0;
      for (size_t i = 0; i < tail_length_; ++i) {
        if (features_.payload()) {
          if (shift_unpack_32(pos_in_->read_vint(), pos_deltas_[i])) {
            pay_size = pos_in_->read_vint();
          }
          if (pay_size) {
            pos_in_->seek(pos_in_->file_pointer() + pay_size);
          }
        } else {
          pos_deltas_[i] = pos_in_->read_vint();
        }

        if (features_.offset()) {
          uint32_t delta;
          if (shift_unpack_32(pos_in_->read_vint(), delta)) {
            pos_in_->read_vint();
          }
        }
      }
    } else {
      format_traits::read_block(*pos_in_, postings_writer::BLOCK_SIZE, enc_buf_, pos_deltas_);
    }
  }

  virtual void skip(uint32_t count) {
    auto left = postings_writer::BLOCK_SIZE - buf_pos_;
    if (count >= left) {
      count -= left;
      while (count >= postings_writer::BLOCK_SIZE) {
        // skip positions
        skip_positions(*pos_in_);
        count -= postings_writer::BLOCK_SIZE;
      }
      refill();
      buf_pos_ = 0;
      left = postings_writer::BLOCK_SIZE;
    }

    if (count < left) {
      buf_pos_ += count;
    }
    clear();
    value_ = 0;
  }

  uint32_t pos_deltas_[postings_writer::BLOCK_SIZE]; /* buffer to store position deltas */
  const uint32_t* freq_; /* lenght of the posting list for a document */
  uint32_t* enc_buf_; /* auxillary buffer to decode data */
  uint32_t pend_pos_{}; /* how many positions "behind" we are */
  uint64_t tail_start_; /* file pointer where the last (vInt encoded) pos delta block is */
  size_t tail_length_; /* number of positions in the last (vInt encoded) pos delta block */
  uint32_t buf_pos_{ postings_writer::BLOCK_SIZE } ; /* current position in pos_deltas_ buffer */
  index_input::ptr pos_in_;
  features features_; /* field features */

 private:
  template<typename T>
  friend class pos_doc_iterator;
}; // pos_iterator

///////////////////////////////////////////////////////////////////////////////
/// @class offs_pay_iterator
///////////////////////////////////////////////////////////////////////////////
class offs_pay_iterator final: public pos_iterator {
 public:
  DECLARE_UNIQUE_PTR(offs_pay_iterator);

  offs_pay_iterator()
    : pos_iterator(2) { // offset + payload
    attrs_.emplace(offs_);
    attrs_.emplace(pay_);
  }

  virtual void clear() override {
    pos_iterator::clear();
    offs_.clear();
    pay_.clear();
  }

  virtual void prepare(const doc_state& state) override {
    pos_iterator::prepare(state);
    pay_in_ = state.pay_in->reopen(); // reopen thread-safe stream

    if (!pay_in_) {
      // implementation returned wrong pointer
      IR_FRMT_ERROR("Failed to reopen payload input in: %s", __FUNCTION__);

      throw io_error("failed to reopen payload input");
    }

    pay_in_->seek(state.term_state->pay_start);
  }

  virtual void prepare(const skip_state& state) override {
    pos_iterator::prepare(state);
    pay_in_->seek(state.pay_ptr);
    pay_data_pos_ = state.pay_pos;
  }

 protected:
  virtual void read_attributes() override {
    offs_.start += offs_start_deltas_[buf_pos_];
    offs_.end = offs_.start + offs_lengts_[buf_pos_];

    pay_.value = bytes_ref(
      pay_data_.c_str() + pay_data_pos_,
      pay_lengths_[buf_pos_]);
    pay_data_pos_ += pay_lengths_[buf_pos_];
  }

  virtual void skip(uint32_t count) override {
    auto left = postings_writer::BLOCK_SIZE - buf_pos_;
    if (count >= left) {
      count -= left;
      // skip block by block
      while (count >= postings_writer::BLOCK_SIZE) {
        skip_positions(*pos_in_);
        skip_payload(*pay_in_);
        skip_offsets(*pay_in_);
        count -= postings_writer::BLOCK_SIZE;
      }
      refill();
      buf_pos_ = 0;
      left = postings_writer::BLOCK_SIZE;
    }

    if (count < left) {
      // current payload start
      const auto begin = pay_lengths_ + buf_pos_;
      const auto end = begin + count;
      pay_data_pos_ = std::accumulate(begin, end, pay_data_pos_);
      buf_pos_ += count;
    }
    clear();
    value_ = 0;
  }

  virtual void refill() override {
    if (pos_in_->file_pointer() == tail_start_) {
      size_t pos = 0;

      for (size_t i = 0; i < tail_length_; ++i) {
        // read payloads
        if (shift_unpack_32(pos_in_->read_vint(), pos_deltas_[i])) {
          pay_lengths_[i] = pos_in_->read_vint();
        } else {
          assert(i);
          pay_lengths_[i] = pay_lengths_[i-1];
        }

        if (pay_lengths_[i]) {
          const auto size = pay_lengths_[i]; // length of current payload

          string_utils::oversize(pay_data_, pos + size);

          #ifdef IRESEARCH_DEBUG
            const auto read = pos_in_->read_bytes(&(pay_data_[0]) + pos, size);
            assert(read == size);
            UNUSED(read);
          #else
            pos_in_->read_bytes(&(pay_data_[0]) + pos, size);
          #endif // IRESEARCH_DEBUG

          pos += size;
        }

        if (shift_unpack_32(pos_in_->read_vint(), offs_start_deltas_[i])) {
          offs_lengts_[i] = pos_in_->read_vint();
        } else {
          assert(i);
          offs_lengts_[i] = offs_lengts_[i - 1];
        }
      }
    } else {
      format_traits::read_block(*pos_in_, postings_writer::BLOCK_SIZE, enc_buf_, pos_deltas_);

      // read payloads
      const uint32_t size = pay_in_->read_vint();
      if (size) {
        format_traits::read_block(*pay_in_, postings_writer::BLOCK_SIZE, enc_buf_, pay_lengths_);
        string_utils::oversize(pay_data_, size);

        #ifdef IRESEARCH_DEBUG
          const auto read = pay_in_->read_bytes(&(pay_data_[0]), size);
          assert(read == size);
          UNUSED(read);
        #else
          pay_in_->read_bytes(&(pay_data_[0]), size);
        #endif // IRESEARCH_DEBUG
      }

      // read offsets
      format_traits::read_block(*pay_in_, postings_writer::BLOCK_SIZE, enc_buf_, offs_start_deltas_);
      format_traits::read_block(*pay_in_, postings_writer::BLOCK_SIZE, enc_buf_, offs_lengts_);
    }
    pay_data_pos_ = 0;
  }

  index_input::ptr pay_in_;
  offset offs_;
  payload pay_;
  uint32_t offs_start_deltas_[postings_writer::BLOCK_SIZE]{}; /* buffer to store offset starts */
  uint32_t offs_lengts_[postings_writer::BLOCK_SIZE]{}; /* buffer to store offset lengths */
  uint32_t pay_lengths_[postings_writer::BLOCK_SIZE]{}; /* buffer to store payload lengths */
  size_t pay_data_pos_{}; /* current position in a payload buffer */
  bstring pay_data_; // buffer to store payload data
}; // pay_offs_iterator

///////////////////////////////////////////////////////////////////////////////
/// @class offs_iterator
///////////////////////////////////////////////////////////////////////////////
class offs_iterator final : public pos_iterator {
 public:
  DECLARE_UNIQUE_PTR(offs_iterator);

  offs_iterator()
    : pos_iterator(1) { // offset
    attrs_.emplace(offs_);
  }

  virtual void clear() override {
    pos_iterator::clear();
    offs_.clear();
  }

  virtual void prepare(const doc_state& state) override {
    pos_iterator::prepare(state);
    pay_in_ = state.pay_in->reopen(); // reopen thread-safe stream

    if (!pay_in_) {
      // implementation returned wrong pointer
      IR_FRMT_ERROR("Failed to reopen payload input in: %s", __FUNCTION__);

      throw io_error("failed to reopen payload input");
    }

    pay_in_->seek(state.term_state->pay_start);
  }

  virtual void prepare(const skip_state& state) override {
    pos_iterator::prepare(state);
    pay_in_->seek(state.pay_ptr);
  }

 protected:
  virtual void read_attributes() override {
    offs_.start += offs_start_deltas_[buf_pos_];
    offs_.end = offs_.start + offs_lengts_[buf_pos_];
  }

  virtual void refill() override {
    if (pos_in_->file_pointer() == tail_start_) {
      uint32_t pay_size = 0;
      for (size_t i = 0; i < tail_length_; ++i) {
        /* skip payloads */
        if (features_.payload()) {
          if (shift_unpack_32(pos_in_->read_vint(), pos_deltas_[i])) {
            pay_size = pos_in_->read_vint();
          }
          if (pay_size) {
            pos_in_->seek(pos_in_->file_pointer() + pay_size);
          }
        } else {
          pos_deltas_[i] = pos_in_->read_vint();
        }

        /* read offsets */
        if (shift_unpack_32(pos_in_->read_vint(), offs_start_deltas_[i])) {
          offs_lengts_[i] = pos_in_->read_vint();
        } else {
          assert(i);
          offs_lengts_[i] = offs_lengts_[i - 1];
        }
      }
    } else {
      format_traits::read_block(*pos_in_, postings_writer::BLOCK_SIZE, enc_buf_, pos_deltas_);

      // skip payload
      if (features_.payload()) {
        skip_payload(*pay_in_);
      }

      // read offsets
      format_traits::read_block(*pay_in_, postings_writer::BLOCK_SIZE, enc_buf_, offs_start_deltas_);
      format_traits::read_block(*pay_in_, postings_writer::BLOCK_SIZE, enc_buf_, offs_lengts_);
    }
  }

  virtual void skip(uint32_t count) override {
    auto left = postings_writer::BLOCK_SIZE - buf_pos_;
    if (count >= left) {
      count -= left;
      // skip block by block
      while (count >= postings_writer::BLOCK_SIZE) {
        skip_positions(*pos_in_);
        if (features_.payload()) {
          skip_payload(*pay_in_);
        }
        skip_offsets(*pay_in_);
        count -= postings_writer::BLOCK_SIZE;
      }
      refill();
      buf_pos_ = 0;
      left = postings_writer::BLOCK_SIZE;
    }

    if (count < left) {
      buf_pos_ += count;
    }
    clear();
    value_ = 0;
  }

  index_input::ptr pay_in_;
  offset offs_;
  uint32_t offs_start_deltas_[postings_writer::BLOCK_SIZE]; /* buffer to store offset starts */
  uint32_t offs_lengts_[postings_writer::BLOCK_SIZE]; /* buffer to store offset lengths */
}; // offs_iterator

///////////////////////////////////////////////////////////////////////////////
/// @class pay_iterator
///////////////////////////////////////////////////////////////////////////////
class pay_iterator final : public pos_iterator {
 public:
  DECLARE_UNIQUE_PTR(pay_iterator);

  pay_iterator()
    : pos_iterator(1) { // payload
    attrs_.emplace(pay_);
  }

  virtual void clear() override {
    pos_iterator::clear();
    pay_.clear();
  }

  virtual void prepare(const doc_state& state) override {
    pos_iterator::prepare(state);
    pay_in_ = state.pay_in->reopen(); // reopen thread-safe stream

    if (!pay_in_) {
      // implementation returned wrong pointer
      IR_FRMT_ERROR("Failed to reopen payload input in: %s", __FUNCTION__);

      throw io_error("failed to reopen payload input");
    }

    pay_in_->seek(state.term_state->pay_start);
  }

  virtual void prepare(const skip_state& state) override {
    pos_iterator::prepare(state);
    pay_in_->seek(state.pay_ptr);
    pay_data_pos_ = state.pay_pos;
  }

 protected:
  virtual void read_attributes() override {
    pay_.value = bytes_ref(
      pay_data_.data() + pay_data_pos_,
      pay_lengths_[buf_pos_]
    );
    pay_data_pos_ += pay_lengths_[buf_pos_];
  }

  virtual void skip(uint32_t count) override {
    auto left = postings_writer::BLOCK_SIZE - buf_pos_;
    if (count >= left) {
      count -= left;
      // skip block by block
      while (count >= postings_writer::BLOCK_SIZE) {
        skip_positions(*pos_in_);
        skip_payload(*pay_in_);
        if (features_.offset()) {
          skip_offsets(*pay_in_);
        }
        count -= postings_writer::BLOCK_SIZE;
      }
      refill();
      buf_pos_ = 0;
      left = postings_writer::BLOCK_SIZE;
    }

    if (count < left) {
      // current payload start
      const auto begin = pay_lengths_ + buf_pos_;
      const auto end = begin + count;
      pay_data_pos_ = std::accumulate(begin, end, pay_data_pos_);
      buf_pos_ += count;
    }
    clear();
    value_ = 0;
  }

  virtual void refill() override {
    if (pos_in_->file_pointer() == tail_start_) {
      size_t pos = 0;

      for (size_t i = 0; i < tail_length_; ++i) {
        // read payloads
        if (shift_unpack_32(pos_in_->read_vint(), pos_deltas_[i])) {
          pay_lengths_[i] = pos_in_->read_vint();
        } else {
          assert(i);
          pay_lengths_[i] = pay_lengths_[i-1];
        }

        if (pay_lengths_[i]) {
          const auto size = pay_lengths_[i]; // current payload length

          string_utils::oversize(pay_data_, pos + size);

          #ifdef IRESEARCH_DEBUG
            const auto read = pos_in_->read_bytes(&(pay_data_[0]) + pos, size);
            assert(read == size);
            UNUSED(read);
          #else
            pos_in_->read_bytes(&(pay_data_[0]) + pos, size);
          #endif // IRESEARCH_DEBUG

          pos += size;
        }

        // skip offsets
        if (features_.offset()) {
          uint32_t code;
          if (shift_unpack_32(pos_in_->read_vint(), code)) {
            pos_in_->read_vint();
          }
        }
      }
    } else {
      format_traits::read_block(*pos_in_, postings_writer::BLOCK_SIZE, enc_buf_, pos_deltas_);

      /* read payloads */
      const uint32_t size = pay_in_->read_vint();
      if (size) {
        format_traits::read_block(*pay_in_, postings_writer::BLOCK_SIZE, enc_buf_, pay_lengths_);
        string_utils::oversize(pay_data_, size);

        #ifdef IRESEARCH_DEBUG
          const auto read = pay_in_->read_bytes(&(pay_data_[0]), size);
          assert(read == size);
          UNUSED(read);
        #else
          pay_in_->read_bytes(&(pay_data_[0]), size);
        #endif // IRESEARCH_DEBUG
      }

      // skip offsets
      if (features_.offset()) {
        skip_offsets(*pay_in_);
      }
    }
    pay_data_pos_ = 0;
  }

  index_input::ptr pay_in_;
  payload pay_;
  uint32_t pay_lengths_[postings_writer::BLOCK_SIZE]{}; /* buffer to store payload lengths */
  uint64_t pay_data_pos_{}; /* current postition in payload buffer */
  bstring pay_data_; // buffer to store payload data
}; // pay_iterator

///////////////////////////////////////////////////////////////////////////////
/// @class pos_doc_iterator
///////////////////////////////////////////////////////////////////////////////
template<typename PosItrType>
class pos_doc_iterator final: public doc_iterator {
 public:
  virtual doc_id_t seek(doc_id_t target) override {
    if (target <= doc_.value) {
      return doc_.value;
    }

    seek_to_block(target);

    if (begin_ == end_) {
      cur_pos_ += relative_pos();

      if (cur_pos_ == term_state_.docs_count) {
        doc_.value = doc_limits::eof();
        begin_ = end_ = docs_; // seal the iterator
        return doc_limits::eof();
      }

      refill();
    }

    while (begin_ < end_ && *begin_ < target) {
      ++begin_;
      pos_.pend_pos_ += *doc_freq_++;
    }

    next();
    return doc_.value;
  }

  virtual bool next() override {
    if (begin_ == end_) {
      cur_pos_ += relative_pos();

      if (cur_pos_ == term_state_.docs_count) {
        doc_.value = doc_limits::eof();
        begin_ = end_ = docs_; // seal the iterator
        return false;
      }

      refill();
    }

    // update document attribute
    doc_.value = *begin_++;

    // update frequency attribute
    freq_.value = *doc_freq_++;

    // update position attribute
    pos_.pend_pos_ += freq_.value;
    pos_.clear();

    return true;
  }

 protected:
  virtual void prepare_attributes(
    const ::features& features,
    const irs::attribute_view& attrs,
    const index_input* pos_in,
    const index_input* pay_in
  ) final;

  virtual void seek_notify(const skip_context &ctx) override final {
    pos_.prepare(ctx); // notify positions
  }

 private:
  PosItrType pos_;
}; // pos_doc_iterator

template<typename PosItrType>
void pos_doc_iterator<PosItrType>::prepare_attributes(
    const ::features& enabled,
    const irs::attribute_view& attrs,
    const index_input* pos_in,
    const index_input* pay_in) {
  assert(attrs.contains<frequency>());
  assert(enabled.position());
  attrs_.emplace(freq_);
  term_freq_ = attrs.get<frequency>()->value;

  // ...........................................................................
  // position attribute
  // ...........................................................................

  doc_state state;
  state.pos_in = pos_in;
  state.pay_in = pay_in;
  state.term_state = &term_state_;
  state.freq = &freq_.value;
  state.features = features_;
  state.enc_buf = enc_buf_;

  if (term_freq_ < postings_writer::BLOCK_SIZE) {
    state.tail_start = term_state_.pos_start;
  } else if (term_freq_ == postings_writer::BLOCK_SIZE) {
    state.tail_start = type_limits<type_t::address_t>::invalid();
  } else {
    state.tail_start = term_state_.pos_start + term_state_.pos_end;
  }

  state.tail_length = term_freq_ % postings_writer::BLOCK_SIZE;
  pos_.prepare(state);
  attrs_.emplace(pos_);
}

// ----------------------------------------------------------------------------
// --SECTION--                                                index_meta_writer
// ----------------------------------------------------------------------------

struct index_meta_writer final: public irs::index_meta_writer {
  static const string_ref FORMAT_NAME;
  static const string_ref FORMAT_PREFIX;
  static const string_ref FORMAT_PREFIX_TMP;

  static const int32_t FORMAT_MIN = 0;
  static const int32_t FORMAT_MAX = 1;

  enum { HAS_PAYLOAD = 1 };

  explicit index_meta_writer(int32_t version) NOEXCEPT
    : version_(version) {
    assert(version_ >= FORMAT_MIN && version <= FORMAT_MAX);
  }

  virtual std::string filename(const index_meta& meta) const override;
  using irs::index_meta_writer::prepare;
  virtual bool prepare(directory& dir, index_meta& meta) override;
  virtual bool commit() override;
  virtual void rollback() NOEXCEPT override;

 private:
  directory* dir_ = nullptr;
  index_meta* meta_ = nullptr;
  int32_t version_;
}; // index_meta_writer

template<>
std::string file_name<irs::index_meta_writer, index_meta>(const index_meta& meta) {
  return file_name(index_meta_writer::FORMAT_PREFIX_TMP, meta.generation());
};

struct index_meta_reader final: public irs::index_meta_reader {
  virtual bool last_segments_file(
    const directory& dir, std::string& name
  ) const override;

  virtual void read(
    const directory& dir,
    index_meta& meta,
    const string_ref& filename = string_ref::NIL // null == use meta
  ) override;
}; // index_meta_reader

template<>
std::string file_name<irs::index_meta_reader, index_meta>(const index_meta& meta) {
  return file_name(index_meta_writer::FORMAT_PREFIX, meta.generation());
};

MSVC2015_ONLY(__pragma(warning(push)))
MSVC2015_ONLY(__pragma(warning(disable: 4592))) // symbol will be dynamically initialized (implementation limitation) false positive bug in VS2015.1
const string_ref index_meta_writer::FORMAT_PREFIX = "segments_";
const string_ref index_meta_writer::FORMAT_PREFIX_TMP = "pending_segments_";
const string_ref index_meta_writer::FORMAT_NAME = "iresearch_10_index_meta";
MSVC2015_ONLY(__pragma(warning(pop)))

std::string index_meta_writer::filename(const index_meta& meta) const {
  return file_name<irs::index_meta_reader>(meta);
}

bool index_meta_writer::prepare(directory& dir, index_meta& meta) {
  if (meta_) {
    // prepare() was already called with no corresponding call to commit()
    return false;
  }

  prepare(meta); // prepare meta before generating filename

  const auto seg_file = file_name<irs::index_meta_writer>(meta);

  auto out = dir.create(seg_file);

  if (!out) {
    throw io_error(string_utils::to_string(
      "Failed to create file, path: %s",
      seg_file.c_str()
    ));
  }

  {
    format_utils::write_header(*out, FORMAT_NAME, version_);
    out->write_vlong(meta.generation());
    out->write_long(meta.counter());
    assert(meta.size() <= integer_traits<uint32_t>::const_max);
    out->write_vint(uint32_t(meta.size()));

    for (auto& segment: meta) {
      write_string(*out, segment.filename);
      write_string(*out, segment.meta.codec->type().name());
    }

    if (version_ > FORMAT_MIN) {
      const byte_type flags = meta.payload().null() ? 0 : HAS_PAYLOAD;
      out->write_byte(flags);

      if (flags == HAS_PAYLOAD) {
        irs::write_string(*out, meta.payload());
      }
    }

    format_utils::write_footer(*out);
    // important to close output here
  }

  if (!dir.sync(seg_file)) {
    throw io_error(string_utils::to_string(
      "failed to sync file, path: %s",
      seg_file.c_str()
    ));
  }

  // only noexcept operations below
  dir_ = &dir;
  meta_ = &meta;

  return true;
}

bool index_meta_writer::commit() {
  if (!meta_) {
    return false;
  }

  const auto src = file_name<irs::index_meta_writer>(*meta_);
  const auto dst = file_name<irs::index_meta_reader>(*meta_);

  if (!dir_->rename(src, dst)) {
    rollback();

    throw io_error(string_utils::to_string(
      "failed to rename file, src path: '%s' dst path: '%s'",
      src.c_str(),
      dst.c_str()
    ));
  }

  // only noexcept operations below
  complete(*meta_);

  // clear pending state
  meta_ = nullptr;
  dir_ = nullptr;

  return true;
}

void index_meta_writer::rollback() NOEXCEPT {
  if (!meta_) {
    return;
  }

  std::string seg_file;

  try {
    seg_file = file_name<irs::index_meta_writer>(*meta_);
  } catch (const std::exception& e) {
    IR_FRMT_ERROR("Caught error while generating file name for index meta, reason: %s", e.what());
    return;
  } catch (...) {
    IR_FRMT_ERROR("Caught error while generating file name for index meta");
    return;
  }

  if (!dir_->remove(seg_file)) { // suppress all errors
    IR_FRMT_ERROR("Failed to remove file, path: %s", seg_file.c_str());
  }

  // clear pending state
  dir_ = nullptr;
  meta_ = nullptr;
}

// ----------------------------------------------------------------------------
// --SECTION--                                                index_meta_reader
// ----------------------------------------------------------------------------

uint64_t parse_generation(const std::string& segments_file) {
  assert(irs::starts_with(segments_file, index_meta_writer::FORMAT_PREFIX));

  const char* gen_str = segments_file.c_str() + index_meta_writer::FORMAT_PREFIX.size();
  char* suffix;
  auto gen = std::strtoull(gen_str, &suffix, 10); // 10 for base-10

  return suffix[0] ? type_limits<type_t::index_gen_t>::invalid() : gen;
}

bool index_meta_reader::last_segments_file(const directory& dir, std::string& out) const {
  uint64_t max_gen = 0;
  directory::visitor_f visitor = [&out, &max_gen] (std::string& name) {
    if (irs::starts_with(name, index_meta_writer::FORMAT_PREFIX)) {
      const uint64_t gen = parse_generation(name);

      if (type_limits<type_t::index_gen_t>::valid(gen) && gen > max_gen) {
        out = std::move(name);
        max_gen = gen;
      }
    }
    return true; // continue iteration
  };

  dir.visit(visitor);
  return max_gen > 0;
}

void index_meta_reader::read(
    const directory& dir,
    index_meta& meta,
    const string_ref& filename /*= string_ref::NIL*/) {

  const std::string meta_file = filename.null()
    ? file_name<irs::index_meta_reader>(meta)
    : static_cast<std::string>(filename);

  auto in = dir.open(
    meta_file, irs::IOAdvice::SEQUENTIAL | irs::IOAdvice::READONCE
  );

  if (!in) {
    throw io_error(string_utils::to_string(
      "failed to open file, path: %s",
      meta_file.c_str()
    ));
  }

  const auto checksum = format_utils::checksum(*in);

  // check header
  const int32_t version = format_utils::check_header(
    *in,
    index_meta_writer::FORMAT_NAME,
    index_meta_writer::FORMAT_MIN,
    index_meta_writer::FORMAT_MAX
  );

  // read data from segments file
  auto gen = in->read_vlong();
  auto cnt = in->read_long();
  auto seg_count = in->read_vint();
  index_meta::index_segments_t segments(seg_count);

  for (size_t i = 0, count = segments.size(); i < count; ++i) {
    auto& segment = segments[i];

    segment.filename = read_string<std::string>(*in);
    segment.meta.codec = formats::get(read_string<std::string>(*in));

    auto reader = segment.meta.codec->get_segment_meta_reader();

    reader->read(dir, segment.meta, segment.filename);
  }

  bool has_payload = false;
  bstring payload;
  if (version > index_meta_writer::FORMAT_MIN) {
    has_payload = (in->read_byte() & index_meta_writer::HAS_PAYLOAD);

    if (has_payload) {
      payload = irs::read_string<bstring>(*in);
    }
  }

  format_utils::check_footer(*in, checksum);

  complete(
    meta, gen, cnt,
    std::move(segments),
    has_payload ? &payload : nullptr
  );
}

// ----------------------------------------------------------------------------
// --SECTION--                                              segment_meta_writer
// ----------------------------------------------------------------------------

struct segment_meta_writer final : public irs::segment_meta_writer{
  static const string_ref FORMAT_EXT;
  static const string_ref FORMAT_NAME;

  static const int32_t FORMAT_MIN = 0;
  static const int32_t FORMAT_MAX = 1;

  enum {
    HAS_COLUMN_STORE = 1,
    SORTED = 2
  };

  explicit segment_meta_writer(int32_t version) NOEXCEPT
    : version_(version) {
    assert(version_ >= FORMAT_MIN && version <= FORMAT_MAX);
  }

  virtual void write(
    directory& dir,
    std::string& filename,
    const segment_meta& meta
  ) override;

 private:
  int32_t version_;
}; // segment_meta_writer

template<>
std::string file_name<irs::segment_meta_writer, segment_meta>(const segment_meta& meta) {
  return irs::file_name(meta.name, meta.version, segment_meta_writer::FORMAT_EXT);
}

MSVC2015_ONLY(__pragma(warning(push)))
MSVC2015_ONLY(__pragma(warning(disable: 4592))) // symbol will be dynamically initialized (implementation limitation) false positive bug in VS2015.1
const string_ref segment_meta_writer::FORMAT_EXT = "sm";
const string_ref segment_meta_writer::FORMAT_NAME = "iresearch_10_segment_meta";
MSVC2015_ONLY(__pragma(warning(pop)))

void segment_meta_writer::write(directory& dir, std::string& meta_file, const segment_meta& meta) {
  meta_file = file_name<irs::segment_meta_writer>(meta);
  auto out = dir.create(meta_file);

  if (!out) {
    throw io_error(string_utils::to_string(
      "failed to create file, path: %s",
      meta_file.c_str()
    ));
  }

  byte_type flags = meta.column_store ? HAS_COLUMN_STORE : 0;

  format_utils::write_header(*out, FORMAT_NAME, version_);
  write_string(*out, meta.name);
  out->write_vlong(meta.version);
  out->write_vlong(meta.live_docs_count);
  out->write_vlong(meta.docs_count - meta.live_docs_count); // docs_count >= live_docs_count
  out->write_vlong(meta.size);
  if (version_ > FORMAT_MIN) {
    // sorted indices are not supported in version 1.0
    if (field_limits::valid(meta.sort)) {
      flags |= SORTED;
    }

    out->write_byte(flags);
    out->write_vlong(1+meta.sort); // max->0
  } else {
    out->write_byte(flags);
  }
  write_strings(*out, meta.files);
  format_utils::write_footer(*out);
}

// ----------------------------------------------------------------------------
// --SECTION--                                              segment_meta_reader
// ----------------------------------------------------------------------------

struct segment_meta_reader final : public irs::segment_meta_reader {
  virtual void read(
    const directory& dir,
    segment_meta& meta,
    const string_ref& filename = string_ref::NIL // null == use meta
  ) override;
}; // segment_meta_reader

void segment_meta_reader::read(
    const directory& dir,
    segment_meta& meta,
    const string_ref& filename /*= string_ref::NIL*/) {

  const std::string meta_file = filename.null()
    ? file_name<irs::segment_meta_writer>(meta)
    : static_cast<std::string>(filename);

  auto in = dir.open(
    meta_file, irs::IOAdvice::SEQUENTIAL | irs::IOAdvice::READONCE
  );

  if (!in) {
    throw io_error(string_utils::to_string(
      "failed to open file, path: %s",
      meta_file.c_str()
    ));
  }

  const auto checksum = format_utils::checksum(*in);

  const int32_t version = format_utils::check_header(
    *in,
    segment_meta_writer::FORMAT_NAME,
    segment_meta_writer::FORMAT_MIN,
    segment_meta_writer::FORMAT_MAX
  );

  auto name = read_string<std::string>(*in);
  const auto segment_version = in->read_vlong();
  const auto live_docs_count = in->read_vlong();
  const auto docs_count = in->read_vlong() + live_docs_count;

  if (docs_count < live_docs_count) {
    throw index_error(std::string("while reader segment meta '") + name
      + "', error: docs_count(" + std::to_string(docs_count)
      + ") < live_docs_count(" + std::to_string(live_docs_count) + ")"
    );
  }

  const auto size = in->read_vlong();
  const auto flags = in->read_byte();
  field_id sort = field_limits::invalid();
  if (version > segment_meta_writer::FORMAT_MIN) {
    sort = in->read_vlong() - 1;
  }
  auto files = read_strings<segment_meta::file_set>(*in);

  if (flags & ~(segment_meta_writer::HAS_COLUMN_STORE | segment_meta_writer::SORTED)) {
    throw index_error(string_utils::to_string(
      "while reading segment meta '%s', error: use of unsupported flags '%u'",
      name.c_str(), flags
    ));
  }

  const auto sorted = bool(flags & segment_meta_writer::SORTED);

  if ((!field_limits::valid(sort)) && sorted) {
    throw index_error(string_utils::to_string(
      "while reading segment meta '%s', error: incorrectly marked as sorted",
      name.c_str()
    ));
  }

  if ((field_limits::valid(sort)) && !sorted) {
    throw index_error(string_utils::to_string(
      "while reading segment meta '%s', error: incorrectly marked as unsorted",
      name.c_str()
    ));
  }

  format_utils::check_footer(*in, checksum);

  // ...........................................................................
  // all operations below are noexcept
  // ...........................................................................

  meta.name = std::move(name);
  meta.version = segment_version;
  meta.column_store = flags & segment_meta_writer::HAS_COLUMN_STORE;
  meta.docs_count = docs_count;
  meta.live_docs_count = live_docs_count;
  meta.sort = sort;
  meta.size = size;
  meta.files = std::move(files);
}

// ----------------------------------------------------------------------------
// --SECTION--                                             document_mask_writer
// ----------------------------------------------------------------------------

class document_mask_writer final: public irs::document_mask_writer {
 public:
  static const string_ref FORMAT_EXT;
  static const string_ref FORMAT_NAME;

  static const int32_t FORMAT_MIN = 0;
  static const int32_t FORMAT_MAX = FORMAT_MIN;

  virtual ~document_mask_writer() = default;

  virtual std::string filename(
    const segment_meta& meta
  ) const override;

  virtual void write(
    directory& dir,
    const segment_meta& meta,
    const document_mask& docs_mask
  ) override;
}; // document_mask_writer

template<>
std::string file_name<irs::document_mask_writer, segment_meta>(const segment_meta& meta) {
  return file_name(meta.name, meta.version, document_mask_writer::FORMAT_EXT);
};

MSVC2015_ONLY(__pragma(warning(push)))
MSVC2015_ONLY(__pragma(warning(disable: 4592))) // symbol will be dynamically initialized (implementation limitation) false positive bug in VS2015.1
const string_ref document_mask_writer::FORMAT_NAME = "iresearch_10_doc_mask";
const string_ref document_mask_writer::FORMAT_EXT = "doc_mask";
MSVC2015_ONLY(__pragma(warning(pop)))

std::string document_mask_writer::filename(const segment_meta& meta) const {
  return file_name<irs::document_mask_writer>(meta);
}

void document_mask_writer::write(
    directory& dir,
    const segment_meta& meta,
    const document_mask& docs_mask
) {
  const auto filename = file_name<irs::document_mask_writer>(meta);
  auto out = dir.create(filename);

  if (!out) {
    throw io_error(string_utils::to_string(
      "Failed to create file, path: %s",
      filename.c_str()
    ));
  }

  // segment can't have more than integer_traits<uint32_t>::const_max documents
  assert(docs_mask.size() <= integer_traits<uint32_t>::const_max);
  const auto count = static_cast<uint32_t>(docs_mask.size());

  format_utils::write_header(*out, FORMAT_NAME, FORMAT_MAX);
  out->write_vint(count);

  for (auto mask : docs_mask) {
    out->write_vint(mask);
  }

  format_utils::write_footer(*out);
}

// ----------------------------------------------------------------------------
// --SECTION--                                             document_mask_reader
// ----------------------------------------------------------------------------

class document_mask_reader final: public irs::document_mask_reader {
 public:
  virtual ~document_mask_reader() = default;

  virtual bool read(
    const directory& dir,
    const segment_meta& meta,
    document_mask& docs_mask
  ) override;
}; // document_mask_reader

bool document_mask_reader::read(
    const directory& dir,
    const segment_meta& meta,
    document_mask& docs_mask
) {
  const auto in_name = file_name<irs::document_mask_writer>(meta);

  bool exists;

  if (!dir.exists(exists, in_name)) {
    throw io_error(string_utils::to_string(
      "failed to check existence of file, path: %s",
      in_name.c_str()
    ));
  }

  if (!exists) {
    // possible that the file does not exist since document_mask is optional
    return false;
  }

  auto in = dir.open(
    in_name, irs::IOAdvice::SEQUENTIAL | irs::IOAdvice::READONCE
  );

  if (!in) {
    throw io_error(string_utils::to_string(
      "failed to open file, path: %s",
      in_name.c_str()
    ));
  }

  const auto checksum = format_utils::checksum(*in);

  format_utils::check_header(
    *in,
    document_mask_writer::FORMAT_NAME,
    document_mask_writer::FORMAT_MIN,
    document_mask_writer::FORMAT_MAX
  );

  auto count = in->read_vint();

  while (count--) {
    static_assert(
      sizeof(doc_id_t) == sizeof(decltype(in->read_vint())),
      "sizeof(doc_id) != sizeof(decltype(id))"
    );

    docs_mask.insert(in->read_vint());
  }

  format_utils::check_footer(*in, checksum);

  return true;
}

// ----------------------------------------------------------------------------
// --SECTION--                                                      columnstore
// ----------------------------------------------------------------------------

NS_BEGIN(columns)

template<typename T, typename M>
std::string file_name(const M& meta); // forward declaration

template<typename T, typename M>
void file_name(std::string& buf, const M& meta); // forward declaration

class meta_writer final : public irs::column_meta_writer {
 public:
  static const string_ref FORMAT_NAME;
  static const string_ref FORMAT_EXT;

  static const int32_t FORMAT_MIN = 0;
  static const int32_t FORMAT_MAX = 1;

  explicit meta_writer(int32_t version) NOEXCEPT
    : version_(version) {
    assert(version >= FORMAT_MIN && version <= FORMAT_MAX);
  }

  virtual void prepare(directory& dir, const segment_meta& meta) override;
  virtual void write(const std::string& name, field_id id) override;
  virtual void flush() override;

 private:
  encryption::stream::ptr out_cipher_;
  index_output::ptr out_;
  size_t count_{}; // number of written objects
  field_id max_id_{}; // the highest column id written (optimization for vector resize on read to highest id)
  int32_t version_;
}; // meta_writer

MSVC2015_ONLY(__pragma(warning(push)))
MSVC2015_ONLY(__pragma(warning(disable: 4592))) // symbol will be dynamically initialized (implementation limitation) false positive bug in VS2015.1
const string_ref meta_writer::FORMAT_NAME = "iresearch_10_columnmeta";
const string_ref meta_writer::FORMAT_EXT = "cm";
MSVC2015_ONLY(__pragma(warning(pop)))

template<>
std::string file_name<column_meta_writer, segment_meta>(
    const segment_meta& meta
) {
  return irs::file_name(meta.name, columns::meta_writer::FORMAT_EXT);
};

void meta_writer::prepare(directory& dir, const segment_meta& meta) { 
  auto filename = file_name<column_meta_writer>(meta);

  out_ = dir.create(filename);

  if (!out_) {
    throw io_error(string_utils::to_string(
      "Failed to create file, path: %s", filename.c_str()
    ));
  }

  format_utils::write_header(*out_, FORMAT_NAME, version_);

  if (version_ > FORMAT_MIN) {
    bstring enc_header;
    auto* enc = get_encryption(dir.attributes());

    if (irs::encrypt(filename, *out_, enc, enc_header, out_cipher_)) {
      assert(out_cipher_ && out_cipher_->block_size());

      const auto blocks_in_buffer = math::div_ceil64(
        buffered_index_output::DEFAULT_BUFFER_SIZE,
        out_cipher_->block_size()
      );

      out_ = index_output::make<encrypted_output>(
        std::move(out_),
        *out_cipher_,
        blocks_in_buffer
      );
    }
  }
}

void meta_writer::write(const std::string& name, field_id id) {
  assert(out_);
  out_->write_vlong(id);
  write_string(*out_, name);
  ++count_;
  max_id_ = std::max(max_id_, id);
}

void meta_writer::flush() {
  assert(out_);

  if (out_cipher_) {
    auto& out = static_cast<encrypted_output&>(*out_);
    out.flush();
    out_ = out.release();
  }

  out_->write_long(count_); // write total number of written objects
  out_->write_long(max_id_); // write highest column id written
  format_utils::write_footer(*out_);
  out_.reset();
  count_ = 0;
}

class meta_reader final : public irs::column_meta_reader {
 public:
  virtual bool prepare(
    const directory& dir,
    const segment_meta& meta,
    size_t& count,
    field_id& max_id
  ) override;
  virtual bool read(column_meta& column) override;

 private:
  encryption::stream::ptr in_cipher_;
  index_input::ptr in_;
  size_t count_{0};
  field_id max_id_{0};
}; // meta_writer

bool meta_reader::prepare(
    const directory& dir,
    const segment_meta& meta,
    size_t& count,
    field_id& max_id
) {
  const auto filename = file_name<column_meta_writer>(meta);

  bool exists;

  if (!dir.exists(exists, filename)) {
    throw io_error(string_utils::to_string(
      "failed to check existence of file, path: %s",
      filename.c_str()
    ));
  }

  if (!exists) {
    // column meta is optional
    return false;
  }

  in_ = dir.open(
    filename, irs::IOAdvice::SEQUENTIAL | irs::IOAdvice::READONCE
  );

  if (!in_) {
    throw io_error(string_utils::to_string(
      "failed to open file, path: %s",
      filename.c_str()
    ));
  }

  const auto checksum = format_utils::checksum(*in_);

  CONSTEXPR const size_t FOOTER_LEN =
      sizeof(uint64_t) // count
    + sizeof(field_id) // max id
    + format_utils::FOOTER_LEN;

  // seek to start of meta footer (before count and max_id)
  in_->seek(in_->length() - FOOTER_LEN);
  count = in_->read_long(); // read number of objects to read
  max_id = in_->read_long(); // read highest column id written

  if (max_id >= irs::integer_traits<size_t>::const_max) {
    throw index_error(string_utils::to_string(
      "invalid max column id: " IR_UINT64_T_SPECIFIER ", path: %s",
      max_id, filename.c_str()
    ));
  }

  format_utils::check_footer(*in_, checksum);

  in_->seek(0);

  const auto version = format_utils::check_header(
    *in_,
    meta_writer::FORMAT_NAME,
    meta_writer::FORMAT_MIN,
    meta_writer::FORMAT_MAX
  );

  if (version > meta_writer::FORMAT_MIN) {
    encryption* enc = get_encryption(dir.attributes());

    if (irs::decrypt(filename, *in_, enc, in_cipher_)) {
      assert(in_cipher_ && in_cipher_->block_size());

      const auto blocks_in_buffer= math::div_ceil64(
        buffered_index_input::DEFAULT_BUFFER_SIZE,
        in_cipher_->block_size()
      );

      in_ = index_input::make<encrypted_input>(
        std::move(in_),
        *in_cipher_,
        blocks_in_buffer,
        FOOTER_LEN
      );
    }
  }

  count_ = count;
  max_id_ = max_id;
  return true;
}

bool meta_reader::read(column_meta& column) {
  if (!count_) {
    return false;
  }

  const auto id = in_->read_vlong();

  assert(id <= max_id_);
  column.name = read_string<std::string>(*in_);
  column.id = id;
  --count_;

  return true;
}

// ----------------------------------------------------------------------------
// --SECTION--                                                 Format constants
// ----------------------------------------------------------------------------

// |Header|
// |Compressed block #0|
// |Compressed block #1|
// |Compressed block #2|
// |Compressed block #1| <-- Columnstore data blocks
// |Compressed block #1|
// |Compressed block #1|
// |Compressed block #2|
// ...
// |Last block #0 key|Block #0 offset|
// |Last block #1 key|Block #1 offset| <-- Columnstore blocks index
// |Last block #2 key|Block #2 offset|
// ...
// |Footer|

const uint32_t INDEX_BLOCK_SIZE = 1024;
const size_t MAX_DATA_BLOCK_SIZE = 8192;

// By default we treat columns as a variable length sparse columns
enum ColumnProperty : uint32_t {
  // Column flags
  CP_SPARSE = 0,
  CP_DENSE = 1,         // keys can be presented as an array indices
  CP_FIXED = 1 << 1,    // fixed length colums
  CP_MASK = 1 << 2,     // column contains no data

  // Encryption flags
  CP_ENCRYPT = 1 << 11, // column data is encrypted

  // Compression flags
  CP_LZ4 = 1 << 20      // column data is compressed using LZ4
}; // ColumnProperty

ENABLE_BITMASK_ENUM(ColumnProperty);

ColumnProperty write_compact(
    irs::index_output& out,
    irs::encryption::stream* cipher,
    irs::compressor& compressor,
    const irs::bytes_ref& data) {
  if (data.empty()) {
    out.write_byte(0); // zig_zag_encode32(0) == 0
    return CP_MASK;
  }

  // compressor can only handle size of int32_t, so can use the negative flag as a compression flag
  compressor.compress(reinterpret_cast<const char*>(data.c_str()), data.size());

  if (compressor.size() < data.size()) {
    assert(compressor.size() <= irs::integer_traits<int32_t>::const_max);
    irs::write_zvint(out, int32_t(compressor.size())); // compressed size
    if (cipher) {
      cipher->encrypt(out.file_pointer(), const_cast<irs::byte_type*>(compressor.c_str()), compressor.size());
    }
    out.write_bytes(compressor.c_str(), compressor.size());
    irs::write_zvlong(out, data.size() - MAX_DATA_BLOCK_SIZE); // original size
  } else {
    assert(data.size() <= irs::integer_traits<int32_t>::const_max);
    irs::write_zvint(out, int32_t(0) - int32_t(data.size())); // -ve to mark uncompressed
    if (cipher) {
      cipher->encrypt(out.file_pointer(), const_cast<irs::byte_type*>(data.c_str()), data.size());
    }
    out.write_bytes(data.c_str(), data.size());
  }

  return CP_SPARSE;
}

void read_compact(
    irs::index_input& in,
    irs::encryption::stream* cipher,
    const irs::decompressor& decompressor,
    irs::bstring& encode_buf,
    irs::bstring& decode_buf) {
  const auto size = irs::read_zvint(in);

  if (!size) {
    return;
  }

  size_t buf_size = std::abs(size);

  // -ve to mark uncompressed
  if (size < 0) {
    decode_buf.resize(buf_size); // ensure that we have enough space to store decompressed data

#ifdef IRESEARCH_DEBUG
    const auto read = in.read_bytes(&(decode_buf[0]), buf_size);
    assert(read == buf_size);
    UNUSED(read);
#else
    in.read_bytes(&(decode_buf[0]), buf_size);
#endif // IRESEARCH_DEBUG

    if (cipher) {
      cipher->decrypt(in.file_pointer() - buf_size, &(decode_buf[0]), buf_size);
    }

    return;
  }

  irs::string_utils::oversize(encode_buf, buf_size);

#ifdef IRESEARCH_DEBUG
  const auto read = in.read_bytes(&(encode_buf[0]), buf_size);
  assert(read == buf_size);
  UNUSED(read);
#else
  in.read_bytes(&(encode_buf[0]), buf_size);
#endif // IRESEARCH_DEBUG

  if (cipher) {
    cipher->decrypt(in.file_pointer() - buf_size, &(encode_buf[0]), buf_size);
  }

  // ensure that we have enough space to store decompressed data
  decode_buf.resize(irs::read_zvlong(in) + MAX_DATA_BLOCK_SIZE);

  buf_size = decompressor.deflate(
    reinterpret_cast<const char*>(encode_buf.c_str()),
    buf_size,
    reinterpret_cast<char*>(&decode_buf[0]),
    decode_buf.size()
  );

  if (!irs::type_limits<irs::type_t::address_t>::valid(buf_size)) {
    throw irs::index_error(string_utils::to_string(
      "while reading compact, error: invalid buffer size '" IR_SIZE_T_SPECIFIER "'",
      buf_size
    ));
  }
}

template<size_t Size>
class index_block {
 public:
  static const size_t SIZE = Size;

  void push_back(doc_id_t key, uint64_t offset) NOEXCEPT {
    assert(key_ >= keys_);
    assert(key_ < keys_ + Size);
    *key_++ = key;
    assert(key >= key_[-1]);
    assert(offset_ >= offsets_);
    assert(offset_ < offsets_ + Size);
    *offset_++ = offset;
    assert(offset >= offset_[-1]);
  }

  void pop_back() NOEXCEPT {
    assert(key_ > keys_);
    *key_-- = 0;
    assert(offset_ > offsets_);
    *offset_-- = 0;
  }

  // returns total number of items
  uint32_t total() const NOEXCEPT {
    return flushed()+ size();
  }

  // returns total number of flushed items
  uint32_t flushed() const NOEXCEPT {
    return flushed_;
  }

  // returns number of items to be flushed
  uint32_t size() const NOEXCEPT {
    assert(key_ >= keys_);
    return uint32_t(key_ - keys_);
  }

  bool empty() const NOEXCEPT {
    return keys_ == key_;
  }

  bool full() const NOEXCEPT {
    return key_ == std::end(keys_);
  }

  doc_id_t min_key() const NOEXCEPT {
    return *keys_;
  }

  doc_id_t max_key() const NOEXCEPT {
    // if this->empty(), will point to last offset
    // value which is 0 in this case
    return *(key_-1);
  }

  uint64_t max_offset() const NOEXCEPT {
    assert(offset_ > offsets_);
    return *(offset_-1);
  }

  ColumnProperty flush(data_output& out, uint64_t* buf) {
    if (empty()) {
      return CP_DENSE | CP_FIXED;
    }

    const auto size = this->size();

    ColumnProperty props = CP_SPARSE;

    // write keys
    {
      // adjust number of elements to pack to the nearest value
      // that is multiple of the block size
      const auto block_size = math::ceil32(size, packed::BLOCK_SIZE_32);
      assert(block_size >= size);

      const auto stats = encode::avg::encode(keys_, key_);
      const auto bits = encode::avg::write_block(
        out, stats.first, stats.second,
        keys_, block_size, reinterpret_cast<uint32_t*>(buf)
      );

      if (1 == stats.second && 0 == keys_[0] && encode::bitpack::rl(bits)) {
        props |= CP_DENSE;
      }
    }

    // write offsets
    {
      // adjust number of elements to pack to the nearest value
      // that is multiple of the block size
      const auto block_size = math::ceil64(size, packed::BLOCK_SIZE_64);
      assert(block_size >= size);

      const auto stats = encode::avg::encode(offsets_, offset_);
      const auto bits = encode::avg::write_block(
        out, stats.first, stats.second,
        offsets_, block_size, buf
      );

      if (0 == offsets_[0] && encode::bitpack::rl(bits)) {
        props |= CP_FIXED;
      }
    }

    flushed_ += size;

    // reset pointers and clear data
    key_ = keys_;
    std::memset(keys_, 0, sizeof keys_);
    offset_ = offsets_;
    std::memset(offsets_, 0, sizeof offsets_);

    return props;
  }

 private:
  // order is important (see max_key())
  uint64_t offsets_[Size]{};
  doc_id_t keys_[Size]{};
  uint64_t* offset_{ offsets_ };
  doc_id_t* key_{ keys_ };
  uint32_t flushed_{}; // number of flushed items
}; // index_block

//////////////////////////////////////////////////////////////////////////////
/// @class writer
//////////////////////////////////////////////////////////////////////////////
class writer final : public irs::columnstore_writer {
 public:
  static const int32_t FORMAT_MIN = 0;
  static const int32_t FORMAT_MAX = 1;

  static const string_ref FORMAT_NAME;
  static const string_ref FORMAT_EXT;

  explicit writer(int32_t version) NOEXCEPT
    : version_(version) {
    assert(version >= FORMAT_MIN && version <= FORMAT_MAX);
  }

  virtual void prepare(directory& dir, const segment_meta& meta) override;
  virtual column_t push_column() override;
  virtual bool commit() override;
  virtual void rollback() NOEXCEPT override;

 private:
  class column final : public irs::columnstore_writer::column_output {
   public:
    explicit column(writer& ctx)
      : ctx_(&ctx),
        blocks_index_(*ctx.alloc_) {
    }

    void prepare(doc_id_t key) {
      assert(key >= block_index_.max_key());

      if (key <= block_index_.max_key()) {
        // less or equal to previous key
        return;
      }

      // flush block if we've overcome MAX_DATA_BLOCK_SIZE size
      // or reached the end of the index block
      if (block_buf_.size() >= MAX_DATA_BLOCK_SIZE || block_index_.full()) {
        flush_block();
      }

      block_index_.push_back(key, block_buf_.size());
    }

    bool empty() const NOEXCEPT {
      return !block_index_.total();
    }

    void finish() {
      auto& out = *ctx_->data_out_;
      write_enum(out, ColumnProperty(((column_props_ & CP_DENSE) << 3) | blocks_props_)); // column properties
      out.write_vint(block_index_.total()); // total number of items
      out.write_vint(max_); // max column key
      out.write_vint(avg_block_size_); // avg data block size
      out.write_vint(avg_block_count_); // avg number of elements per block
      out.write_vint(column_index_.total()); // total number of index blocks
      blocks_index_.file >> out; // column blocks index
    }

    void flush() {
      // do not take into account last block
      const auto blocks_count = std::max(1U, column_index_.total());
      avg_block_count_ = block_index_.flushed() / blocks_count;
      avg_block_size_ = length_ / blocks_count;

      // commit and flush remain blocks
      flush_block();

      // finish column blocks index
      column_index_.flush(blocks_index_.stream, ctx_->buf_);
      blocks_index_.stream.flush();
    }

    virtual void close() override {
      // NOOP
    }

    virtual void write_byte(byte_type b) override {
      block_buf_.write_byte(b);
    }

    virtual void write_bytes(const byte_type* b, size_t size) override {
      block_buf_.write_bytes(b, size);
    }

    virtual void reset() override {
      if (block_index_.empty()) {
        // nothing to reset
        return;
      }

      // reset to previous offset
      block_buf_.reset(block_index_.max_offset());
      block_index_.pop_back();
    }

   private:
    void flush_block() {
      if (block_index_.empty()) {
        // nothing to flush
        return;
      }

      // refresh column properties
      // column is dense IFF
      // - all blocks are dense
      // - there are no gaps between blocks
      column_props_ &= ColumnProperty(column_index_.empty() || 1 == block_index_.min_key() - max_);

      // update max element
      max_ = block_index_.max_key();

      auto& out = *ctx_->data_out_;
      auto* buf = ctx_->buf_;

      // write first block key & where block starts
      column_index_.push_back(block_index_.min_key(), out.file_pointer());

      if (column_index_.full()) {
        column_index_.flush(blocks_index_.stream, buf);
      }

      // flush current block

      // write total number of elements in the block
      out.write_vint(block_index_.size());

      // write block index, compressed data and aggregate block properties
      // note that order of calls is important here, since it is not defined
      // which expression should be evaluated first in the following example:
      //   const auto res = expr0() | expr1();
      // otherwise it would violate format layout
      auto block_props = block_index_.flush(out, buf);
      block_props |= write_compact(out, ctx_->data_out_cipher_.get(), ctx_->comp_, static_cast<bytes_ref>(block_buf_));
      length_ += block_buf_.size();

      // refresh blocks properties
      blocks_props_ &= block_props;
      // reset buffer stream after flush
      block_buf_.reset();

      // refresh column properties
      // column is dense IFF
      // - all blocks are dense
      // - there are no gaps between blocks
      column_props_ &= ColumnProperty(0 != (block_props & CP_DENSE));
    }

    writer* ctx_; // writer context
    uint64_t length_{}; // size of all data blocks in the column
    index_block<INDEX_BLOCK_SIZE> block_index_; // current block index (per document key/offset)
    index_block<INDEX_BLOCK_SIZE> column_index_; // column block index (per block key/offset)
    memory_output blocks_index_; // blocks index
    bytes_output block_buf_{ 2*MAX_DATA_BLOCK_SIZE }; // data buffer
    doc_id_t max_{ doc_limits::invalid() }; // max key (among flushed blocks)
    ColumnProperty blocks_props_{ CP_DENSE | CP_FIXED | CP_MASK }; // aggregated column blocks properties
    ColumnProperty column_props_{ CP_DENSE }; // aggregated column block index properties
    uint32_t avg_block_count_{}; // average number of items per block (tail block is not taken into account since it may skew distribution)
    uint32_t avg_block_size_{}; // average size of the block (tail block is not taken into account since it may skew distribution)
  }; // column

  memory_allocator* alloc_{ &memory_allocator::global() };
  uint64_t buf_[INDEX_BLOCK_SIZE]; // reusable temporary buffer for packing
  std::deque<column> columns_; // pointers remain valid
  compressor comp_{ 2*MAX_DATA_BLOCK_SIZE };
  index_output::ptr data_out_;
  std::string filename_;
  directory* dir_;
  encryption::stream::ptr data_out_cipher_;
  int32_t version_;
}; // writer

template<>
std::string file_name<columnstore_writer, segment_meta>(
    const segment_meta& meta
) {
  return file_name(meta.name, columns::writer::FORMAT_EXT);
};

MSVC2015_ONLY(__pragma(warning(push)))
MSVC2015_ONLY(__pragma(warning(disable: 4592))) // symbol will be dynamically initialized (implementation limitation) false positive bug in VS2015.1
const string_ref writer::FORMAT_NAME = "iresearch_10_columnstore";
const string_ref writer::FORMAT_EXT = "cs";
MSVC2015_ONLY(__pragma(warning(pop)))

void writer::prepare(directory& dir, const segment_meta& meta) {
  columns_.clear();

  auto filename = file_name<columnstore_writer>(meta);
  auto data_out = dir.create(filename);

  if (!data_out) {
    throw io_error(string_utils::to_string(
      "Failed to create file, path: %s",
      filename.c_str()
    ));
  }

  format_utils::write_header(*data_out, FORMAT_NAME, version_);

  encryption::stream::ptr data_out_cipher;

  if (version_ > FORMAT_MIN) {
    bstring enc_header;
    auto* enc = get_encryption(dir.attributes());

    const auto encrypt = irs::encrypt(filename, *data_out, enc, enc_header, data_out_cipher);
    assert(!encrypt || (data_out_cipher && data_out_cipher->block_size()));
    UNUSED(encrypt);
  }

  alloc_ = &directory_utils::get_allocator(dir);

  // noexcept block
  dir_ = &dir;
  data_out_ = std::move(data_out);
  data_out_cipher_ = std::move(data_out_cipher);
  filename_ = std::move(filename);
}

columnstore_writer::column_t writer::push_column() {
  const auto id = columns_.size();
  columns_.emplace_back(*this);
  auto& column = columns_.back();

  return std::make_pair(id, [&column] (doc_id_t doc) -> column_output& {
    // to avoid extra (and useless in our case) check for block index
    // emptiness in 'writer::column::prepare', we disallow passing
    // doc <= doc_limits::invalid() || doc >= doc_limits::eof()
    assert(doc > doc_limits::invalid() && doc < doc_limits::eof());

    column.prepare(doc);
    return column;
  });
}

bool writer::commit() {
  assert(dir_);

  // remove all empty columns from tail
  while (!columns_.empty() && columns_.back().empty()) {
    columns_.pop_back();
  }

  // remove file if there is no data to write
  if (columns_.empty()) {
    data_out_.reset();

    if (!dir_->remove(filename_)) { // ignore error
      IR_FRMT_ERROR("Failed to remove file, path: %s", filename_.c_str());
    }

    return false; // nothing to flush
  }

  // flush all remain data including possible empty columns among filled columns
  for (auto& column : columns_) {
    // commit and flush remain blocks
    column.flush();
  }

  const auto block_index_ptr = data_out_->file_pointer(); // where blocks index start

  data_out_->write_vlong(columns_.size()); // number of columns

  for (auto& column : columns_) {
    column.finish(); // column blocks index
  }

  data_out_->write_long(block_index_ptr);
  format_utils::write_footer(*data_out_);

  rollback();

  return true;
}

void writer::rollback() NOEXCEPT {
  filename_.clear();
  dir_ = nullptr;
  data_out_.reset(); // close output
  columns_.clear(); // ensure next flush (without prepare(...)) will use the section without 'data_out_'
}

template<typename Block, typename Allocator>
class block_cache : irs::util::noncopyable {
 public:
  block_cache(const Allocator& alloc = Allocator())
    : cache_(alloc) {
  }
  block_cache(block_cache&& rhs) NOEXCEPT
    : cache_(std::move(rhs.cache_)) {
  }

  template<typename... Args>
  Block& emplace_back(Args&&... args) {
    cache_.emplace_back(std::forward<Args>(args)...);
    return cache_.back();
  }

  void pop_back() NOEXCEPT {
    cache_.pop_back();
  }

 private:
  std::deque<Block, Allocator> cache_; // pointers remain valid
}; // block_cache

template<typename Block, typename Allocator>
struct block_cache_traits {
  typedef Block block_t;
  typedef typename std::allocator_traits<Allocator>::template rebind_alloc<block_t> allocator_t;
  typedef block_cache<Block, allocator_t> cache_t;
};

// -----------------------------------------------------------------------------
// --SECTION--                                                            Blocks
// -----------------------------------------------------------------------------

class sparse_block : util::noncopyable {
 private:
  struct ref {
    doc_id_t key{ doc_limits::eof() };
    uint64_t offset;
  };

 public:
  class iterator {
   public:
    bool seek(doc_id_t doc) NOEXCEPT {
      next_ = std::lower_bound(
        begin_, end_, doc,
        [](const ref& lhs, doc_id_t rhs) {
          return lhs.key < rhs;
      });

      return next();
    }

    const irs::doc_id_t& value() const NOEXCEPT { return value_; }

    bool next() NOEXCEPT {
      if (next_ == end_) {
        return false;
      }

      value_ = next_->key;
      const auto vbegin = next_->offset;

      begin_ = next_;
      const auto vend = (++next_ == end_ ? data_->size() : next_->offset);

      assert(vend >= vbegin);
      assert(payload_ != &DUMMY);
      *payload_ = bytes_ref(
        data_->c_str() + vbegin, // start
        vend - vbegin // length
      );

      return true;
    }

    void seal() NOEXCEPT {
      value_ = doc_limits::eof();
      payload_ = &DUMMY;
      next_ = begin_ = end_;
    }

    void reset(const sparse_block& block, irs::payload& payload) NOEXCEPT {
      value_ = doc_limits::invalid();
      payload.clear();
      payload_ = &payload.value;
      next_ = begin_ = std::begin(block.index_);
      end_ = block.end_;
      data_ = &block.data_;

      assert(std::is_sorted(
        begin_, end_,
        [](const sparse_block::ref& lhs, const sparse_block::ref& rhs) {
          return lhs.key < rhs.key;
      }));
    }

    bool operator==(const sparse_block& rhs) const NOEXCEPT {
      return data_ == &rhs.data_;
    }

    bool operator!=(const sparse_block& rhs) const NOEXCEPT {
      return !(*this == rhs);
    }

   private:
    irs::bytes_ref* payload_{ &DUMMY };
    irs::doc_id_t value_ { doc_limits::invalid() };
    const sparse_block::ref* next_{}; // next position
    const sparse_block::ref* begin_{};
    const sparse_block::ref* end_{};
    const bstring* data_{};
  }; // iterator

  void load(index_input& in, encryption::stream* cipher, decompressor& decomp, bstring& buf) {
    const uint32_t size = in.read_vint(); // total number of entries in a block

    if (!size) {
      throw index_error("Empty 'sparse_block' found in columnstore");
    }

    auto begin = std::begin(index_);

    // read keys
    encode::avg::visit_block_packed_tail(
      in, size, reinterpret_cast<uint32_t*>(&buf[0]),
      [begin](uint32_t key) mutable {
        begin->key = key;
        ++begin;
    });

    // read offsets
    encode::avg::visit_block_packed_tail(
      in, size, reinterpret_cast<uint64_t*>(&buf[0]),
      [begin](uint64_t offset) mutable {
        begin->offset = offset;
        ++begin;
    });

    // read data
    read_compact(in, cipher, decomp, buf, data_);
    end_ = index_ + size;
  }

  bool value(doc_id_t key, bytes_ref& out) const {
    // find the right ref
    auto it = std::lower_bound(
      index_, end_, key,
        [] (const ref& lhs, doc_id_t rhs) {
        return lhs.key < rhs;
    });

    if (end_ == it || key < it->key) {
      // no document with such id in the block
      return false;
    }

    if (data_.empty()) {
      // block without data_, but we've found a key
      return true;
    }

    const auto vbegin = it->offset;
    const auto vend = (++it == end_ ? data_.size() : it->offset);

    assert(vend >= vbegin);
    out = bytes_ref(
      data_.c_str() + vbegin, // start
      vend - vbegin // length
    );

    return true;
  }

  bool visit(const columnstore_reader::values_reader_f& visitor) const {
    bytes_ref value;

    // visit first [begin;end-1) blocks
    doc_id_t key;
    size_t vbegin;
    auto begin = std::begin(index_);
    for (const auto end = end_-1; begin != end;) { // -1 for tail item
      key = begin->key;
      vbegin = begin->offset;

      ++begin;

      assert(begin->offset >= vbegin);
      value = bytes_ref(
        data_.c_str() + vbegin, // start
        begin->offset - vbegin // length
      );

      if (!visitor(key, value)) {
        return false;
      }
    }

    // visit tail block
    assert(data_.size() >= begin->offset);
    value = bytes_ref(
      data_.c_str() + begin->offset, // start
      data_.size() - begin->offset // length
    );

    return visitor(begin->key, value);
  }

 private:
  // TODO: use single memory block for both index & data

  // all blocks except the tail are going to be fully filled,
  // so we don't track size of each block here since we could
  // waste just INDEX_BLOCK_SIZE*sizeof(ref)-1 per column
  // in the worst case
  ref index_[INDEX_BLOCK_SIZE];
  bstring data_;
  const ref* end_{ std::end(index_) };
}; // sparse_block

class dense_block : util::noncopyable {
 public:
  class iterator {
   public:
    bool seek(doc_id_t doc) NOEXCEPT {
      // before the current element
      if (doc <= value_) {
        doc = value_;
      }

      // FIXME refactor
      it_ = begin_ + doc - base_;

      return next();
    }

    const irs::doc_id_t& value() const NOEXCEPT { return value_; }

    bool next() NOEXCEPT {
      if (it_ >= end_) {
        // after the last element
        return false;
      }

      value_ = base_ + std::distance(begin_, it_);
      next_value();

      return true;
    }

    void seal() NOEXCEPT {
      value_ = doc_limits::eof();
      payload_ = &DUMMY;
      it_ = begin_ = end_;
    }

    void reset(const dense_block& block, irs::payload& payload) NOEXCEPT {
      value_ = block.base_;
      payload.clear();
      payload_ = &payload.value;
      it_ = begin_ = std::begin(block.index_);
      end_ = block.end_;
      data_ = &block.data_;
      base_ = block.base_;
    }

    bool operator==(const dense_block& rhs) const NOEXCEPT {
      return data_ == &rhs.data_;
    }

    bool operator!=(const dense_block& rhs) const NOEXCEPT {
      return !(*this == rhs);
    }

   private:
    // note that function increments 'it_'
    void next_value() NOEXCEPT {
      const auto vbegin = *it_;
      const auto vend = (++it_ == end_ ? data_->size() : *it_);

      assert(vend >= vbegin);
      assert(payload_ != &DUMMY);
      *payload_ = bytes_ref(
        data_->c_str() + vbegin, // start
        vend - vbegin // length
      );
    }

    irs::bytes_ref* payload_{ &DUMMY };
    irs::doc_id_t value_ { doc_limits::invalid() };
    const uint32_t* begin_{};
    const uint32_t* it_{};
    const uint32_t* end_{};
    const bstring* data_{};
    doc_id_t base_{};
  }; // iterator

  void load(index_input& in, encryption::stream* cipher, decompressor& decomp, bstring& buf) {
    const uint32_t size = in.read_vint(); // total number of entries in a block

    if (!size) {
      throw index_error("Empty 'dense_block' found in columnstore");
    }

    // dense block must be encoded with RL encoding, avg must be equal to 1
    uint32_t avg;
    if (!encode::avg::read_block_rl32(in, base_, avg) || 1 != avg) {
      throw index_error(string_utils::to_string(
        "Invalid RL encoding in 'dense_block', base_key=%du, avg_delta=%du",
        base_, avg
      ));
    }

    // read data offsets
    auto begin = std::begin(index_);

    encode::avg::visit_block_packed_tail(
      in, size, reinterpret_cast<uint64_t*>(&buf[0]),
      [begin](uint64_t offset) mutable {
        *begin = offset;
        ++begin;
    });

    // read data
    read_compact(in, cipher, decomp, buf, data_);
    end_ = index_ + size;
  }

  bool value(doc_id_t key, bytes_ref& out) const {
    const auto* begin = index_ + key - base_;
    if (begin < index_ || begin >= end_) {
      // there is no item with the speicified key
      return false;
    }

    if (data_.empty()) {
      // block without data, but we've found a key
      return true;
    }

    const auto vbegin = *begin;
    const auto vend = (++begin == end_ ? data_.size() : *begin);
    assert(vend >= vbegin);

    out = bytes_ref(data_.c_str() + vbegin, vend - vbegin);

    return true;
  }

  bool visit(const columnstore_reader::values_reader_f& visitor) const {
    bytes_ref value;

    // visit first [begin;end-1) blocks
    doc_id_t key = base_;
    size_t vbegin;
    auto begin = std::begin(index_);
    for (const auto end = end_ - 1; begin != end; ++key) { // -1 for tail item
      vbegin = *begin;

      ++begin;

      assert(*begin >= vbegin);
      value = bytes_ref(
        data_.c_str() + vbegin, // start
        *begin - vbegin // length
      );

      if (!visitor(key, value)) {
        return false;
      }
    }

    // visit tail block
    assert(data_.size() >= *begin);
    value = bytes_ref(
      data_.c_str() + *begin, // start
      data_.size() - *begin // length
    );

    return visitor(key, value);
  }

 private:
  // TODO: use single memory block for both index & data

  // all blocks except the tail are going to be fully filled,
  // so we don't track size of each block here since we could
  // waste just INDEX_BLOCK_SIZE*sizeof(ref)-1 per column
  // in the worst case
  uint32_t index_[INDEX_BLOCK_SIZE];
  bstring data_;
  uint32_t* end_{ index_ };
  doc_id_t base_{ };
}; // dense_block

class dense_fixed_offset_block : util::noncopyable {
 public:
  class iterator {
   public:
    bool seek(doc_id_t doc) NOEXCEPT {
      if (doc < value_next_) {
        if (!doc_limits::valid(value_)) {
          return next();
        }

        // don't seek backwards
        return true;
      }

      value_next_ = doc;
      return next();
    }

    const doc_id_t& value() const NOEXCEPT {
      return value_;
    }

    bool next() NOEXCEPT {
      if (value_next_ >= value_end_) {
        seal();
        return false;
      }

      value_ = value_next_++;
      const auto offset = (value_ - value_min_)*avg_length_;

      assert(payload_ != &DUMMY);
      *payload_= bytes_ref(
        data_.c_str() + offset,
        value_ == value_back_ ? data_.size() - offset : avg_length_
      );

      return true;
    }

    void seal() NOEXCEPT {
      value_ = doc_limits::eof();
      value_next_ = doc_limits::eof();
      value_min_ = doc_limits::eof();
      value_end_ = doc_limits::eof();
      payload_ = &DUMMY;
    }

    void reset(const dense_fixed_offset_block& block, irs::payload& payload) NOEXCEPT {
      avg_length_ = block.avg_length_;
      data_ = block.data_;
      payload.clear();
      payload_ = &payload.value;
      value_ = doc_limits::invalid();
      value_next_ = block.base_key_;
      value_min_ = block.base_key_;
      value_end_ = value_min_ + block.size_;
      value_back_ = value_end_ - 1;
    }

    bool operator==(const dense_fixed_offset_block& rhs) const NOEXCEPT {
      return data_.c_str() == rhs.data_.c_str();
    }

    bool operator!=(const dense_fixed_offset_block& rhs) const NOEXCEPT {
      return !(*this == rhs);
    }

   private:
    uint64_t avg_length_{}; // average value length
    bytes_ref data_;
    irs::bytes_ref* payload_{ &DUMMY };
    doc_id_t value_ { doc_limits::invalid() }; // current value
    doc_id_t value_next_{ doc_limits::invalid() }; // next value
    doc_id_t value_min_{}; // min doc_id
    doc_id_t value_end_{}; // after the last valid doc id
    doc_id_t value_back_{}; // last valid doc id
  }; // iterator

  void load(index_input& in, encryption::stream* cipher, decompressor& decomp, bstring& buf) {
    size_ = in.read_vint(); // total number of entries in a block

    if (!size_) {
      throw index_error("Empty 'dense_fixed_offset_block' found in columnstore");
    }

    // dense block must be encoded with RL encoding, avg must be equal to 1
    uint32_t avg;
    if (!encode::avg::read_block_rl32(in, base_key_, avg) || 1 != avg) {
      throw index_error(string_utils::to_string(
        "Invalid RL encoding in 'dense_fixed_offset_block', base_key=%du, avg_delta=%du",
        base_key_, avg
      ));
    }

    // fixed length block must be encoded with RL encoding
    if (!encode::avg::read_block_rl32(in, base_offset_, avg_length_)) {
      throw index_error(string_utils::to_string(
        "Invalid RL encoding in 'dense_fixed_offset_block', base_offset=%du, avg_length=%du",
        base_key_, avg_length_
      ));
    }

    // read data
    read_compact(in, cipher, decomp, buf, data_);
  }

  bool value(doc_id_t key, bytes_ref& out) const {
    key -= base_key_;

    if (key >= size_) {
      return false;
    }

    // expect 0-based key

    if (data_.empty()) {
      // block without data, but we've found a key
      return true;
    }

    const auto vbegin = base_offset_ + key*avg_length_;
    const auto vlength = (size_ == ++key ? data_.size() - vbegin : avg_length_);

    out = bytes_ref(data_.c_str() + vbegin, vlength);
    return true;
  }

  bool visit(const columnstore_reader::values_reader_f& visitor) const {
    assert(size_);

    bytes_ref value;

    // visit first 'size_-1' blocks
    doc_id_t key = base_key_;
    size_t offset = base_offset_;
    for (const doc_id_t end = key + size_ - 1;  key < end; ++key, offset += avg_length_) {
      value = bytes_ref(data_.c_str() + offset, avg_length_);
      if (!visitor(key, value)) {
        return false;
      }
    }

    // visit tail block
    assert(data_.size() >= offset);
    value = bytes_ref(
      data_.c_str() + offset, // start
      data_.size() - offset // length
    );

    return visitor(key, value);
  }

 private:
  doc_id_t base_key_{}; // base key
  uint32_t base_offset_{}; // base offset
  uint32_t avg_length_{}; // entry length
  doc_id_t size_{}; // total number of entries
  bstring data_;
}; // dense_fixed_offset_block

class sparse_mask_block : util::noncopyable {
 public:
  class iterator {
   public:
    bool seek(doc_id_t doc) NOEXCEPT {
      it_ = std::lower_bound(begin_, end_, doc);

      return next();
    }

    const irs::doc_id_t& value() const NOEXCEPT { return value_; }

    bool next() NOEXCEPT {
      if (it_ == end_) {
        return false;
      }

      begin_ = it_;
      value_ = *it_++;
      return true;
    }

    void seal() NOEXCEPT {
      value_ = doc_limits::eof();
      it_ = begin_ = end_;
    }

    void reset(const sparse_mask_block& block, irs::payload& payload) NOEXCEPT {
      value_ = doc_limits::invalid();
      payload.clear(); // mask block doesn't have payload
      it_ = begin_ = std::begin(block.keys_);
      end_ = begin_ + block.size_;

      assert(std::is_sorted(begin_, end_));
    }

    bool operator==(const sparse_mask_block& rhs) const NOEXCEPT {
      return end_ == (rhs.keys_ + rhs.size_);
    }

    bool operator!=(const sparse_mask_block& rhs) const NOEXCEPT {
      return !(*this == rhs);
    }

   private:
    irs::doc_id_t value_ { doc_limits::invalid() };
    const doc_id_t* it_{};
    const doc_id_t* begin_{};
    const doc_id_t* end_{};
  }; // iterator

  sparse_mask_block() NOEXCEPT {
    std::fill(
      std::begin(keys_), std::end(keys_),
      doc_limits::eof()
    );
  }

  void load(index_input& in, encryption::stream* /*cipher*/, decompressor& /*decomp*/, bstring& buf) {
    size_ = in.read_vint(); // total number of entries in a block

    if (!size_) {
      throw index_error("Empty 'sparse_mask_block' found in columnstore");
    }

    auto begin = std::begin(keys_);

    encode::avg::visit_block_packed_tail(
      in, size_, reinterpret_cast<uint32_t*>(&buf[0]),
      [begin](uint32_t key) mutable {
        *begin++ = key;
    });

    // mask block has no data, so all offsets should be equal to 0
    if (!encode::avg::check_block_rl64(in, 0)) {
      throw index_error("'sparse_mask_block' expected to contain no data");
    }
  }

  bool value(doc_id_t key, bytes_ref& /*reader*/) const {
    // we don't evaluate 'end' here as 'keys_ + size_'
    // since it all blocks except the tail one are
    // going to be fully filled, that allows compiler
    // to generate better optimized code

    const auto it = std::lower_bound(
      std::begin(keys_), std::end(keys_), key
    );

    return !(std::end(keys_) == it || *it > key);
  }

  bool visit(const columnstore_reader::values_reader_f& reader) const {
    for (auto begin = std::begin(keys_), end = begin + size_; begin != end; ++begin) {
      if (!reader(*begin, DUMMY)) {
        return false;
      }
    }
    return true;
  }

 private:
  // all blocks except the tail one are going to be fully filled,
  // so we store keys in a fixed length array since we could
  // waste just INDEX_BLOCK_SIZE*sizeof(ref)-1 per column
  // in the worst case
  doc_id_t keys_[INDEX_BLOCK_SIZE];
  doc_id_t size_{}; // number of documents in a block
}; // sparse_mask_block

class dense_mask_block {
 public:
  class iterator {
   public:
    bool seek(doc_id_t doc) NOEXCEPT {
      if (doc < doc_) {
        if (!doc_limits::valid(value_)) {
          return next();
        }

        // don't seek backwards
        return true;
      }

      doc_ = doc;
      return next();
    }

    const irs::doc_id_t& value() const NOEXCEPT {
      return value_;
    }

    bool next() NOEXCEPT {
      if (doc_ >= max_) {
        seal();
        return false;
      }

      value_ = doc_++;

      return true;
    }

    void seal() NOEXCEPT {
      value_ = doc_limits::eof();
      doc_ = max_;
    }

    void reset(const dense_mask_block& block, irs::payload& payload) NOEXCEPT {
      block_ = &block;
      payload.clear(); // mask block doesn't have payload
      doc_ = block.min_;
      max_ = block.max_;
    }

    bool operator==(const dense_mask_block& rhs) const NOEXCEPT {
      return block_ == &rhs;
    }

    bool operator!=(const dense_mask_block& rhs) const NOEXCEPT {
      return !(*this == rhs);
    }

   private:
    const dense_mask_block* block_{};
    doc_id_t value_{ doc_limits::invalid() };
    doc_id_t doc_{ doc_limits::invalid() };
    doc_id_t max_{ doc_limits::invalid() };
  }; // iterator

  dense_mask_block() NOEXCEPT
    : min_(doc_limits::invalid()),
      max_(doc_limits::invalid()) {
  }

  void load(index_input& in, encryption::stream* /*cipher*/, decompressor& /*decomp*/, bstring& /*buf*/) {
    const auto size = in.read_vint(); // total number of entries in a block

    if (!size) {
      throw index_error("Empty 'dense_mask_block' found in columnstore");
    }

    // dense block must be encoded with RL encoding, avg must be equal to 1
    uint32_t avg;
    if (!encode::avg::read_block_rl32(in, min_, avg) || 1 != avg) {
      throw index_error(string_utils::to_string(
        "Invalid RL encoding in 'dense_mask_block', base_key=%du, avg_delta=%du",
        min_, avg
      ));
    }

    // mask block has no data, so all offsets should be equal to 0
    if (!encode::avg::check_block_rl64(in, 0)) {
      throw index_error("'dense_mask_block' expected to contain no data");
    }

    max_ = min_ + size;
  }

  bool value(doc_id_t key, bytes_ref& /*reader*/) const NOEXCEPT {
    return min_ <= key && key < max_;
  }

  bool visit(const columnstore_reader::values_reader_f& visitor) const {
    for (auto doc = min_; doc < max_; ++doc) {
      if (!visitor(doc, DUMMY)) {
        return false;
      }
    }

    return true;
  }

 private:
  doc_id_t min_;
  doc_id_t max_;
}; // dense_mask_block

template<typename Allocator = std::allocator<sparse_block>>
class read_context
  : public block_cache_traits<sparse_block, Allocator>::cache_t,
    public block_cache_traits<dense_block, Allocator>::cache_t,
    public block_cache_traits<dense_fixed_offset_block, Allocator>::cache_t,
    public block_cache_traits<sparse_mask_block, Allocator>::cache_t,
    public block_cache_traits<dense_mask_block, Allocator>::cache_t {
 public:
  DECLARE_SHARED_PTR(read_context);

  static ptr make(const index_input& stream, encryption::stream* cipher) {
    auto clone = stream.reopen(); // reopen thead-safe stream

    if (!clone) {
      // implementation returned wrong pointer
      IR_FRMT_ERROR("Failed to reopen columpstore input in: %s", __FUNCTION__);

      throw io_error("Failed to reopen columnstore input in");
    }

    return memory::make_shared<read_context>(std::move(clone), cipher);
  }

  read_context(
      index_input::ptr&& in,
      encryption::stream* cipher,
      const Allocator& alloc = Allocator())
    : block_cache_traits<sparse_block, Allocator>::cache_t(typename block_cache_traits<sparse_block, Allocator>::allocator_t(alloc)),
      block_cache_traits<dense_block, Allocator>::cache_t(typename block_cache_traits<dense_block, Allocator>::allocator_t(alloc)),
      block_cache_traits<dense_fixed_offset_block, Allocator>::cache_t(typename block_cache_traits<dense_fixed_offset_block, Allocator>::allocator_t(alloc)),
      block_cache_traits<sparse_mask_block, Allocator>::cache_t(typename block_cache_traits<sparse_mask_block, Allocator>::allocator_t(alloc)),
      block_cache_traits<dense_mask_block, Allocator>::cache_t(typename block_cache_traits<dense_mask_block, Allocator>::allocator_t(alloc)),
      buf_(INDEX_BLOCK_SIZE*sizeof(uint32_t), 0),
      stream_(std::move(in)),
      cipher_(cipher) {
  }

  template<typename Block, typename... Args>
  Block& emplace_back(uint64_t offset, Args&&... args) {
    typename block_cache_traits<Block, Allocator>::cache_t& cache = *this;

    // add cache entry
    auto& block = cache.emplace_back(std::forward<Args>(args)...);

    try {
      load(block, offset);
    } catch (...) {
      // failed to load block
      pop_back<Block>();

      throw;
    }

    return block;
  }

  template<typename Block>
  void load(Block& block, uint64_t offset) {
    stream_->seek(offset); // seek to the offset
    block.load(*stream_, cipher_, decomp_, buf_);
  }

  template<typename Block>
  void pop_back() NOEXCEPT {
    typename block_cache_traits<Block, Allocator>::cache_t& cache = *this;
    cache.pop_back();
  }

 private:
  decompressor decomp_; // decompressor
  bstring buf_; // temporary buffer for decoding/unpacking
  index_input::ptr stream_;
  encryption::stream* cipher_; // options cipher stream
}; // read_context

typedef read_context<> read_context_t;

class context_provider: private util::noncopyable {
 public:
  context_provider(size_t max_pool_size)
    : pool_(std::max(size_t(1), max_pool_size)) {
  }

  void prepare(index_input::ptr&& stream, encryption::stream::ptr&& cipher) NOEXCEPT {
    assert(stream);

    stream_ = std::move(stream);
    cipher_ = std::move(cipher);
  }

  bounded_object_pool<read_context_t>::ptr get_context() const {
    return pool_.emplace(*stream_, cipher_.get());
  }

 private:
  mutable bounded_object_pool<read_context_t> pool_;
  encryption::stream::ptr cipher_;
  index_input::ptr stream_;
}; // context_provider

// in case of success caches block pointed
// instance, nullptr otherwise
template<typename BlockRef>
const typename BlockRef::block_t& load_block(
    const context_provider& ctxs,
    BlockRef& ref) {
  typedef typename BlockRef::block_t block_t;

  const auto* cached = ref.pblock.load();

  if (!cached) {
    auto ctx = ctxs.get_context();
    assert(ctx);

    // load block
    const auto& block = ctx->template emplace_back<block_t>(ref.offset);

    // mark block as loaded
    if (ref.pblock.compare_exchange_strong(cached, &block)) {
      cached = &block;
    } else {
      // already cached by another thread
      ctx->template pop_back<block_t>();
    }
  }

  return *cached;
}

// in case of success caches block pointed
// by 'ref' in the specified 'block' and
// retuns a pointer to cached instance,
// nullptr otherwise
template<typename BlockRef>
const typename BlockRef::block_t& load_block(
    const context_provider& ctxs,
    const BlockRef& ref,
    typename BlockRef::block_t& block) {
  const auto* cached = ref.pblock.load();

  if (!cached) {
    auto ctx = ctxs.get_context();
    assert(ctx);

    ctx->load(block, ref.offset);

    cached = &block;
  }

  return *cached;
}

////////////////////////////////////////////////////////////////////////////////
/// @class column
////////////////////////////////////////////////////////////////////////////////
class column
    : public irs::columnstore_reader::column_reader,
      private util::noncopyable {
 public:
  DECLARE_UNIQUE_PTR(column);

  explicit column(ColumnProperty props) NOEXCEPT
    : props_(props) {
  }

  virtual ~column() { }

  virtual void read(data_input& in, uint64_t* /*buf*/) {
    count_ = in.read_vint();
    max_ = in.read_vint();
    avg_block_size_ = in.read_vint();
    avg_block_count_ = in.read_vint();
    if (!avg_block_count_) {
      avg_block_count_ = count_;
    }
  }

  doc_id_t max() const NOEXCEPT { return max_; }
  virtual size_t size() const NOEXCEPT override { return count_; }
  bool empty() const NOEXCEPT { return 0 == size(); }
  uint32_t avg_block_size() const NOEXCEPT { return avg_block_size_; }
  uint32_t avg_block_count() const NOEXCEPT { return avg_block_count_; }
  ColumnProperty props() const NOEXCEPT { return props_; }

 protected:
  // same as size() but returns uint32_t to avoid type convertions
  uint32_t count() const NOEXCEPT { return count_; }

 private:
  doc_id_t max_{ doc_limits::eof() };
  uint32_t count_{};
  uint32_t avg_block_size_{};
  uint32_t avg_block_count_{};
  ColumnProperty props_{ CP_SPARSE };
}; // column

template<typename Column>
class column_iterator final: public irs::doc_iterator {
 public:
  typedef Column column_t;
  typedef typename Column::block_t block_t;
  typedef typename block_t::iterator block_iterator_t;

  explicit column_iterator(
      const column_t& column,
      const typename column_t::block_ref* begin,
      const typename column_t::block_ref* end
  ): attrs_(2), // document+payload
     begin_(begin),
     seek_origin_(begin),
     end_(end),
     column_(&column) {
    attrs_.emplace(doc_);
    attrs_.emplace(payload_);
  }

  virtual const irs::attribute_view& attributes() const NOEXCEPT override {
    return attrs_;
  }

  virtual doc_id_t value() const NOEXCEPT override {
    return doc_.value;
  }

  virtual doc_id_t seek(irs::doc_id_t doc) override {
    begin_ = column_->find_block(seek_origin_, end_, doc);

    if (!next_block()) {
      return value();
    }

    if (!block_.seek(doc)) {
      // reached the end of block,
      // advance to the next one
      while (next_block() && !block_.next()) { }
    }

    doc_.value = block_.value();
    return value();
  }

  virtual bool next() override {
    while (!block_.next()) {
      if (!next_block()) {
        return false;
      }
    }

    doc_.value = block_.value();
    return true;
  }

 private:
  typedef typename column_t::refs_t refs_t;

  bool next_block() {
    if (begin_ == end_) {
      // reached the end of the column
      block_.seal();
      seek_origin_ = end_;
      payload_.clear();
      doc_.value = irs::doc_limits::eof();

      return false;
    }

    try {
      const auto& cached = load_block(*column_->ctxs_, *begin_);

      if (block_ != cached) {
        block_.reset(cached, payload_);
      }
    } catch (...) {
      // unable to load block, seal the iterator
      block_.seal();
      begin_ = end_;
      payload_.clear();
      doc_.value = irs::doc_limits::eof();

      throw;
    }

    seek_origin_ = begin_++;

    return true;
  }

  irs::attribute_view attrs_;
  block_iterator_t block_;
  irs::payload payload_;
  irs::document doc_;
  const typename column_t::block_ref* begin_;
  const typename column_t::block_ref* seek_origin_;
  const typename column_t::block_ref* end_;
  const column_t* column_;
}; // column_iterator

// -----------------------------------------------------------------------------
// --SECTION--                                                           Columns
// -----------------------------------------------------------------------------

template<typename Column>
columnstore_reader::values_reader_f column_values(const Column& column) {
if (column.empty()) {
    return columnstore_reader::empty_reader();
  }

  return [&column](doc_id_t key, bytes_ref& value) {
    return column.value(key, value);
  };
}

////////////////////////////////////////////////////////////////////////////////
/// @class sparse_column
////////////////////////////////////////////////////////////////////////////////
template<typename Block>
class sparse_column final : public column {
 public:
  typedef sparse_column column_t;
  typedef Block block_t;

  static column::ptr make(const context_provider& ctxs, ColumnProperty props) {
    return memory::make_unique<column_t>(ctxs, props);
  }

  sparse_column(const context_provider& ctxs, ColumnProperty props)
    : column(props), ctxs_(&ctxs) {
  }

  virtual void read(data_input& in, uint64_t* buf) override {
    column::read(in, buf); // read common header

    uint32_t blocks_count = in.read_vint(); // total number of column index blocks

    std::vector<block_ref> refs(blocks_count + 1); // +1 for upper bound

    auto begin = refs.begin();
    while (blocks_count >= INDEX_BLOCK_SIZE) {
      encode::avg::visit_block_packed(
        in, INDEX_BLOCK_SIZE, reinterpret_cast<uint32_t*>(buf),
        [begin](uint32_t key) mutable {
          begin->key = key;
          ++begin;
      });

      encode::avg::visit_block_packed(
        in, INDEX_BLOCK_SIZE, buf,
        [begin](uint64_t offset) mutable {
          begin->offset = offset;
          ++begin;
      });

      begin += INDEX_BLOCK_SIZE;
      blocks_count -= INDEX_BLOCK_SIZE;
    }

    // tail block
    if (blocks_count) {
      encode::avg::visit_block_packed_tail(
        in, blocks_count, reinterpret_cast<uint32_t*>(buf),
        [begin](uint32_t key) mutable {
          begin->key = key;
          ++begin;
      });

      encode::avg::visit_block_packed_tail(
        in, blocks_count, buf,
        [begin](uint64_t offset) mutable {
          begin->offset = offset;
          ++begin;
      });

      begin += blocks_count;
    }

    // upper bound
    if (this->max() < doc_limits::eof()) {
      begin->key = this->max() + 1;
    } else {
      begin->key = doc_limits::eof();
    }
    begin->offset = type_limits<type_t::address_t>::invalid();

    refs_ = std::move(refs);
  }

  bool value(doc_id_t key, bytes_ref& value) const {
    // find the right block
    const auto rbegin = refs_.rbegin(); // upper bound
    const auto rend = refs_.rend();
    const auto it = std::lower_bound(
      rbegin, rend, key,
      [] (const block_ref& lhs, doc_id_t rhs) {
        return lhs.key > rhs;
    });

    if (it == rend || it == rbegin) {
      return false;
    }

    const auto& cached = load_block(*ctxs_, *it);

    return cached.value(key, value);
  };

  virtual bool visit(
      const columnstore_reader::values_visitor_f& visitor
  ) const override {
    block_t block; // don't cache new blocks
    for (auto begin = refs_.begin(), end = refs_.end()-1; begin != end; ++begin) { // -1 for upper bound
      const auto& cached = load_block(*ctxs_, *begin, block);

      if (!cached.visit(visitor)) {
        return false;
      }
    }
    return true;
  }

  virtual irs::doc_iterator::ptr iterator() const override {
    typedef column_iterator<column_t> iterator_t;

    return empty()
      ? irs::doc_iterator::empty()
      : irs::doc_iterator::make<iterator_t>(
          *this,
          refs_.data(),
          refs_.data() + refs_.size() - 1 // -1 for upper bound
        );
  }

  virtual columnstore_reader::values_reader_f values() const override {
    return column_values<column_t>(*this);
  }

 private:
  friend class column_iterator<column_t>;

  struct block_ref : util::noncopyable {
    typedef typename column_t::block_t block_t;

    block_ref() = default;

    block_ref(block_ref&& other) NOEXCEPT
      : key(std::move(other.key)), offset(std::move(other.offset)) {
      pblock = other.pblock.exchange(nullptr); // no std::move(...) for std::atomic<...>
    }

    doc_id_t key; // min key in a block
    uint64_t offset; // block offset
    mutable std::atomic<const block_t*> pblock; // pointer to cached block
  }; // block_ref

  typedef std::vector<block_ref> refs_t;

  const block_ref* find_block(
      const block_ref* begin,
      const block_ref* end,
      doc_id_t key) const NOEXCEPT {
    UNUSED(end);

    if (key <= begin->key) {
      return begin;
    }

    const auto rbegin = irstd::make_reverse_iterator(refs_.data() + refs_.size()); // upper bound
    const auto rend = irstd::make_reverse_iterator(begin);
    const auto it = std::lower_bound(
      rbegin, rend, key,
      [] (const block_ref& lhs, doc_id_t rhs) {
        return lhs.key > rhs;
    });

    if (it == rend) {
      return &*rbegin;
    }

    return it.base()-1;
  }

  typename refs_t::const_iterator find_block(doc_id_t key) const NOEXCEPT {
    if (key <= refs_.front().key) {
      return refs_.begin();
    }

    const auto rbegin = refs_.rbegin(); // upper bound
    const auto rend = refs_.rend();
    const auto it = std::lower_bound(
      rbegin, rend, key,
      [] (const block_ref& lhs, doc_id_t rhs) {
        return lhs.key > rhs;
    });

    if (it == rend) {
      return refs_.end() - 1; // -1 for upper bound
    }

    return irstd::to_forward(it);
  }

  const context_provider* ctxs_;
  refs_t refs_; // blocks index
}; // sparse_column

////////////////////////////////////////////////////////////////////////////////
/// @class dense_fixed_offset_column
////////////////////////////////////////////////////////////////////////////////
template<typename Block>
class dense_fixed_offset_column final : public column {
 public:
  typedef dense_fixed_offset_column column_t;
  typedef Block block_t;

  static column::ptr make(const context_provider& ctxs, ColumnProperty props) {
    return memory::make_unique<column_t>(ctxs, props);
  }

  dense_fixed_offset_column(const context_provider& ctxs, ColumnProperty prop)
    : column(prop), ctxs_(&ctxs) {
  }

  virtual void read(data_input& in, uint64_t* buf) override {
    column::read(in, buf); // read common header

    size_t blocks_count = in.read_vint(); // total number of column index blocks

    std::vector<block_ref> refs(blocks_count);

    auto begin = refs.begin();
    while (blocks_count >= INDEX_BLOCK_SIZE) {
      if (!encode::avg::check_block_rl32(in, this->avg_block_count())) {
        throw index_error("Invalid RL encoding in 'dense_fixed_offset_column' (keys)");
      }

      encode::avg::visit_block_packed(
        in, INDEX_BLOCK_SIZE, buf,
        [begin](uint64_t offset) mutable {
          begin->offset = offset;
          ++begin;
      });

      begin += INDEX_BLOCK_SIZE;
      blocks_count -= INDEX_BLOCK_SIZE;
    }

    // tail block
    if (blocks_count) {
      const auto avg_block_count = blocks_count > 1
        ? this->avg_block_count()
        : 0U; // in this case avg == 0

      if (!encode::avg::check_block_rl32(in, avg_block_count)) {
        throw index_error("Invalid RL encoding in 'dense_fixed_offset_column' (keys)");
      }

      encode::avg::visit_block_packed_tail(
        in, blocks_count, buf,
        [begin](uint64_t offset) mutable {
          begin->offset = offset;
          ++begin;
      });

      begin += blocks_count;
    }

    refs_ = std::move(refs);
    min_ = this->max() - this->count() + 1;
  }

  bool value(doc_id_t key, bytes_ref& value) const {
    const auto base_key = key - min_;

    if (base_key >= this->count()) {
      return false;
    }

    const auto block_idx = base_key / this->avg_block_count();
    assert(block_idx < refs_.size());

    auto& ref = const_cast<block_ref&>(refs_[block_idx]);

    const auto& cached = load_block(*ctxs_, ref);

    return cached.value(key, value);
  }

  virtual bool visit(
      const columnstore_reader::values_visitor_f& visitor
  ) const override {
    block_t block; // don't cache new blocks
    for (auto& ref : refs_) {
      const auto& cached = load_block(*ctxs_, ref, block);

      if (!cached.visit(visitor)) {
        return false;
      }
    }

    return true;
  }

  virtual irs::doc_iterator::ptr iterator() const override {
    typedef column_iterator<column_t> iterator_t;

    return empty()
      ? irs::doc_iterator::empty()
      : irs::doc_iterator::make<iterator_t>(
          *this,
          refs_.data(),
          refs_.data() + refs_.size()
        )
      ;
  }

  virtual columnstore_reader::values_reader_f values() const override {
    return column_values<column_t>(*this);
  }

 private:
  friend class column_iterator<column_t>;

  struct block_ref {
    typedef typename column_t::block_t block_t;

    block_ref() = default;

    block_ref(block_ref&& other) NOEXCEPT
      : offset(std::move(other.offset)) {
      pblock = other.pblock.exchange(nullptr); // no std::move(...) for std::atomic<...>
    }

    uint64_t offset; // need to store base offset since blocks may not be located sequentially
    mutable std::atomic<const block_t*> pblock;
  }; // block_ref

  typedef std::vector<block_ref> refs_t;

  const block_ref* find_block(
      const block_ref* begin,
      const block_ref* end,
      doc_id_t key) const NOEXCEPT {
    const auto min  = min_ + this->avg_block_count() * std::distance(refs_.data(), begin);

    if (key < min) {
      return begin;
    }

    if ((key -= min_) >= this->count()) {
      return end;
    }

    const auto block_idx = key / this->avg_block_count();
    assert(block_idx < refs_.size());

    return refs_.data() + block_idx;
  }

  typename refs_t::const_iterator find_block(doc_id_t key) const NOEXCEPT {
    if (key < min_) {
      return refs_.begin();
    }

    if ((key -= min_) >= this->count()) {
      return refs_.end();
    }

    const auto block_idx = key / this->avg_block_count();
    assert(block_idx < refs_.size());

    return std::begin(refs_) + block_idx;
  }

  const context_provider* ctxs_;
  refs_t refs_;
  doc_id_t min_{}; // min key
}; // dense_fixed_offset_column

template<>
class dense_fixed_offset_column<dense_mask_block> final : public column {
 public:
  typedef dense_fixed_offset_column column_t;

  static column::ptr make(const context_provider&, ColumnProperty props) {
    return memory::make_unique<column_t>(props);
  }

  explicit dense_fixed_offset_column(ColumnProperty prop) NOEXCEPT
    : column(prop) {
  }

  virtual void read(data_input& in, uint64_t* buf) override {
    // we treat data in blocks as "garbage" which could be
    // potentially removed on merge, so we don't validate
    // column properties using such blocks

    column::read(in, buf); // read common header

    uint32_t blocks_count = in.read_vint(); // total number of column index blocks

    while (blocks_count >= INDEX_BLOCK_SIZE) {
      if (!encode::avg::check_block_rl32(in, this->avg_block_count())) {
        throw index_error("Invalid RL encoding in 'dense_fixed_offset_column<dense_mask_block>' (keys)");
      }

      // skip offsets, they point to "garbage" data
      encode::avg::visit_block_packed(
        in, INDEX_BLOCK_SIZE, buf,
        [](uint64_t) {}
      );

      blocks_count -= INDEX_BLOCK_SIZE;
    }

    // tail block
    if (blocks_count) {
      const auto avg_block_count = blocks_count > 1
        ? this->avg_block_count()
        : 0; // in this case avg == 0

      if (!encode::avg::check_block_rl32(in, avg_block_count)) {
        throw index_error("Invalid RL encoding in 'dense_fixed_offset_column<dense_mask_block>' (keys)");
      }

      // skip offsets, they point to "garbage" data
      encode::avg::visit_block_packed_tail(
        in, blocks_count, buf,
        [](uint64_t) { }
      );
    }


    min_ = this->max() - this->count();
  }

  bool value(doc_id_t key, bytes_ref& value) const NOEXCEPT {
    value = bytes_ref::NIL;
    return key > min_ && key <= this->max();
  }

  virtual bool visit(
      const columnstore_reader::values_visitor_f& visitor
  ) const override {
    auto doc = min_;

    for (auto left = this->size(); left; --left) {
      if (!visitor(++doc, bytes_ref::NIL)) {
        return false;
      }
    }

    return true;
  }

  virtual irs::doc_iterator::ptr iterator() const override;

  virtual columnstore_reader::values_reader_f values() const override {
    return column_values<column_t>(*this);
  }

 private:
  class column_iterator final: public irs::doc_iterator {
   public:
    explicit column_iterator(const column_t& column) NOEXCEPT
      : attrs_(1), // document
        min_(1 + column.min_),
        max_(column.max()) {
      attrs_.emplace(value_);
    }

    virtual const irs::attribute_view& attributes() const NOEXCEPT override {
      return attrs_;
    }

    virtual irs::doc_id_t value() const NOEXCEPT override {
      return value_.value;
    }

    virtual irs::doc_id_t seek(irs::doc_id_t doc) NOEXCEPT override {
      if (doc < min_) {
        if (!doc_limits::valid(value_.value)) {
          next();
        }

        return value();
      }

      min_ = doc;
      next();

      return value_.value;
    }

    virtual bool next() NOEXCEPT override {
      if (min_ > max_) {
        value_.value = doc_limits::eof();

        return false;
      }


      value_.value = min_++;

      return true;
    }

   private:
    attribute_view attrs_;
    document value_;
    doc_id_t min_{ doc_limits::invalid() };
    doc_id_t max_{ doc_limits::invalid() };
  }; // column_iterator

  doc_id_t min_{}; // min key (less than any key in column)
}; // dense_fixed_offset_column

irs::doc_iterator::ptr dense_fixed_offset_column<dense_mask_block>::iterator() const {
  return empty()
    ? irs::doc_iterator::empty()
    : irs::doc_iterator::make<column_iterator>(*this);
}

// ----------------------------------------------------------------------------
// --SECTION--                                                 column factories
// ----------------------------------------------------------------------------

typedef std::function<
  column::ptr(const context_provider& ctxs, ColumnProperty prop)
> column_factory_f;
                                                               //  Column  |          Blocks
const column_factory_f g_column_factories[] {                  // CP_DENSE | CP_MASK CP_FIXED CP_DENSE
  &sparse_column<sparse_block>::make,                          //    0     |    0        0        0
  &sparse_column<dense_block>::make,                           //    0     |    0        0        1
  &sparse_column<sparse_block>::make,                          //    0     |    0        1        0
  &sparse_column<dense_fixed_offset_block>::make,              //    0     |    0        1        1
  nullptr, /* invalid properties, should never happen */       //    0     |    1        0        0
  nullptr, /* invalid properties, should never happen */       //    0     |    1        0        1
  &sparse_column<sparse_mask_block>::make,                     //    0     |    1        1        0
  &sparse_column<dense_mask_block>::make,                      //    0     |    1        1        1

  &sparse_column<sparse_block>::make,                          //    1     |    0        0        0
  &sparse_column<dense_block>::make,                           //    1     |    0        0        1
  &sparse_column<sparse_block>::make,                          //    1     |    0        1        0
  &dense_fixed_offset_column<dense_fixed_offset_block>::make,  //    1     |    0        1        1
  nullptr, /* invalid properties, should never happen */       //    1     |    1        0        0
  nullptr, /* invalid properties, should never happen */       //    1     |    1        0        1
  &sparse_column<sparse_mask_block>::make,                     //    1     |    1        1        0
  &dense_fixed_offset_column<dense_mask_block>::make           //    1     |    1        1        1
};

//////////////////////////////////////////////////////////////////////////////
/// @class reader
//////////////////////////////////////////////////////////////////////////////
class reader final: public columnstore_reader, public context_provider {
 public:
  explicit reader(size_t pool_size = 16)
    : context_provider(pool_size) {
  }

  virtual bool prepare(
    const directory& dir,
    const segment_meta& meta
  ) override;

  virtual const column_reader* column(field_id field) const override;

  virtual size_t size() const NOEXCEPT override {
    return columns_.size();
  }

 private:
  std::vector<column::ptr> columns_;
}; // reader

bool reader::prepare(
    const directory& dir,
    const segment_meta& meta
) {
  const auto filename = file_name<columnstore_writer>(meta);
  bool exists;

  if (!dir.exists(exists, filename)) {
    throw io_error(string_utils::to_string(
      "failed to check existence of file, path: %s",
      filename.c_str()
    ));
  }

  if (!exists) {
    // possible that the file does not exist since columnstore is optional
    return false;
  }

  // open columstore stream
  auto stream = dir.open(filename, irs::IOAdvice::RANDOM);

  if (!stream) {
    throw io_error(string_utils::to_string(
      "Failed to open file, path: %s",
      filename.c_str()
    ));
  }

  // check header
  const auto version = format_utils::check_header(
    *stream,
    writer::FORMAT_NAME,
    writer::FORMAT_MIN,
    writer::FORMAT_MAX
  );

  encryption::stream::ptr cipher;

  if (version > writer::FORMAT_MIN) {
    auto* enc = get_encryption(dir.attributes());

    if (irs::decrypt(filename, *stream, enc, cipher)) {
      assert(cipher && cipher->block_size());
    }
  }

  // since columns data are too large
  // it is too costly to verify checksum of
  // the entire file. here we perform cheap
  // error detection which could recognize
  // some forms of corruption
  format_utils::read_checksum(*stream);

  // seek to data start
  stream->seek(stream->length() - format_utils::FOOTER_LEN - sizeof(uint64_t));
  stream->seek(stream->read_long()); // seek to blocks index

  uint64_t buf[INDEX_BLOCK_SIZE]; // temporary buffer for bit packing
  std::vector<column::ptr> columns;
  columns.reserve(stream->read_vlong());
  for (size_t i = 0, size = columns.capacity(); i < size; ++i) {
    // read column properties
    const auto props = read_enum<ColumnProperty>(*stream);

    if (props >= IRESEARCH_COUNTOF(g_column_factories)) {
      throw index_error(string_utils::to_string(
        "Failed to load column id=" IR_SIZE_T_SPECIFIER ", got invalid properties=%d",
        i, static_cast<uint32_t>(props)
      ));
    }

    // create column
    const auto& factory = g_column_factories[props];

    if (!factory) {
      static_assert(
        std::is_same<std::underlying_type<ColumnProperty>::type, uint32_t>::value,
        "Enum 'ColumnProperty' has different underlying type"
      );

      throw index_error(string_utils::to_string(
        "Failed to open column id=" IR_SIZE_T_SPECIFIER ", properties=%d",
        i, static_cast<uint32_t>(props)
      ));
    }

    auto column = factory(*this, props);

    if (!column) {
      throw index_error(string_utils::to_string(
        "Factory failed to create column id=" IR_SIZE_T_SPECIFIER, i
      ));
    }

    try {
      column->read(*stream, buf);
    } catch (...) {
      IR_FRMT_ERROR("Failed to load column id=" IR_SIZE_T_SPECIFIER, i);

      throw;
    }

    // noexcept since space has been already reserved
    columns.emplace_back(std::move(column));
  }

  // noexcept
  context_provider::prepare(std::move(stream), std::move(cipher));
  columns_ = std::move(columns);

  return true;
}

const reader::column_reader* reader::column(field_id field) const {
  return field >= columns_.size()
    ? nullptr // can't find column with the specified identifier
    : columns_[field].get();
}

NS_END // columns

// ----------------------------------------------------------------------------
// --SECTION--                                                  postings_reader
// ----------------------------------------------------------------------------

class postings_reader final: public irs::postings_reader {
 public:
  virtual void prepare(
    index_input& in,
    const reader_state& state,
    const flags& features
  ) override;

  virtual void decode(
    data_input& in,
    const flags& field,
    const attribute_view& attrs,
    irs::term_meta& state
  ) override;

  virtual irs::doc_iterator::ptr iterator(
    const flags& field,
    const attribute_view& attrs,
    const flags& features
  ) override;

 private:
  index_input::ptr doc_in_;
  index_input::ptr pos_in_;
  index_input::ptr pay_in_;
}; // postings_reader

void postings_reader::prepare(
    index_input& in,
    const reader_state& state,
    const flags& features) {
  std::string buf;

  // prepare document input
  prepare_input(
    buf, doc_in_, irs::IOAdvice::RANDOM, state,
    postings_writer::DOC_EXT,
    postings_writer::DOC_FORMAT_NAME,
    postings_writer::FORMAT_MIN,
    postings_writer::FORMAT_MAX
  );

  // Since terms doc postings too large
  //  it is too costly to verify checksum of
  //  the entire file. Here we perform cheap
  //  error detection which could recognize
  //  some forms of corruption.
  format_utils::read_checksum(*doc_in_);

  if (features.check<position>()) {
    /* prepare positions input */
    prepare_input(
      buf, pos_in_, irs::IOAdvice::RANDOM, state,
      postings_writer::POS_EXT,
      postings_writer::POS_FORMAT_NAME,
      postings_writer::FORMAT_MIN,
      postings_writer::FORMAT_MAX
    );

    // Since terms pos postings too large
    // it is too costly to verify checksum of
    // the entire file. Here we perform cheap
    // error detection which could recognize
    // some forms of corruption.
    format_utils::read_checksum(*pos_in_);

    if (features.check<payload>() || features.check<offset>()) {
      // prepare positions input
      prepare_input(
        buf, pay_in_, irs::IOAdvice::RANDOM, state,
        postings_writer::PAY_EXT,
        postings_writer::PAY_FORMAT_NAME,
        postings_writer::FORMAT_MIN,
        postings_writer::FORMAT_MAX
      );

      // Since terms pos postings too large
      // it is too costly to verify checksum of
      // the entire file. Here we perform cheap
      // error detection which could recognize
      // some forms of corruption.
      format_utils::read_checksum(*pay_in_);
    }
  }

  // check postings format
  format_utils::check_header(in,
    postings_writer::TERMS_FORMAT_NAME,
    postings_writer::TERMS_FORMAT_MIN,
    postings_writer::TERMS_FORMAT_MAX
  );

  const uint64_t block_size = in.read_vint();

  if (block_size != postings_writer::BLOCK_SIZE) {
    throw index_error(string_utils::to_string(
      "while preparing postings_reader, error: invalid block size '" IR_UINT64_T_SPECIFIER "'",
      block_size
    ));
  }
}

void postings_reader::decode(
    data_input& in,
    const flags& meta,
    const attribute_view& attrs,
    irs::term_meta& state
) {
#ifdef IRESEARCH_DEBUG
  auto& term_meta = dynamic_cast<version10::term_meta&>(state);
#else
  auto& term_meta = static_cast<version10::term_meta&>(state);
#endif // IRESEARCH_DEBUG

  auto& term_freq = attrs.get<frequency>();

  term_meta.docs_count = in.read_vint();
  if (term_freq) {
    term_freq->value = term_meta.docs_count + in.read_vint();
  }

  term_meta.doc_start += in.read_vlong();
  if (term_freq && term_freq->value && meta.check<position>()) {
    term_meta.pos_start += in.read_vlong();

    term_meta.pos_end = term_freq->value > postings_writer::BLOCK_SIZE
        ? in.read_vlong()
        : type_limits<type_t::address_t>::invalid();

    if (meta.check<payload>() || meta.check<offset>()) {
      term_meta.pay_start += in.read_vlong();
    }
  }

  if (1U == term_meta.docs_count || term_meta.docs_count > postings_writer::BLOCK_SIZE) {
    term_meta.e_skip_start = in.read_vlong();
  }
}

#if defined(_MSC_VER)
#elif defined (__GNUC__)
  #pragma GCC diagnostic push
  #pragma GCC diagnostic ignored "-Wswitch"
#endif

irs::doc_iterator::ptr postings_reader::iterator(
    const flags& field,
    const attribute_view& attrs,
    const flags& req
) {
  // compile field features
  const auto features = ::features(field);
  // get enabled features:
  // find intersection between requested and available features
  const auto enabled = features & req;
  doc_iterator::ptr it;

  // MSVC 2013 doesn't support constexpr, can't use
  // 'operator|' in the following switch statement
  switch (enabled) {
   case features::FREQ_POS_OFFS_PAY:
    it = std::make_shared<pos_doc_iterator<offs_pay_iterator>>();
    break;
   case features::FREQ_POS_OFFS:
    it = std::make_shared<pos_doc_iterator<offs_iterator>>();
    break;
   case features::FREQ_POS_PAY:
    it = std::make_shared<pos_doc_iterator<pay_iterator>>();
    break;
   case features::FREQ_POS:
    it = std::make_shared<pos_doc_iterator<pos_iterator>>();
    break;
   default:
    it = std::make_shared<doc_iterator>();
  }

  it->prepare(
    features, enabled, attrs,
    doc_in_.get(), pos_in_.get(), pay_in_.get()
  );

  return it;
}

#if defined(_MSC_VER)
#elif defined (__GNUC__)
  #pragma GCC diagnostic pop
#endif

// ----------------------------------------------------------------------------
// --SECTION--                                                         format10
// ----------------------------------------------------------------------------

class format10 : public irs::version10::format {
 public:
  DECLARE_FORMAT_TYPE();
  DECLARE_FACTORY();

  format10() NOEXCEPT : format10(format10::type()) { }

  virtual index_meta_writer::ptr get_index_meta_writer() const override;
  virtual index_meta_reader::ptr get_index_meta_reader() const override final;

  virtual segment_meta_writer::ptr get_segment_meta_writer() const override;
  virtual segment_meta_reader::ptr get_segment_meta_reader() const override final;

  virtual document_mask_writer::ptr get_document_mask_writer() const override final;
  virtual document_mask_reader::ptr get_document_mask_reader() const override final;

  virtual field_writer::ptr get_field_writer(bool volatile_state) const override;
  virtual field_reader::ptr get_field_reader() const override final;

  virtual column_meta_writer::ptr get_column_meta_writer() const override;
  virtual column_meta_reader::ptr get_column_meta_reader() const override final;

  virtual columnstore_writer::ptr get_columnstore_writer() const override;
  virtual columnstore_reader::ptr get_columnstore_reader() const override final;

  virtual postings_writer::ptr get_postings_writer(bool volatile_state) const override;
  virtual postings_reader::ptr get_postings_reader() const override;

 protected:
  explicit format10(const irs::format::type_id& type) NOEXCEPT
    : irs::version10::format(type) {
  }
}; // format10

index_meta_writer::ptr format10::get_index_meta_writer() const {
  return irs::index_meta_writer::make<::index_meta_writer>(
    int32_t(::index_meta_writer::FORMAT_MIN)
  );
}

index_meta_reader::ptr format10::get_index_meta_reader() const {
  // can reuse stateless reader
  static ::index_meta_reader INSTANCE;

  return memory::make_managed<irs::index_meta_reader, false>(&INSTANCE);
}

segment_meta_writer::ptr format10::get_segment_meta_writer() const {
  // can reuse stateless writer
  static ::segment_meta_writer INSTANCE(::segment_meta_writer::FORMAT_MIN);

  return memory::make_managed<irs::segment_meta_writer, false>(&INSTANCE);
}

segment_meta_reader::ptr format10::get_segment_meta_reader() const {
  // can reuse stateless writer
  static ::segment_meta_reader INSTANCE;

  return memory::make_managed<irs::segment_meta_reader, false>(&INSTANCE);
}

document_mask_writer::ptr format10::get_document_mask_writer() const {
  // can reuse stateless writer
  static ::document_mask_writer INSTANCE;

  return memory::make_managed<irs::document_mask_writer, false>(&INSTANCE);
}

document_mask_reader::ptr format10::get_document_mask_reader() const {
  // can reuse stateless writer
  static ::document_mask_reader INSTANCE;

  return memory::make_managed<irs::document_mask_reader, false>(&INSTANCE);
}

field_writer::ptr format10::get_field_writer(bool volatile_state) const {
  return irs::field_writer::make<burst_trie::field_writer>(
    get_postings_writer(volatile_state),
    volatile_state,
    int32_t(burst_trie::field_writer::FORMAT_MIN)
  );
}

field_reader::ptr format10::get_field_reader() const  {
  return irs::field_reader::make<burst_trie::field_reader>(
    get_postings_reader()
  );
}

column_meta_writer::ptr format10::get_column_meta_writer() const {
  return memory::make_unique<columns::meta_writer>(
    int32_t(columns::meta_writer::FORMAT_MIN)
  );
}

column_meta_reader::ptr format10::get_column_meta_reader() const {
  return memory::make_unique<columns::meta_reader>();
}

columnstore_writer::ptr format10::get_columnstore_writer() const {
  return memory::make_unique<columns::writer>(
    int32_t(columns::writer::FORMAT_MIN)
  );
}

columnstore_reader::ptr format10::get_columnstore_reader() const {
  return memory::make_unique<columns::reader>();
}

irs::postings_writer::ptr format10::get_postings_writer(bool volatile_state) const {
  return irs::postings_writer::make<::postings_writer>(volatile_state);
}

irs::postings_reader::ptr format10::get_postings_reader() const {
  return irs::postings_reader::make<::postings_reader>();
}

/*static*/ irs::format::ptr format10::make() {
  static const ::format10 INSTANCE;

  // aliasing constructor
  return irs::format::ptr(irs::format::ptr(), &INSTANCE);
}

DEFINE_FORMAT_TYPE_NAMED(::format10, "1_0")
REGISTER_FORMAT(::format10);

// ----------------------------------------------------------------------------
// --SECTION--                                                         format11
// ----------------------------------------------------------------------------

class format11 final : public format10 {
 public:
  DECLARE_FORMAT_TYPE();
  DECLARE_FACTORY();

  format11() NOEXCEPT : format10(format11::type()) { }

  virtual index_meta_writer::ptr get_index_meta_writer() const override final;

  virtual field_writer::ptr get_field_writer(bool volatile_state) const override final;

  virtual segment_meta_writer::ptr get_segment_meta_writer() const override final;

  virtual column_meta_writer::ptr get_column_meta_writer() const override final;
<<<<<<< HEAD

  virtual columnstore_writer::ptr get_columnstore_writer() const override final;
}; // format10
=======
}; // format11

index_meta_writer::ptr format11::get_index_meta_writer() const {
  return irs::index_meta_writer::make<::index_meta_writer>(
    int32_t(::index_meta_writer::FORMAT_MAX)
  );
}
>>>>>>> 9f91ddb6

field_writer::ptr format11::get_field_writer(bool volatile_state) const {
  return irs::field_writer::make<burst_trie::field_writer>(
    get_postings_writer(volatile_state),
    volatile_state,
    int32_t(burst_trie::field_writer::FORMAT_MAX)
  );
}

segment_meta_writer::ptr format11::get_segment_meta_writer() const {
  // can reuse stateless writer
  static ::segment_meta_writer INSTANCE(::segment_meta_writer::FORMAT_MAX);

  return memory::make_managed<irs::segment_meta_writer, false>(&INSTANCE);
}

column_meta_writer::ptr format11::get_column_meta_writer() const {
  return memory::make_unique<columns::meta_writer>(
    int32_t(columns::meta_writer::FORMAT_MAX)
  );
}

columnstore_writer::ptr format11::get_columnstore_writer() const {
  return memory::make_unique<columns::writer>(
    int32_t(columns::writer::FORMAT_MAX)
  );
}

/*static*/ irs::format::ptr format11::make() {
  static const ::format11 INSTANCE;

  // aliasing constructor
  return irs::format::ptr(irs::format::ptr(), &INSTANCE);
}

DEFINE_FORMAT_TYPE_NAMED(::format11, "1_1");
REGISTER_FORMAT(::format11);

NS_END

NS_ROOT
NS_BEGIN(version10)

void init() {
#ifndef IRESEARCH_DLL
  REGISTER_FORMAT(::format10);
  REGISTER_FORMAT(::format11);
#endif
}

// ----------------------------------------------------------------------------
// --SECTION--                                                           format
// ----------------------------------------------------------------------------

format::format(const irs::format::type_id& type) NOEXCEPT
  : irs::format(type) {
}

NS_END // version10
NS_END // root

// -----------------------------------------------------------------------------
// --SECTION--                                                       END-OF-FILE
// -----------------------------------------------------------------------------<|MERGE_RESOLUTION|>--- conflicted
+++ resolved
@@ -5483,11 +5483,6 @@
   virtual segment_meta_writer::ptr get_segment_meta_writer() const override final;
 
   virtual column_meta_writer::ptr get_column_meta_writer() const override final;
-<<<<<<< HEAD
-
-  virtual columnstore_writer::ptr get_columnstore_writer() const override final;
-}; // format10
-=======
 }; // format11
 
 index_meta_writer::ptr format11::get_index_meta_writer() const {
@@ -5495,7 +5490,6 @@
     int32_t(::index_meta_writer::FORMAT_MAX)
   );
 }
->>>>>>> 9f91ddb6
 
 field_writer::ptr format11::get_field_writer(bool volatile_state) const {
   return irs::field_writer::make<burst_trie::field_writer>(
