////////////////////////////////////////////////////////////////////////////////
/// DISCLAIMER
///
/// Copyright 2016 by EMC Corporation, All Rights Reserved
///
/// Licensed under the Apache License, Version 2.0 (the "License");
/// you may not use this file except in compliance with the License.
/// You may obtain a copy of the License at
///
///     http://www.apache.org/licenses/LICENSE-2.0
///
/// Unless required by applicable law or agreed to in writing, software
/// distributed under the License is distributed on an "AS IS" BASIS,
/// WITHOUT WARRANTIES OR CONDITIONS OF ANY KIND, either express or implied.
/// See the License for the specific language governing permissions and
/// limitations under the License.
///
/// Copyright holder is EMC Corporation
///
/// @author Andrey Abramov
////////////////////////////////////////////////////////////////////////////////

#include "formats_10.hpp"

extern "C" {
#include <avxbitpacking.h>
#include <simdbitpacking.h>
}

#include "analysis/token_attributes.hpp"
#include "columnstore.hpp"
#include "columnstore2.hpp"
#include "format_utils.hpp"
#include "formats_10_attributes.hpp"
#include "formats_burst_trie.hpp"
#include "index/field_meta.hpp"
#include "index/file_names.hpp"
#include "index/index_features.hpp"
#include "index/index_meta.hpp"
#include "index/index_reader.hpp"
#include "search/cost.hpp"
#include "search/score.hpp"
#include "shared.hpp"
#include "skip_list.hpp"
#include "store/memory_directory.hpp"
#include "store/store_utils.hpp"
#include "utils/attribute_helper.hpp"
#include "utils/bitpack.hpp"
#include "utils/directory_utils.hpp"
#include "utils/encryption.hpp"
#include "utils/log.hpp"
#include "utils/memory.hpp"
#include "utils/memory_pool.hpp"
#include "utils/noncopyable.hpp"
#include "utils/std.hpp"
#include "utils/timer_utils.hpp"
#include "utils/type_limits.hpp"

#if defined(_MSC_VER)
#pragma warning(disable : 4351)
#endif

namespace {

using namespace irs;

// name of the module holding different formats
constexpr std::string_view MODULE_NAME = "10";

template<bool Wand, uint32_t PosMin>
struct format_traits {
  using align_type = uint32_t;

  static constexpr uint32_t block_size() noexcept { return 128; }
  // initial base value for writing positions offsets
  static constexpr uint32_t pos_min() noexcept { return PosMin; }
  static constexpr bool wand() noexcept { return Wand; }

  FORCE_INLINE static void pack_block32(const uint32_t* RESTRICT decoded,
                                        uint32_t* RESTRICT encoded,
                                        const uint32_t bits) noexcept {
    packed::pack_block(decoded, encoded, bits);
    packed::pack_block(decoded + packed::BLOCK_SIZE_32, encoded + bits, bits);
    packed::pack_block(decoded + 2 * packed::BLOCK_SIZE_32, encoded + 2 * bits,
                       bits);
    packed::pack_block(decoded + 3 * packed::BLOCK_SIZE_32, encoded + 3 * bits,
                       bits);
  }

  FORCE_INLINE static void unpack_block32(uint32_t* RESTRICT decoded,
                                          const uint32_t* RESTRICT encoded,
                                          const uint32_t bits) noexcept {
    packed::unpack_block(encoded, decoded, bits);
    packed::unpack_block(encoded + bits, decoded + packed::BLOCK_SIZE_32, bits);
    packed::unpack_block(encoded + 2 * bits,
                         decoded + 2 * packed::BLOCK_SIZE_32, bits);
    packed::unpack_block(encoded + 3 * bits,
                         decoded + 3 * packed::BLOCK_SIZE_32, bits);
  }

  FORCE_INLINE static void pack32(const uint32_t* RESTRICT decoded,
                                  uint32_t* RESTRICT encoded, size_t size,
                                  const uint32_t bits) noexcept {
    IRS_ASSERT(encoded);
    IRS_ASSERT(decoded);
    IRS_ASSERT(size);
    packed::pack(decoded, decoded + size, encoded, bits);
  }

  FORCE_INLINE static void pack64(const uint64_t* RESTRICT decoded,
                                  uint64_t* RESTRICT encoded, size_t size,
                                  const uint32_t bits) noexcept {
    IRS_ASSERT(encoded);
    IRS_ASSERT(decoded);
    IRS_ASSERT(size);
    packed::pack(decoded, decoded + size, encoded, bits);
  }

  FORCE_INLINE static void write_block(index_output& out, const uint32_t* in,
                                       uint32_t* buf) {
    bitpack::write_block32<block_size()>(&pack_block32, out, in, buf);
  }

  FORCE_INLINE static void read_block(index_input& in, uint32_t* buf,
                                      uint32_t* out) {
    bitpack::read_block32<block_size()>(&unpack_block32, in, buf, out);
  }

  FORCE_INLINE static void skip_block(index_input& in) {
    bitpack::skip_block32(in, block_size());
  }
};

template<typename T, typename M>
std::string file_name(const M& meta);

void prepare_output(std::string& str, index_output::ptr& out,
                    const flush_state& state, std::string_view ext,
                    std::string_view format, const int32_t version) {
<<<<<<< HEAD
  IRS_ASSERT(!out);
=======
  assert(!out);
>>>>>>> 909ad8d6
  irs::file_name(str, state.name, ext);
  out = state.dir->create(str);

  if (!out) {
    throw io_error(
      string_utils::to_string("failed to create file, path: %s", str.c_str()));
  }

  format_utils::write_header(*out, format, version);
}

void prepare_input(std::string& str, index_input::ptr& in, IOAdvice advice,
                   const reader_state& state, std::string_view ext,
                   std::string_view format, const int32_t min_ver,
                   const int32_t max_ver) {
<<<<<<< HEAD
  IRS_ASSERT(!in);
=======
  assert(!in);
>>>>>>> 909ad8d6
  irs::file_name(str, state.meta->name, ext);
  in = state.dir->open(str, advice);

  if (!in) {
    throw io_error(
      string_utils::to_string("failed to open file, path: %s", str.c_str()));
  }

  format_utils::check_header(*in, format, min_ver, max_ver);
}

// Buffer for storing skip data
struct skip_buffer {
  explicit skip_buffer(uint64_t* skip_ptr) noexcept : skip_ptr{skip_ptr} {}

  void reset() noexcept { start = end = 0; }

  uint64_t* skip_ptr;  // skip data
  uint64_t start{};    // start position of block
  uint64_t end{};      // end position of block
};                     // skip_buffer

// Buffer for stroring doc data
struct doc_buffer : skip_buffer {
  doc_buffer(std::span<doc_id_t>& docs, std::span<uint32_t>& freqs,
             doc_id_t* skip_doc, uint64_t* skip_ptr) noexcept
    : skip_buffer{skip_ptr}, docs{docs}, freqs{freqs}, skip_doc{skip_doc} {}

  bool full() const noexcept { return doc == std::end(docs); }

  bool empty() const noexcept { return doc == std::begin(docs); }

  void push(doc_id_t doc, uint32_t freq) noexcept {
    *this->doc = doc;
    ++this->doc;
    *this->freq = freq;
    ++this->freq;
    last = doc;
  }

  void reset() noexcept {
    skip_buffer::reset();
    doc = docs.begin();
    freq = freqs.begin();
    last = doc_limits::invalid();
    block_last = doc_limits::min();
  }

  std::span<doc_id_t> docs;
  std::span<uint32_t> freqs;
  uint32_t* skip_doc;
  std::span<doc_id_t>::iterator doc{docs.begin()};
  std::span<uint32_t>::iterator freq{freqs.begin()};
  doc_id_t last{doc_limits::invalid()};    // last buffered document id
  doc_id_t block_last{doc_limits::min()};  // last document id in a block
};

// Buffer for storing positions
struct pos_buffer : skip_buffer {
  explicit pos_buffer(std::span<uint32_t> buf, uint64_t* skip_ptr) noexcept
    : skip_buffer{skip_ptr}, buf{buf} {}

  bool full() const noexcept { return buf.size() == size; }

  void next(uint32_t pos) noexcept {
    last = pos;
    ++size;
  }

  void pos(uint32_t pos) noexcept { buf[size] = pos; }

  void reset() noexcept {
    skip_buffer::reset();
    last = 0;
    block_last = 0;
    size = 0;
  }

  std::span<uint32_t> buf;  // buffer to store position deltas
  uint32_t last{};          // last buffered position
  uint32_t block_last{};    // last position in a block
  uint32_t size{};          // number of buffered elements
};                          // pos_buffer

// Buffer for storing payload data
struct pay_buffer : skip_buffer {
  pay_buffer(uint32_t* pay_sizes, uint32_t* offs_start_buf,
             uint32_t* offs_len_buf, uint64_t* skip_ptr) noexcept
    : skip_buffer{skip_ptr},
      pay_sizes{pay_sizes},
      offs_start_buf{offs_start_buf},
      offs_len_buf{offs_len_buf} {}

  void push_payload(uint32_t i, bytes_view pay) {
    if (!pay.empty()) {
      pay_buf_.append(pay.data(), pay.size());
    }
    pay_sizes[i] = static_cast<uint32_t>(pay.size());
  }

  void push_offset(uint32_t i, uint32_t start, uint32_t end) noexcept {
    IRS_ASSERT(start >= last && start <= end);

    offs_start_buf[i] = start - last;
    offs_len_buf[i] = end - start;
    last = start;
  }

  void reset() noexcept {
    skip_buffer::reset();
    pay_buf_.clear();
    block_last = 0;
    last = 0;
  }

  uint32_t* pay_sizes;       // buffer to store payloads sizes
  uint32_t* offs_start_buf;  // buffer to store start offsets
  uint32_t* offs_len_buf;    // buffer to store offset lengths
  bstring pay_buf_;          // buffer for payload
  size_t block_last{};       // last payload buffer length in a block
  uint32_t last{};           // last start offset
};                           // pay_buffer

// Buffer carrying competitive block scores
class score_buffer {
 public:
  using value_type = score_threshold::value_type;

  static void skip(index_input& in) { in.read_vint(); }

  static value_type read(index_input& in) { return in.read_vint(); }

  void add(value_type value) noexcept { freq_ = std::max(value, freq_); }

  void add(score_buffer rhs) noexcept { add(rhs.freq_); }

  void reset() noexcept { freq_ = 0; }

  void write(memory_index_output& out) const { out.write_vint(freq_); }

 private:
  value_type freq_{};
};  // score_buffer

enum class TermsFormat : int32_t { MIN = 0, MAX = MIN };

enum class PostingsFormat : int32_t {
  MIN = 0,

  // positions are stored one based (if first osition is 1 first offset is 0)
  // This forces reader to adjust first read position of every document
  // additionally to stored increment. Or incorrect positions will be read - 1 2
  // 3 will be stored (offsets 0 1 1) but 0 1 2 will be read. At least this will
  // lead to incorrect results in by_same_positions filter if searching for
  // position 1
  POSITIONS_ONEBASED = MIN,

  // positions are stored one based, sse used
  POSITIONS_ONEBASED_SSE,

  // positions are stored zero based
  // if first position is 1 first offset is also 1
  // so no need to adjust position while reading first
  // position for document, always just increment from previous pos
  POSITIONS_ZEROBASED,

  // positions are stored zero based, sse used
  POSITIONS_ZEROBASED_SSE,

  // store competitive scores in blocks
  WAND,

  // store block max scores, sse used
  WAND_SSE,

  MAX = WAND_SSE
};

// Assume that doc_count = 28, skip_n = skip_0 = 12
//
//  |       block#0       | |      block#1        | |vInts|
//  d d d d d d d d d d d d d d d d d d d d d d d d d d d d (posting list)
//                          ^                       ^       (level 0 skip point)

class postings_writer_base : public irs::postings_writer {
 public:
  static constexpr uint32_t kMaxSkipLevels = 10;
  static constexpr uint32_t kSkipN = 8;

  static constexpr std::string_view kDocFormatName =
    "iresearch_10_postings_documents";
  static constexpr std::string_view kDocExt = "doc";
  static constexpr std::string_view kPosFormatName =
    "iresearch_10_postings_positions";
  static constexpr std::string_view kPosExt = "pos";
  static constexpr std::string_view kPayFormatName =
    "iresearch_10_postings_payloads";
  static constexpr std::string_view kPayExt = "pay";
  static constexpr std::string_view kTermsFormatName =
    "iresearch_10_postings_terms";

 protected:
  postings_writer_base(doc_id_t block_size, std::span<doc_id_t> docs,
                       std::span<uint32_t> freqs, doc_id_t* skip_doc,
                       uint64_t* doc_skip_ptr, std::span<uint32_t> prox_buf,
                       uint64_t* prox_skip_ptr, uint32_t* pay_sizes,
                       uint32_t* offs_start_buf, uint32_t* offs_len_buf,
                       uint64_t* pay_skip_ptr, uint32_t* enc_buf,
                       PostingsFormat postings_format_version,
                       TermsFormat terms_format_version)
    : skip_{block_size, kSkipN},
      doc_{docs, freqs, skip_doc, doc_skip_ptr},
      pos_{prox_buf, prox_skip_ptr},
      pay_{pay_sizes, offs_start_buf, offs_len_buf, pay_skip_ptr},
      buf_{enc_buf},
      postings_format_version_{postings_format_version},
      terms_format_version_{terms_format_version} {
    IRS_ASSERT(postings_format_version >= PostingsFormat::MIN &&
               postings_format_version <= PostingsFormat::MAX);
    IRS_ASSERT(terms_format_version >= TermsFormat::MIN &&
               terms_format_version <= TermsFormat::MAX);
  }

 public:
  irs::attribute* get_mutable(irs::type_info::type_id type) noexcept final {
    return irs::type<version10::documents>::id() == type ? &docs_ : nullptr;
  }

  void begin_field(IndexFeatures features) final {
    features_ = features;
    docs_.value.clear();
    last_state_.clear();
  }

  void begin_block() final {
    // clear state in order to write
    // absolute address of the first
    // entry in the block
    last_state_.clear();
  }

  void prepare(index_output& out, const irs::flush_state& state) final;
  void encode(data_output& out, const irs::term_meta& attrs) final;
  void end() final;

 protected:
  struct attributes {
    const frequency* freq_{};
    irs::position* pos_{};
    const offset* offs_{};
    const payload* pay_{};

    void reset(attribute_provider& attrs) noexcept {
      pos_ = irs::position::empty();
      offs_ = nullptr;
      pay_ = nullptr;

      freq_ = irs::get<frequency>(attrs);
      if (freq_) {
        auto* pos = irs::get_mutable<irs::position>(&attrs);
        if (pos) {
          pos_ = pos;
          offs_ = irs::get<irs::offset>(*pos_);
          pay_ = irs::get<irs::payload>(*pos_);
        }
      }
    }
  };

  void release(irs::term_meta* meta) noexcept final {
    auto* state = static_cast<version10::term_meta*>(meta);
    IRS_ASSERT(state);

    alloc_.destroy(state);
    alloc_.deallocate(state);
  }

  void write_skip(size_t level, memory_index_output& out) const;
  void begin_term();
  void end_term(version10::term_meta& meta);
  void end_doc();

  memory::memory_pool<> meta_pool_;
  memory::memory_pool_allocator<version10::term_meta, decltype(meta_pool_)>
    alloc_{meta_pool_};
  SkipWriter skip_;
  version10::term_meta last_state_;  // last final term state
  version10::documents docs_;        // bit set of all processed documents
  index_output::ptr doc_out_;        // postings (doc + freq)
  index_output::ptr pos_out_;        // positions
  index_output::ptr pay_out_;        // payload (payl + offs)
  doc_buffer doc_;                   // document stream
  pos_buffer pos_;                   // proximity stream
  pay_buffer pay_;                   // payloads and offsets stream
  uint32_t* buf_;                    // buffer for encoding
  attributes attrs_;                 // set of attributes
  IndexFeatures features_;           // features supported by current field
  const PostingsFormat postings_format_version_;
  const TermsFormat terms_format_version_;
};  // postings_writer_base

void postings_writer_base::write_skip(size_t level,
                                      memory_index_output& out) const {
  const doc_id_t doc_delta = doc_.block_last;  //- doc_.skip_doc[level];
  const uint64_t doc_ptr = doc_out_->file_pointer();

  out.write_vint(doc_delta);
  out.write_vlong(doc_ptr - doc_.skip_ptr[level]);

  doc_.skip_doc[level] = doc_.block_last;
  doc_.skip_ptr[level] = doc_ptr;

  if (IndexFeatures::NONE != (features_ & IndexFeatures::POS)) {
    const uint64_t pos_ptr = pos_out_->file_pointer();

    out.write_vint(pos_.block_last);
    out.write_vlong(pos_ptr - pos_.skip_ptr[level]);

    pos_.skip_ptr[level] = pos_ptr;

    if (IndexFeatures::NONE !=
        (features_ & (IndexFeatures::OFFS | IndexFeatures::PAY))) {
      IRS_ASSERT(pay_out_);

      if (IndexFeatures::NONE != (features_ & IndexFeatures::PAY)) {
        out.write_vint(static_cast<uint32_t>(pay_.block_last));
      }

      const uint64_t pay_ptr = pay_out_->file_pointer();

      out.write_vlong(pay_ptr - pay_.skip_ptr[level]);
      pay_.skip_ptr[level] = pay_ptr;
    }
  }
}

void postings_writer_base::prepare(index_output& out,
                                   const irs::flush_state& state) {
  IRS_ASSERT(state.dir);
  IRS_ASSERT(!IsNull(state.name));

  std::string name;

  // prepare document stream
  prepare_output(name, doc_out_, state, kDocExt, kDocFormatName,
                 static_cast<int32_t>(postings_format_version_));

  if (IndexFeatures::NONE != (state.index_features & IndexFeatures::POS)) {
    // prepare proximity stream
    pos_.reset();
    prepare_output(name, pos_out_, state, kPosExt, kPosFormatName,
                   static_cast<int32_t>(postings_format_version_));

    if (IndexFeatures::NONE !=
        (state.index_features & (IndexFeatures::PAY | IndexFeatures::OFFS))) {
      // prepare payload stream
      pay_.reset();
      prepare_output(name, pay_out_, state, kPayExt, kPayFormatName,
                     static_cast<int32_t>(postings_format_version_));
    }
  }

  skip_.Prepare(kMaxSkipLevels, state.doc_count,
                state.dir->attributes().allocator());

  format_utils::write_header(out, kTermsFormatName,
                             static_cast<int32_t>(terms_format_version_));
  out.write_vint(skip_.Skip0());  // write postings block size

  // prepare documents bitset
  docs_.value.reset(doc_limits::min() + state.doc_count);
}

void postings_writer_base::encode(data_output& out,
                                  const irs::term_meta& state) {
  const auto& meta = static_cast<const version10::term_meta&>(state);

  out.write_vint(meta.docs_count);
  if (meta.freq != std::numeric_limits<uint32_t>::max()) {
    IRS_ASSERT(meta.freq >= meta.docs_count);
    out.write_vint(meta.freq - meta.docs_count);
  }

  out.write_vlong(meta.doc_start - last_state_.doc_start);
  if (IndexFeatures::NONE != (features_ & IndexFeatures::POS)) {
    out.write_vlong(meta.pos_start - last_state_.pos_start);
    if (address_limits::valid(meta.pos_end)) {
      out.write_vlong(meta.pos_end);
    }
    if (IndexFeatures::NONE !=
        (features_ & (IndexFeatures::OFFS | IndexFeatures::PAY))) {
      out.write_vlong(meta.pay_start - last_state_.pay_start);
    }
  }

  if (1U == meta.docs_count || meta.docs_count > skip_.Skip0()) {
    out.write_vlong(meta.e_skip_start);
  }

  last_state_ = meta;
}

void postings_writer_base::end() {
  format_utils::write_footer(*doc_out_);
  doc_out_.reset();  // ensure stream is closed

  if (pos_out_) {
    format_utils::write_footer(*pos_out_);
    pos_out_.reset();  // ensure stream is closed
  }

  if (pay_out_) {
    format_utils::write_footer(*pay_out_);
    pay_out_.reset();  // ensure stream is closed
  }
}

void postings_writer_base::begin_term() {
  doc_.start = doc_out_->file_pointer();
  std::fill_n(doc_.skip_ptr, kMaxSkipLevels, doc_.start);
  if (IndexFeatures::NONE != (features_ & IndexFeatures::POS)) {
    IRS_ASSERT(pos_out_);
    pos_.start = pos_out_->file_pointer();
    std::fill_n(pos_.skip_ptr, kMaxSkipLevels, pos_.start);
    if (IndexFeatures::NONE !=
        (features_ & (IndexFeatures::OFFS | IndexFeatures::PAY))) {
      IRS_ASSERT(pay_out_);
      pay_.start = pay_out_->file_pointer();
      std::fill_n(pay_.skip_ptr, kMaxSkipLevels, pay_.start);
    }
  }

  doc_.last = doc_limits::invalid();
  doc_.block_last = doc_limits::min();
  skip_.Reset();
}

void postings_writer_base::end_doc() {
  if (doc_.full()) {
    doc_.block_last = doc_.last;
    doc_.end = doc_out_->file_pointer();
    if (IndexFeatures::NONE != (features_ & IndexFeatures::POS)) {
      IRS_ASSERT(pos_out_);
      pos_.end = pos_out_->file_pointer();
      // documents stream is full, but positions stream is not
      // save number of positions to skip before the next block
      pos_.block_last = pos_.size;
      if (IndexFeatures::NONE !=
          (features_ & (IndexFeatures::OFFS | IndexFeatures::PAY))) {
        IRS_ASSERT(pay_out_);
        pay_.end = pay_out_->file_pointer();
        pay_.block_last = pay_.pay_buf_.size();
      }
    }

    doc_.doc = doc_.docs.begin();
    doc_.freq = doc_.freqs.begin();
  }
}

void postings_writer_base::end_term(version10::term_meta& meta) {
  if (meta.docs_count == 0) {
    return;  // no documents to write
  }

  if (1 == meta.docs_count) {
    meta.e_single_doc = doc_.docs[0] - doc_limits::min();
  } else {
    // write remaining documents using
    // variable length encoding
    auto& out = *doc_out_;
    auto doc = doc_.docs.begin();
    auto prev = doc_.block_last;

    if (IndexFeatures::NONE != (features_ & IndexFeatures::FREQ)) {
      auto doc_freq = doc_.freqs.begin();
      for (; doc < doc_.doc; ++doc) {
        const uint32_t freq = *doc_freq;
        const doc_id_t delta = *doc - prev;

        if (1 == freq) {
          out.write_vint(shift_pack_32(delta, true));
        } else {
          out.write_vint(shift_pack_32(delta, false));
          out.write_vint(freq);
        }

        ++doc_freq;
        prev = *doc;
      }
    } else {
      for (; doc < doc_.doc; ++doc) {
        out.write_vint(*doc - prev);
        prev = *doc;
      }
    }
  }

  meta.pos_end = address_limits::invalid();

  // write remaining position using
  // variable length encoding
  if (IndexFeatures::NONE != (features_ & IndexFeatures::POS)) {
    IRS_ASSERT(pos_out_);

    if (meta.freq > skip_.Skip0()) {
      meta.pos_end = pos_out_->file_pointer() - pos_.start;
    }

    if (pos_.size > 0) {
      data_output& out = *pos_out_;
      uint32_t last_pay_size = std::numeric_limits<uint32_t>::max();
      uint32_t last_offs_len = std::numeric_limits<uint32_t>::max();
      uint32_t pay_buf_start = 0;
      for (uint32_t i = 0; i < pos_.size; ++i) {
        const uint32_t pos_delta = pos_.buf[i];
        if (IndexFeatures::NONE != (features_ & IndexFeatures::PAY)) {
          IRS_ASSERT(pay_out_);

          const uint32_t size = pay_.pay_sizes[i];
          if (last_pay_size != size) {
            last_pay_size = size;
            out.write_vint(shift_pack_32(pos_delta, true));
            out.write_vint(size);
          } else {
            out.write_vint(shift_pack_32(pos_delta, false));
          }

          if (size != 0) {
            out.write_bytes(pay_.pay_buf_.c_str() + pay_buf_start, size);
            pay_buf_start += size;
          }
        } else {
          out.write_vint(pos_delta);
        }

        if (IndexFeatures::NONE != (features_ & IndexFeatures::OFFS)) {
          IRS_ASSERT(pay_out_);

          const uint32_t pay_offs_delta = pay_.offs_start_buf[i];
          const uint32_t len = pay_.offs_len_buf[i];
          if (len == last_offs_len) {
            out.write_vint(shift_pack_32(pay_offs_delta, false));
          } else {
            out.write_vint(shift_pack_32(pay_offs_delta, true));
            out.write_vint(len);
            last_offs_len = len;
          }
        }
      }

      if (IndexFeatures::NONE != (features_ & IndexFeatures::PAY)) {
        IRS_ASSERT(pay_out_);
        pay_.pay_buf_.clear();
      }
    }
  }

  if (!attrs_.freq_) {
    meta.freq = std::numeric_limits<uint32_t>::max();
  }

  // if we have flushed at least
  // one block there was buffered
  // skip data, so we need to flush it
  if (meta.docs_count > skip_.Skip0()) {
    meta.e_skip_start = doc_out_->file_pointer() - doc_.start;
    skip_.Flush(*doc_out_);
  }

  doc_.doc = doc_.docs.begin();
  doc_.freq = doc_.freqs.begin();
  doc_.last = doc_limits::invalid();
  meta.doc_start = doc_.start;

  if (pos_out_) {
    pos_.size = 0;
    meta.pos_start = pos_.start;
  }

  if (pay_out_) {
    pay_.pay_buf_.clear();
    pay_.last = 0;
    meta.pay_start = pay_.start;
  }
}

template<typename FormatTraits>
class postings_writer final : public postings_writer_base {
 public:
  explicit postings_writer(PostingsFormat version, bool volatile_attributes)
    : postings_writer_base{FormatTraits::block_size(),
                           std::span{doc_buf_.docs},
                           std::span{doc_buf_.freqs},
                           doc_buf_.skip_doc,
                           doc_buf_.skip_ptr,
                           std::span{prox_buf_.buf},
                           prox_buf_.skip_ptr,
                           pay_buf_.pay_sizes,
                           pay_buf_.offs_start_buf,
                           pay_buf_.offs_len_buf,
                           pay_buf_.skip_ptr,
                           encbuf_.buf,
                           version,
                           TermsFormat::MAX},
      volatile_attributes_{volatile_attributes} {
    IRS_ASSERT((postings_format_version_ >= PostingsFormat::POSITIONS_ZEROBASED
                  ? pos_limits::invalid()
                  : pos_limits::min()) == FormatTraits::pos_min());
  }

  irs::postings_writer::state write(irs::doc_iterator& docs) override;

 private:
  void add_position(uint32_t pos);
  void begin_doc(doc_id_t id, uint32_t freq);

  struct {
    doc_id_t
      docs[FormatTraits::block_size()]{};  // buffer to store document deltas
    uint32_t
      freqs[FormatTraits::block_size()]{};  // buffer to store frequencies
    doc_id_t skip_doc[kMaxSkipLevels]{};    // buffer to store skip documents
    uint64_t skip_ptr[kMaxSkipLevels]{};    // buffer to store skip pointers
  } doc_buf_;
  struct {
    uint32_t
      buf[FormatTraits::block_size()]{};  // buffer to store position deltas
    uint64_t skip_ptr[kMaxSkipLevels]{};  // buffer to store skip pointers
  } prox_buf_;
  struct {
    uint32_t pay_sizes[FormatTraits::block_size()]{};       // buffer to store
                                                            // payloads sizes
    uint32_t offs_start_buf[FormatTraits::block_size()]{};  // buffer to store
                                                            // start offsets
    uint32_t offs_len_buf[FormatTraits::block_size()]{};    // buffer to store
                                                            // offset lengths
    uint64_t skip_ptr[kMaxSkipLevels]{};  // buffer to store skip pointers
  } pay_buf_;
  struct {
    uint32_t
      buf[FormatTraits::block_size()];  // buffer for encoding (worst case)
  } encbuf_;
  score_buffer score_levels_[kMaxSkipLevels];
  bool volatile_attributes_;
};  // postings_writer

template<typename FormatTraits>
void postings_writer<FormatTraits>::begin_doc(doc_id_t id, uint32_t freq) {
  if (IRS_LIKELY(doc_.last < id)) {
    doc_.push(id, freq);

    if (doc_.full()) {
      // FIXME do aligned?
      simd::delta_encode<FormatTraits::block_size(), false>(doc_.docs.data(),
                                                            doc_.block_last);
      FormatTraits::write_block(*doc_out_, doc_.docs.data(), buf_);
      if (attrs_.freq_) {
        IRS_ASSERT(freq);
        FormatTraits::write_block(*doc_out_, doc_.freqs.data(), buf_);
      }
    }

    docs_.value.set(id);

    // first position offsets now is format dependent
    pos_.last = FormatTraits::pos_min();
    pay_.last = 0;
  } else {
    throw index_error(
      string_utils::to_string("while beginning doc_ in postings_writer, error: "
                              "docs out of order '%d' < '%d'",
                              id, doc_.last));
  }
}

template<typename FormatTraits>
void postings_writer<FormatTraits>::add_position(uint32_t pos) {
  // at least positions stream should be created
  IRS_ASSERT(IndexFeatures::NONE != (features_ & IndexFeatures::POS) &&
             pos_out_);
  IRS_ASSERT(!attrs_.offs_ || attrs_.offs_->start <= attrs_.offs_->end);

  pos_.pos(pos - pos_.last);

  if (attrs_.pay_) {
    pay_.push_payload(pos_.size, attrs_.pay_->value);
  }

  if (attrs_.offs_) {
    pay_.push_offset(pos_.size, attrs_.offs_->start, attrs_.offs_->end);
  }

  pos_.next(pos);

  if (pos_.full()) {
    FormatTraits::write_block(*pos_out_, pos_.buf.data(), buf_);
    pos_.size = 0;

    if (IndexFeatures::NONE != (features_ & IndexFeatures::PAY)) {
      IRS_ASSERT(pay_out_);
      auto& pay_buf = pay_.pay_buf_;

      pay_out_->write_vint(static_cast<uint32_t>(pay_buf.size()));
      if (!pay_buf.empty()) {
        FormatTraits::write_block(*pay_out_, pay_.pay_sizes, buf_);
        pay_out_->write_bytes(pay_buf.c_str(), pay_buf.size());
        pay_buf.clear();
      }
    }

    if (IndexFeatures::NONE != (features_ & IndexFeatures::OFFS)) {
      IRS_ASSERT(pay_out_);
      FormatTraits::write_block(*pay_out_, pay_.offs_start_buf, buf_);
      FormatTraits::write_block(*pay_out_, pay_.offs_len_buf, buf_);
    }
  }
}

#if defined(_MSC_VER)
#pragma warning(disable : 4706)
#elif defined(__GNUC__)
#pragma GCC diagnostic push
#pragma GCC diagnostic ignored "-Wparentheses"
#endif

template<typename FormatTraits>
irs::postings_writer::state postings_writer<FormatTraits>::write(
  irs::doc_iterator& docs) {
  REGISTER_TIMER_DETAILED();

  auto* doc = irs::get<document>(docs);

  if (!doc) {
    IRS_ASSERT(false);
    throw illegal_argument{"'document' attribute is missing"};
  }

  const frequency* freq{};

  auto refresh = [this, &freq, no_freq = frequency{}](auto& attrs) noexcept {
    attrs_.reset(attrs);
    freq = attrs_.freq_ ? attrs_.freq_ : &no_freq;
  };

  if (!volatile_attributes_) {
    refresh(docs);
  } else {
    auto* subscription = irs::get<attribute_provider_change>(docs);
    IRS_ASSERT(subscription);

    subscription->subscribe(
      [refresh](attribute_provider& attrs) { refresh(attrs); });
  }

  auto meta = memory::allocate_unique<version10::term_meta>(alloc_);

  begin_term();
  if constexpr (FormatTraits::wand()) {
    for (auto& level : score_levels_) {
      level.reset();
    }
  }

  uint32_t docs_count = 0;
  uint32_t total_freq = 0;

  while (docs.next()) {
    const auto did = doc->value;
    IRS_ASSERT(doc_limits::valid(did));
    IRS_ASSERT(freq);
    const uint32_t freqv = freq->value;

    if (doc_limits::valid(doc_.last) && doc_.empty()) {
      skip_.Skip(docs_count, [this](size_t level, memory_index_output& out) {
        write_skip(level, out);

        if constexpr (FormatTraits::wand()) {
          if (IndexFeatures::NONE != (features_ & IndexFeatures::FREQ)) {
            auto& score = score_levels_[level];

            if (level < std::size(score_levels_) - 1) {
              // accumulate score on less granular level
              score_levels_[level + 1].add(score);
            }
            score.write(out);
            score.reset();
          }
        }
      });

      if constexpr (FormatTraits::wand()) {
        score_levels_[0].reset();
      }
    }

    begin_doc(did, freqv);
    if constexpr (FormatTraits::wand()) {
      score_levels_[0].add(freqv);
    }

    IRS_ASSERT(attrs_.pos_);
    while (attrs_.pos_->next()) {
      IRS_ASSERT(pos_limits::valid(attrs_.pos_->value()));
      add_position(attrs_.pos_->value());
    }

    ++docs_count;
    total_freq += freqv;

    end_doc();
  }

  // FIXME(gnusi): do we need to write terminal skip if present?

  meta->docs_count = docs_count;
  meta->freq = total_freq;
  end_term(*meta);

  return make_state(*meta.release());
}

#if defined(_MSC_VER)
#pragma warning(default : 4706)
#elif defined(__GNUC__)
#pragma GCC diagnostic pop
#endif

struct SkipState {
  uint64_t pay_ptr{};  // pointer to the payloads of the first document in a
                       // document block
  uint64_t pos_ptr{};  // pointer to the positions of the first document in a
                       // document block
  size_t pend_pos{};   // positions to skip before new document block
  uint64_t doc_ptr{};  // pointer to the beginning of document block
  doc_id_t doc{doc_limits::invalid()};  // last document in a previous block
  uint32_t pay_pos{};  // payload size to skip before in new document block
};

template<typename IteratorTraits>
FORCE_INLINE void CopyState(SkipState& to, const SkipState& from) noexcept {
  if constexpr (IteratorTraits::position() &&
                (IteratorTraits::payload() || IteratorTraits::offset())) {
    to = from;
  } else {
    if constexpr (IteratorTraits::position()) {
      to.pos_ptr = from.pos_ptr;
      to.pend_pos = from.pend_pos;
    }
    to.doc_ptr = from.doc_ptr;
    to.doc = from.doc;
  }
}

template<typename FieldTraits>
FORCE_INLINE void ReadState(SkipState& state, index_input& in) {
  state.doc = in.read_vint();
  state.doc_ptr += in.read_vlong();

  if constexpr (FieldTraits::position()) {
    state.pend_pos = in.read_vint();
    state.pos_ptr += in.read_vlong();

    if constexpr (FieldTraits::payload() || FieldTraits::offset()) {
      if constexpr (FieldTraits::payload()) {
        state.pay_pos = in.read_vint();
      }

      state.pay_ptr += in.read_vlong();
    }
  }
}

struct DocState {
  const index_input* pos_in;
  const index_input* pay_in;
  const version10::term_meta* term_state;
  const uint32_t* freq;
  uint32_t* enc_buf;
  uint64_t tail_start;
  size_t tail_length;
};

template<typename IteratorTraits>
FORCE_INLINE void CopyState(SkipState& to,
                            const version10::term_meta& from) noexcept {
  to.doc_ptr = from.doc_start;
  if constexpr (IteratorTraits::position()) {
    to.pos_ptr = from.pos_start;
    if constexpr (IteratorTraits::payload() || IteratorTraits::offset()) {
      to.pay_ptr = from.pay_start;
    }
  }
}

template<typename IteratorTraits, typename FieldTraits,
         bool Offset = IteratorTraits::offset(),
         bool Payload = IteratorTraits::payload()>
struct position_impl;

// Implementation of iterator over positions, payloads and offsets
template<typename IteratorTraits, typename FieldTraits>
struct position_impl<IteratorTraits, FieldTraits, true, true>
  : public position_impl<IteratorTraits, FieldTraits, false, false> {
  typedef position_impl<IteratorTraits, FieldTraits, false, false> base;

  irs::attribute* attribute(irs::type_info::type_id type) noexcept {
    if (irs::type<payload>::id() == type) {
      return &pay_;
    }

    return irs::type<offset>::id() == type ? &offs_ : nullptr;
  }

  void prepare(const DocState& state) {
    base::prepare(state);

    pay_in_ = state.pay_in->reopen();  // reopen thread-safe stream

    if (!pay_in_) {
      // implementation returned wrong pointer
      IR_FRMT_ERROR("Failed to reopen payload input in: %s", __FUNCTION__);

      throw io_error("failed to reopen payload input");
    }

    pay_in_->seek(state.term_state->pay_start);
  }

  void prepare(const SkipState& state) {
    base::prepare(state);

    pay_in_->seek(state.pay_ptr);
    pay_data_pos_ = state.pay_pos;
  }

  void read_attributes() noexcept {
    offs_.start += offs_start_deltas_[this->buf_pos_];
    offs_.end = offs_.start + offs_lengts_[this->buf_pos_];

    pay_.value = bytes_view(pay_data_.c_str() + pay_data_pos_,
                            pay_lengths_[this->buf_pos_]);
    pay_data_pos_ += pay_lengths_[this->buf_pos_];
  }

  void clear_attributes() noexcept {
    offs_.clear();
    pay_.value = {};
  }

  void read_block() {
    base::read_block();

    // read payload
    const uint32_t size = pay_in_->read_vint();
    if (size) {
      IteratorTraits::read_block(*pay_in_, this->enc_buf_, pay_lengths_);
      string_utils::oversize(pay_data_, size);

      [[maybe_unused]] const auto read =
        pay_in_->read_bytes(&(pay_data_[0]), size);
      IRS_ASSERT(read == size);
    }

    // read offsets
    IteratorTraits::read_block(*pay_in_, this->enc_buf_, offs_start_deltas_);
    IteratorTraits::read_block(*pay_in_, this->enc_buf_, offs_lengts_);

    pay_data_pos_ = 0;
  }

  void read_tail_block() {
    size_t pos = 0;

    for (size_t i = 0; i < this->tail_length_; ++i) {
      // read payloads
      if (shift_unpack_32(this->pos_in_->read_vint(), base::pos_deltas_[i])) {
        pay_lengths_[i] = this->pos_in_->read_vint();
      } else {
        IRS_ASSERT(i);
        pay_lengths_[i] = pay_lengths_[i - 1];
      }

      if (pay_lengths_[i]) {
        const auto size = pay_lengths_[i];  // length of current payload

        string_utils::oversize(pay_data_, pos + size);

        [[maybe_unused]] const auto read =
          this->pos_in_->read_bytes(&(pay_data_[0]) + pos, size);
        IRS_ASSERT(read == size);

        pos += size;
      }

      if (shift_unpack_32(this->pos_in_->read_vint(), offs_start_deltas_[i])) {
        offs_lengts_[i] = this->pos_in_->read_vint();
      } else {
        IRS_ASSERT(i);
        offs_lengts_[i] = offs_lengts_[i - 1];
      }
    }

    pay_data_pos_ = 0;
  }

  void skip_block() {
    base::skip_block();
    base::skip_payload(*pay_in_);
    base::skip_offsets(*pay_in_);
  }

  void skip(size_t count) noexcept {
    // current payload start
    const auto begin = this->pay_lengths_ + this->buf_pos_;
    const auto end = begin + count;
    this->pay_data_pos_ = std::accumulate(begin, end, this->pay_data_pos_);

    base::skip(count);
  }

  uint32_t
    offs_start_deltas_[IteratorTraits::block_size()]{};   // buffer to store
                                                          // offset starts
  uint32_t offs_lengts_[IteratorTraits::block_size()]{};  // buffer to store
                                                          // offset lengths
  uint32_t pay_lengths_[IteratorTraits::block_size()]{};  // buffer to store
                                                          // payload lengths
  index_input::ptr pay_in_;
  offset offs_;
  payload pay_;
  size_t pay_data_pos_{};  // current position in a payload buffer
  bstring pay_data_;       // buffer to store payload data
};

// Implementation of iterator over positions and payloads
template<typename IteratorTraits, typename FieldTraits>
struct position_impl<IteratorTraits, FieldTraits, false, true>
  : public position_impl<IteratorTraits, FieldTraits, false, false> {
  typedef position_impl<IteratorTraits, FieldTraits, false, false> base;

  irs::attribute* attribute(irs::type_info::type_id type) noexcept {
    return irs::type<payload>::id() == type ? &pay_ : nullptr;
  }

  void prepare(const DocState& state) {
    base::prepare(state);

    pay_in_ = state.pay_in->reopen();  // reopen thread-safe stream

    if (!pay_in_) {
      // implementation returned wrong pointer
      IR_FRMT_ERROR("Failed to reopen payload input in: %s", __FUNCTION__);

      throw io_error("failed to reopen payload input");
    }

    pay_in_->seek(state.term_state->pay_start);
  }

  void prepare(const SkipState& state) {
    base::prepare(state);

    pay_in_->seek(state.pay_ptr);
    pay_data_pos_ = state.pay_pos;
  }

  void read_attributes() noexcept {
    pay_.value = bytes_view(pay_data_.c_str() + pay_data_pos_,
                            pay_lengths_[this->buf_pos_]);
    pay_data_pos_ += pay_lengths_[this->buf_pos_];
  }

  void clear_attributes() noexcept { pay_.value = {}; }

  void read_block() {
    base::read_block();

    // read payload
    const uint32_t size = pay_in_->read_vint();
    if (size) {
      IteratorTraits::read_block(*pay_in_, this->enc_buf_, pay_lengths_);
      string_utils::oversize(pay_data_, size);

      [[maybe_unused]] const auto read =
        pay_in_->read_bytes(&(pay_data_[0]), size);
      IRS_ASSERT(read == size);
    }

    if constexpr (FieldTraits::offset()) {
      base::skip_offsets(*pay_in_);
    }

    pay_data_pos_ = 0;
  }

  void read_tail_block() {
    size_t pos = 0;

    for (size_t i = 0; i < this->tail_length_; ++i) {
      // read payloads
      if (shift_unpack_32(this->pos_in_->read_vint(), this->pos_deltas_[i])) {
        pay_lengths_[i] = this->pos_in_->read_vint();
      } else {
        IRS_ASSERT(i);
        pay_lengths_[i] = pay_lengths_[i - 1];
      }

      if (pay_lengths_[i]) {
        const auto size = pay_lengths_[i];  // current payload length

        string_utils::oversize(pay_data_, pos + size);

        [[maybe_unused]] const auto read =
          this->pos_in_->read_bytes(&(pay_data_[0]) + pos, size);
        IRS_ASSERT(read == size);

        pos += size;
      }

      // skip offsets
      if constexpr (FieldTraits::offset()) {
        uint32_t code;
        if (shift_unpack_32(this->pos_in_->read_vint(), code)) {
          this->pos_in_->read_vint();
        }
      }
    }

    pay_data_pos_ = 0;
  }

  void skip_block() {
    base::skip_block();
    base::skip_payload(*pay_in_);
    if constexpr (FieldTraits::offset()) {
      base::skip_offsets(*pay_in_);
    }
  }

  void skip(size_t count) noexcept {
    // current payload start
    const auto begin = this->pay_lengths_ + this->buf_pos_;
    const auto end = begin + count;
    this->pay_data_pos_ = std::accumulate(begin, end, this->pay_data_pos_);

    base::skip(count);
  }

  uint32_t pay_lengths_[IteratorTraits::block_size()]{};  // buffer to store
                                                          // payload lengths
  index_input::ptr pay_in_;
  payload pay_;
  size_t pay_data_pos_{};  // current position in a payload buffer
  bstring pay_data_;       // buffer to store payload data
};

// Implementation of iterator over positions and offsets
template<typename IteratorTraits, typename FieldTraits>
struct position_impl<IteratorTraits, FieldTraits, true, false>
  : public position_impl<IteratorTraits, FieldTraits, false, false> {
  typedef position_impl<IteratorTraits, FieldTraits, false, false> base;

  irs::attribute* attribute(irs::type_info::type_id type) noexcept {
    return irs::type<offset>::id() == type ? &offs_ : nullptr;
  }

  void prepare(const DocState& state) {
    base::prepare(state);

    pay_in_ = state.pay_in->reopen();  // reopen thread-safe stream

    if (!pay_in_) {
      // implementation returned wrong pointer
      IR_FRMT_ERROR("Failed to reopen payload input in: %s", __FUNCTION__);

      throw io_error("failed to reopen payload input");
    }

    pay_in_->seek(state.term_state->pay_start);
  }

  void prepare(const SkipState& state) {
    base::prepare(state);

    pay_in_->seek(state.pay_ptr);
  }

  void read_attributes() noexcept {
    offs_.start += offs_start_deltas_[this->buf_pos_];
    offs_.end = offs_.start + offs_lengts_[this->buf_pos_];
  }

  void clear_attributes() noexcept { offs_.clear(); }

  void read_block() {
    base::read_block();

    if constexpr (FieldTraits::payload()) {
      base::skip_payload(*pay_in_);
    }

    // read offsets
    IteratorTraits::read_block(*pay_in_, this->enc_buf_, offs_start_deltas_);
    IteratorTraits::read_block(*pay_in_, this->enc_buf_, offs_lengts_);
  }

  void read_tail_block() {
    uint32_t pay_size = 0;
    for (size_t i = 0; i < this->tail_length_; ++i) {
      // skip payloads
      if constexpr (FieldTraits::payload()) {
        if (shift_unpack_32(this->pos_in_->read_vint(), this->pos_deltas_[i])) {
          pay_size = this->pos_in_->read_vint();
        }
        if (pay_size) {
          this->pos_in_->seek(this->pos_in_->file_pointer() + pay_size);
        }
      } else {
        this->pos_deltas_[i] = this->pos_in_->read_vint();
      }

      // read offsets
      if (shift_unpack_32(this->pos_in_->read_vint(), offs_start_deltas_[i])) {
        offs_lengts_[i] = this->pos_in_->read_vint();
      } else {
        IRS_ASSERT(i);
        offs_lengts_[i] = offs_lengts_[i - 1];
      }
    }
  }

  void skip_block() {
    base::skip_block();
    if constexpr (FieldTraits::payload()) {
      base::skip_payload(*pay_in_);
    }
    base::skip_offsets(*pay_in_);
  }

  uint32_t
    offs_start_deltas_[IteratorTraits::block_size()]{};   // buffer to store
                                                          // offset starts
  uint32_t offs_lengts_[IteratorTraits::block_size()]{};  // buffer to store
                                                          // offset lengths
  index_input::ptr pay_in_;
  offset offs_;
};

// Implementation of iterator over positions
template<typename IteratorTraits, typename FieldTraits>
struct position_impl<IteratorTraits, FieldTraits, false, false> {
  static void skip_payload(index_input& in) {
    const size_t size = in.read_vint();
    if (size) {
      IteratorTraits::skip_block(in);
      in.seek(in.file_pointer() + size);
    }
  }

  static void skip_offsets(index_input& in) {
    IteratorTraits::skip_block(in);
    IteratorTraits::skip_block(in);
  }

  irs::attribute* attribute(irs::type_info::type_id) noexcept {
    // implementation has no additional attributes
    return nullptr;
  }

  void prepare(const DocState& state) {
    pos_in_ = state.pos_in->reopen();  // reopen thread-safe stream

    if (!pos_in_) {
      // implementation returned wrong pointer
      IR_FRMT_ERROR("Failed to reopen positions input in: %s", __FUNCTION__);

      throw io_error("failed to reopen positions input");
    }

    cookie_.file_pointer_ = state.term_state->pos_start;
    pos_in_->seek(state.term_state->pos_start);
    freq_ = state.freq;
    enc_buf_ = state.enc_buf;
    tail_start_ = state.tail_start;
    tail_length_ = state.tail_length;
  }

  void prepare(const SkipState& state) {
    pos_in_->seek(state.pos_ptr);
    pend_pos_ = state.pend_pos;
    buf_pos_ = IteratorTraits::block_size();
    cookie_.file_pointer_ = state.pos_ptr;
    cookie_.pend_pos_ = pend_pos_;
  }

  void reset() {
    if (std::numeric_limits<size_t>::max() != cookie_.file_pointer_) {
      buf_pos_ = IteratorTraits::block_size();
      pend_pos_ = cookie_.pend_pos_;
      pos_in_->seek(cookie_.file_pointer_);
    }
  }

  void read_attributes() {}

  void clear_attributes() {}

  void read_tail_block() {
    uint32_t pay_size = 0;
    for (size_t i = 0; i < tail_length_; ++i) {
      if constexpr (FieldTraits::payload()) {
        if (shift_unpack_32(pos_in_->read_vint(), pos_deltas_[i])) {
          pay_size = pos_in_->read_vint();
        }
        if (pay_size) {
          pos_in_->seek(pos_in_->file_pointer() + pay_size);
        }
      } else {
        pos_deltas_[i] = pos_in_->read_vint();
      }

      if constexpr (FieldTraits::offset()) {
        uint32_t delta;
        if (shift_unpack_32(pos_in_->read_vint(), delta)) {
          pos_in_->read_vint();
        }
      }
    }
  }

  void read_block() {
    IteratorTraits::read_block(*pos_in_, enc_buf_, pos_deltas_);
  }

  void skip_block() { IteratorTraits::skip_block(*pos_in_); }

  // skip within a block
  void skip(size_t count) noexcept { buf_pos_ += count; }

  struct cookie {
    size_t pend_pos_{};
    size_t file_pointer_ = std::numeric_limits<size_t>::max();
  };

  uint32_t pos_deltas_[IteratorTraits::block_size()];  // buffer to store
                                                       // position deltas
  const uint32_t* freq_;  // lenght of the posting list for a document
  uint32_t* enc_buf_;     // auxillary buffer to decode data
  size_t pend_pos_{};     // how many positions "behind" we are
  uint64_t tail_start_;  // file pointer where the last (vInt encoded) pos delta
                         // block is
  size_t tail_length_;   // number of positions in the last (vInt encoded) pos
                         // delta block
  uint32_t buf_pos_{
    IteratorTraits::block_size()};  // current position in pos_deltas_ buffer
  cookie cookie_;
  index_input::ptr pos_in_;
};

template<typename IteratorTraits, typename FieldTraits,
         bool Position = IteratorTraits::position()>
class position final : public irs::position,
                       protected position_impl<IteratorTraits, FieldTraits> {
 public:
  using impl = position_impl<IteratorTraits, FieldTraits>;

  irs::attribute* get_mutable(irs::type_info::type_id type) override {
    return impl::attribute(type);
  }

  value_t seek(value_t target) override {
    const uint32_t freq = *this->freq_;
    if (this->pend_pos_ > freq) {
      skip(this->pend_pos_ - freq);
      this->pend_pos_ = freq;
    }
    while (value_ < target && this->pend_pos_) {
      if (this->buf_pos_ == IteratorTraits::block_size()) {
        refill();
        this->buf_pos_ = 0;
      }
      if constexpr (IteratorTraits::one_based_position_storage()) {
        value_ += (uint32_t)(!pos_limits::valid(value_));
      }
      value_ += this->pos_deltas_[this->buf_pos_];
      IRS_ASSERT(irs::pos_limits::valid(value_));
      this->read_attributes();

      ++this->buf_pos_;
      --this->pend_pos_;
    }
    if (0 == this->pend_pos_ && value_ < target) {
      value_ = pos_limits::eof();
    }
    return value_;
  }

  bool next() override {
    if (0 == this->pend_pos_) {
      value_ = pos_limits::eof();

      return false;
    }

    const uint32_t freq = *this->freq_;

    if (this->pend_pos_ > freq) {
      skip(this->pend_pos_ - freq);
      this->pend_pos_ = freq;
    }

    if (this->buf_pos_ == IteratorTraits::block_size()) {
      refill();
      this->buf_pos_ = 0;
    }
    if constexpr (IteratorTraits::one_based_position_storage()) {
      value_ += (uint32_t)(!pos_limits::valid(value_));
    }
    value_ += this->pos_deltas_[this->buf_pos_];
    IRS_ASSERT(irs::pos_limits::valid(value_));
    this->read_attributes();

    ++this->buf_pos_;
    --this->pend_pos_;
    return true;
  }

  void reset() override {
    value_ = pos_limits::invalid();
    impl::reset();
  }

  // prepares iterator to work
  // or notifies iterator that doc iterator has skipped to a new block
  using impl::prepare;

  // notify iterator that corresponding doc_iterator has moved forward
  void notify(uint32_t n) {
    this->pend_pos_ += n;
    this->cookie_.pend_pos_ += n;
  }

  void clear() noexcept {
    value_ = pos_limits::invalid();
    impl::clear_attributes();
  }

 private:
  void refill() {
    if (this->pos_in_->file_pointer() == this->tail_start_) {
      this->read_tail_block();
    } else {
      this->read_block();
    }
  }

  void skip(uint32_t count) {
    auto left = IteratorTraits::block_size() - this->buf_pos_;
    if (count >= left) {
      count -= left;
      while (count >= IteratorTraits::block_size()) {
        this->skip_block();
        count -= IteratorTraits::block_size();
      }
      refill();
      this->buf_pos_ = 0;
      left = IteratorTraits::block_size();
    }

    if (count < left) {
      impl::skip(count);
    }
    clear();
  }
};  // position

// Empty iterator over positions
template<typename IteratorTraits, typename FieldTraits>
struct position<IteratorTraits, FieldTraits, false> : attribute {
  static constexpr std::string_view type_name() noexcept {
    return irs::position::type_name();
  }

  void prepare(DocState&) {}
  void prepare(SkipState&) {}
  void notify(uint32_t) {}
  void clear() {}
};  // position

struct empty {};

// Buffer type containing only document buffer
template<typename IteratorTraits>
struct data_buffer {
  doc_id_t docs[IteratorTraits::block_size()]{};
};

// Buffer type containing both document and fequency buffers
template<typename IteratorTraits>
struct freq_buffer : data_buffer<IteratorTraits> {
  uint32_t freqs[IteratorTraits::block_size()];
};

template<typename IteratorTraits>
using buffer_type =
  std::conditional_t<IteratorTraits::frequency(), freq_buffer<IteratorTraits>,
                     data_buffer<IteratorTraits>>;

template<typename IteratorTraits, typename FieldTraits>
class doc_iterator_base : public irs::doc_iterator {
 private:
  static_assert(IteratorTraits::block_size() <=
                std::numeric_limits<doc_id_t>::max());

  void read_tail_block();

 protected:
  // returns current position in the document block 'docs_'
  doc_id_t relative_pos() noexcept {
    IRS_ASSERT(begin_ >= buf_.docs);
    return static_cast<doc_id_t>(begin_ - buf_.docs);
  }

  void refill();

  buffer_type<IteratorTraits> buf_;
  uint32_t enc_buf_[IteratorTraits::block_size()];  // buffer for encoding
  const doc_id_t* begin_{std::end(buf_.docs)};
  uint32_t* freq_{};  // pointer into docs_ to the frequency attribute value for
                      // the current doc
  index_input::ptr doc_in_;
  doc_id_t left_{};
};

template<typename IteratorTraits, typename FieldTraits>
void doc_iterator_base<IteratorTraits, FieldTraits>::refill() {
  if (IRS_LIKELY(left_ >= IteratorTraits::block_size())) {
    // read doc deltas
    IteratorTraits::read_block(*doc_in_, enc_buf_, buf_.docs);

    if constexpr (IteratorTraits::frequency()) {
      IteratorTraits::read_block(*doc_in_, enc_buf_, buf_.freqs);
    } else if constexpr (FieldTraits::frequency()) {
      IteratorTraits::skip_block(*doc_in_);
    }

    static_assert(std::size(decltype(buf_.docs){}) ==
                  IteratorTraits::block_size());
    begin_ = std::begin(buf_.docs);
    if constexpr (IteratorTraits::frequency()) {
      freq_ = buf_.freqs;
    }
    left_ -= IteratorTraits::block_size();
  } else {
    read_tail_block();
  }
}

template<typename IteratorTraits, typename FieldTraits>
void doc_iterator_base<IteratorTraits, FieldTraits>::read_tail_block() {
  auto* doc = std::end(buf_.docs) - left_;
  begin_ = doc;

  [[maybe_unused]] uint32_t* freq;
  if constexpr (IteratorTraits::frequency()) {
    freq_ = freq = std::end(buf_.freqs) - left_;
  }

  while (doc < std::end(buf_.docs)) {
    if constexpr (FieldTraits::frequency()) {
      if constexpr (IteratorTraits::frequency()) {
        if (shift_unpack_32(doc_in_->read_vint(), *doc++)) {
          *freq++ = 1;
        } else {
          *freq++ = doc_in_->read_vint();
        }
      } else {
        if (!shift_unpack_32(doc_in_->read_vint(), *doc++)) {
          doc_in_->read_vint();
        }
      }
    } else {
      *doc++ = doc_in_->read_vint();
    }
  }
  left_ = 0;
}

template<typename IteratorTraits, typename FieldTraits>
class single_doc_iterator final
  : public irs::doc_iterator,
    private std::conditional_t<IteratorTraits::frequency() &&
                                 IteratorTraits::position(),
                               data_buffer<IteratorTraits>, empty> {
 private:
  using attributes = std::conditional_t<
    IteratorTraits::frequency() && IteratorTraits::position(),
    std::tuple<document, frequency, cost, score,
               position<IteratorTraits, FieldTraits>>,
    std::conditional_t<IteratorTraits::frequency(),
                       std::tuple<document, frequency, cost, score>,
                       std::tuple<document, cost, score>>>;

 public:
  single_doc_iterator() = default;

  void prepare(const term_meta& meta,
               [[maybe_unused]] const index_input* pos_in,
               [[maybe_unused]] const index_input* pay_in);

  attribute* get_mutable(irs::type_info::type_id type) noexcept final {
    return irs::get_mutable(attrs_, type);
  }

  doc_id_t seek(doc_id_t target) final {
    auto& doc = std::get<document>(attrs_);

    while (doc.value < target) {
      next();
    }

    return doc.value;
  }

  doc_id_t value() const noexcept final {
    return std::get<document>(attrs_).value;
  }

  bool next() final {
    auto& doc = std::get<document>(attrs_);

    doc.value = next_;
    next_ = doc_limits::eof();

    if constexpr (IteratorTraits::position()) {
      if (!doc_limits::eof(doc.value)) {
        auto& pos = std::get<position<IteratorTraits, FieldTraits>>(attrs_);
        pos.notify(std::get<frequency>(attrs_).value);
        pos.clear();
      }
    }

    return !doc_limits::eof(doc.value);
  }

 private:
  doc_id_t next_{doc_limits::eof()};
  attributes attrs_;
};

template<typename IteratorTraits, typename FieldTraits>
void single_doc_iterator<IteratorTraits, FieldTraits>::prepare(
  const term_meta& meta, [[maybe_unused]] const index_input* pos_in,
  [[maybe_unused]] const index_input* pay_in) {
  // use single_doc_iterator for singleton docs only,
  // must be ensured by the caller
  IRS_ASSERT(meta.docs_count == 1);

  auto& term_state = static_cast<const version10::term_meta&>(meta);
  next_ = doc_limits::min() + term_state.e_single_doc;
  std::get<cost>(attrs_).reset(1);  // estimate iterator

  if constexpr (IteratorTraits::frequency()) {
    const auto term_freq = meta.freq;

    IRS_ASSERT(term_freq);
    std::get<frequency>(attrs_).value = term_freq;

    if constexpr (IteratorTraits::position()) {
      DocState state;
      state.pos_in = pos_in;
      state.pay_in = pay_in;
      state.term_state = &term_state;
      state.freq = &std::get<frequency>(attrs_).value;
      state.enc_buf = this->docs;

      if (term_freq < IteratorTraits::block_size()) {
        state.tail_start = term_state.pos_start;
      } else if (term_freq == IteratorTraits::block_size()) {
        state.tail_start = address_limits::invalid();
      } else {
        state.tail_start = term_state.pos_start + term_state.pos_end;
      }

      state.tail_length = term_freq % IteratorTraits::block_size();
      std::get<position<IteratorTraits, FieldTraits>>(attrs_).prepare(state);
    }
  }
}

// Iterator over posting list.
// IteratorTraits defines requested features.
// FieldTraits defines requested features.
template<typename IteratorTraits, typename FieldTraits>
class doc_iterator final
  : public doc_iterator_base<IteratorTraits, FieldTraits> {
 private:
  static_assert(IteratorTraits::block_size() <=
                std::numeric_limits<doc_id_t>::max());

  using attributes = std::conditional_t<
    IteratorTraits::frequency() && IteratorTraits::position(),
    std::tuple<document, frequency, cost, score,
               position<IteratorTraits, FieldTraits>>,
    std::conditional_t<IteratorTraits::frequency(),
                       std::tuple<document, frequency, cost, score>,
                       std::tuple<document, cost, score>>>;

 public:
  // hide 'ptr' defined in irs::doc_iterator
  using ptr = memory::managed_ptr<doc_iterator>;

  doc_iterator()
    : skip_{IteratorTraits::block_size(), postings_writer_base::kSkipN,
            ReadSkip{}} {
    IRS_ASSERT(
      std::all_of(std::begin(this->buf_.docs), std::end(this->buf_.docs),
                  [](doc_id_t doc) { return !doc_limits::valid(doc); }));
  }

  void prepare(const term_meta& meta, const index_input* doc_in,
               [[maybe_unused]] const index_input* pos_in,
               [[maybe_unused]] const index_input* pay_in);

  attribute* get_mutable(irs::type_info::type_id type) noexcept override {
    return irs::get_mutable(attrs_, type);
  }

  doc_id_t seek(doc_id_t target) override;

  doc_id_t value() const noexcept final {
    return std::get<document>(attrs_).value;
  }

#if defined(_MSC_VER)
#pragma warning(disable : 4706)
#elif defined(__GNUC__)
#pragma GCC diagnostic push
#pragma GCC diagnostic ignored "-Wparentheses"
#endif

  bool next() override {
    auto& doc = std::get<document>(attrs_);

    if (this->begin_ == std::end(this->buf_.docs)) {
      if (IRS_UNLIKELY(!this->left_)) {
        doc.value = doc_limits::eof();
        return false;
      }

      this->refill();

      // if this is the initial doc_id then
      // set it to min() for proper delta value
      doc.value += doc_id_t{!doc_limits::valid(doc.value)};
    }

    doc.value += *this->begin_++;  // update document attribute

    if constexpr (IteratorTraits::frequency()) {
      auto& freq = std::get<frequency>(attrs_);
      freq.value = *this->freq_++;  // update frequency attribute

      if constexpr (IteratorTraits::position()) {
        auto& pos = std::get<position<IteratorTraits, FieldTraits>>(attrs_);
        pos.notify(freq.value);
        pos.clear();
      }
    }

    return true;
  }

#if defined(_MSC_VER)
#pragma warning(default : 4706)
#elif defined(__GNUC__)
#pragma GCC diagnostic pop
#endif

 private:
  class ReadSkip {
   public:
    explicit ReadSkip() : skip_levels_(1) {
      Disable();  // prevent using skip-list by default
    }

    void Disable() noexcept {
      IRS_ASSERT(!skip_levels_.empty());
      IRS_ASSERT(!doc_limits::valid(skip_levels_.back().doc));
      skip_levels_.back().doc = doc_limits::eof();
    }

    void Enable(const version10::term_meta& state) noexcept {
      IRS_ASSERT(state.docs_count > IteratorTraits::block_size());

      // since we store pointer deltas, add postings offset
      auto& top = skip_levels_.front();
      CopyState<IteratorTraits>(top, state);
      Enable();
    }

    void Init(size_t num_levels) {
      IRS_ASSERT(num_levels);
      skip_levels_.resize(num_levels);
    }

    bool IsLess(size_t level, doc_id_t target) const noexcept {
      return skip_levels_[level].doc < target;
    }

    void MoveDown(size_t level) noexcept {
      auto& next = skip_levels_[level];
      // move to the more granular level
      IRS_ASSERT(prev_);
      CopyState<IteratorTraits>(next, *prev_);
    }

    void Read(size_t level, ptrdiff_t left, index_input& in);

    void Reset(SkipState& state) noexcept {
      IRS_ASSERT(std::is_sorted(
        std::begin(skip_levels_), std::end(skip_levels_),
        [](const auto& lhs, const auto& rhs) { return lhs.doc > rhs.doc; }));

      prev_ = &state;
    }

    doc_id_t UpperBound() const noexcept {
      IRS_ASSERT(!skip_levels_.empty());
      return skip_levels_.back().doc;
    }

   private:
    void Enable() noexcept {
      IRS_ASSERT(!skip_levels_.empty());
      IRS_ASSERT(doc_limits::eof(skip_levels_.back().doc));
      skip_levels_.back().doc = doc_limits::invalid();
    }

    std::vector<SkipState> skip_levels_;
    SkipState* prev_{};  // pointer to skip context used by skip reader
  };

  void seek_to_block(doc_id_t target);

  doc_id_t docs_count_{};
  uint64_t skip_offs_{};
  SkipReader<ReadSkip> skip_;
  attributes attrs_;
};  // doc_iterator

template<typename IteratorTraits, typename FieldTraits>
void doc_iterator<IteratorTraits, FieldTraits>::ReadSkip::Read(
  size_t level, ptrdiff_t left, index_input& in) {
  auto& next = skip_levels_[level];

  // store previous step on the same level
  CopyState<IteratorTraits>(*prev_, next);

  if (IRS_LIKELY(left > 0)) {
    ReadState<FieldTraits>(next, in);

    if constexpr (FieldTraits::wand() && FieldTraits::frequency()) {
      score_buffer::skip(in);
    }
  } else {
    // stream exhausted
    next.doc = doc_limits::eof();
  }
}

template<typename IteratorTraits, typename FieldTraits>
void doc_iterator<IteratorTraits, FieldTraits>::prepare(
  const term_meta& meta, const index_input* doc_in,
  [[maybe_unused]] const index_input* pos_in,
  [[maybe_unused]] const index_input* pay_in) {
  IRS_ASSERT(!IteratorTraits::frequency() ||
             IteratorTraits::frequency() == FieldTraits::frequency());
  IRS_ASSERT(!IteratorTraits::position() ||
             IteratorTraits::position() == FieldTraits::position());
  IRS_ASSERT(!IteratorTraits::offset() ||
             IteratorTraits::offset() == FieldTraits::offset());
  IRS_ASSERT(!IteratorTraits::payload() ||
             IteratorTraits::payload() == FieldTraits::payload());

  // don't use doc_iterator for singleton docs
  // must be ensured by the caller
  IRS_ASSERT(meta.docs_count > 1);
  IRS_ASSERT(this->begin_ == std::end(this->buf_.docs));

  auto& term_state = static_cast<const version10::term_meta&>(meta);
  this->left_ = term_state.docs_count;

  // init document stream
  if (!this->doc_in_) {
    this->doc_in_ = doc_in->reopen();  // reopen thread-safe stream

    if (!this->doc_in_) {
      // implementation returned wrong pointer
      IR_FRMT_ERROR("Failed to reopen document input in: %s", __FUNCTION__);

      throw io_error("failed to reopen document input");
    }
  }

  this->doc_in_->seek(term_state.doc_start);
  IRS_ASSERT(!this->doc_in_->eof());

  std::get<cost>(attrs_).reset(term_state.docs_count);  // estimate iterator

  if constexpr (IteratorTraits::frequency()) {
    IRS_ASSERT(meta.freq);

    if constexpr (IteratorTraits::position()) {
      DocState state;
      state.pos_in = pos_in;
      state.pay_in = pay_in;
      state.term_state = &term_state;
      state.freq = &std::get<frequency>(attrs_).value;
      state.enc_buf = this->enc_buf_;

      const auto term_freq = meta.freq;

      if (term_freq < IteratorTraits::block_size()) {
        state.tail_start = term_state.pos_start;
      } else if (term_freq == IteratorTraits::block_size()) {
        state.tail_start = address_limits::invalid();
      } else {
        state.tail_start = term_state.pos_start + term_state.pos_end;
      }

      state.tail_length = term_freq % IteratorTraits::block_size();
      std::get<position<IteratorTraits, FieldTraits>>(attrs_).prepare(state);
    }
  }

  if (term_state.docs_count > IteratorTraits::block_size()) {
    // allow using skip-list for long enough postings
    skip_.Reader().Enable(term_state);
    skip_offs_ = term_state.doc_start + term_state.e_skip_start;
    docs_count_ = term_state.docs_count;
  }
}

template<typename IteratorTraits, typename FieldTraits>
doc_id_t doc_iterator<IteratorTraits, FieldTraits>::seek(doc_id_t target) {
  auto& doc = std::get<document>(attrs_);

  if (IRS_UNLIKELY(target <= doc.value)) {
    return doc.value;
  }

  // check whether it make sense to use skip-list
  if (skip_.Reader().UpperBound() < target) {
    seek_to_block(target);
  }

  if (this->begin_ == std::end(this->buf_.docs)) {
    if (IRS_UNLIKELY(!this->left_)) {
      doc.value = doc_limits::eof();
      return doc_limits::eof();
    }

    this->refill();

    // if this is the initial doc_id then
    // set it to min() for proper delta value
    doc.value += doc_id_t{!doc_limits::valid(doc.value)};
  }

  [[maybe_unused]] uint32_t notify{0};
  while (this->begin_ != std::end(this->buf_.docs)) {
    doc.value += *this->begin_++;

    if constexpr (!IteratorTraits::position()) {
      if (doc.value >= target) {
        if constexpr (IteratorTraits::frequency()) {
          this->freq_ = this->buf_.freqs + this->relative_pos();
          IRS_ASSERT((this->freq_ - 1) >= this->buf_.freqs);
          IRS_ASSERT((this->freq_ - 1) < std::end(this->buf_.freqs));
          std::get<frequency>(attrs_).value = this->freq_[-1];
        }
        return doc.value;
      }
    } else {
      IRS_ASSERT(IteratorTraits::frequency());
      auto& freq = std::get<frequency>(attrs_);
      auto& pos = std::get<position<IteratorTraits, FieldTraits>>(attrs_);
      freq.value = *this->freq_++;
      notify += freq.value;

      if (doc.value >= target) {
        pos.notify(notify);
        pos.clear();
        return doc.value;
      }
    }
  }

  if constexpr (IteratorTraits::position()) {
    std::get<position<IteratorTraits, FieldTraits>>(attrs_).notify(notify);
  }
  while (doc.value < target) {
    next();
  }

  return doc.value;
}

template<typename IteratorTraits, typename FieldTraits>
void doc_iterator<IteratorTraits, FieldTraits>::seek_to_block(doc_id_t target) {
  // ensured by caller
  IRS_ASSERT(skip_.Reader().UpperBound() < target);

  SkipState last;  // where block starts
  skip_.Reader().Reset(last);

  // init skip writer in lazy fashion
  if (IRS_LIKELY(!docs_count_)) {
  seek_after_initialization:
    IRS_ASSERT(skip_.NumLevels());

    this->left_ = skip_.Seek(target);
    this->doc_in_->seek(last.doc_ptr);
    std::get<document>(attrs_).value = last.doc;
    this->begin_ = std::end(this->buf_.docs);  // will trigger refill in "next"
    if constexpr (IteratorTraits::position()) {
      auto& pos = std::get<position<IteratorTraits, FieldTraits>>(attrs_);
      pos.prepare(last);  // notify positions
    }

    return;
  }

  auto skip_in = this->doc_in_->dup();

  if (!skip_in) {
    IR_FRMT_ERROR("Failed to duplicate input in: %s", __FUNCTION__);

    throw io_error("Failed to duplicate document input");
  }

  IRS_ASSERT(!skip_.NumLevels());
  skip_in->seek(skip_offs_);
  skip_.Prepare(std::move(skip_in), docs_count_);
  docs_count_ = 0;

  // initialize skip levels
  if (const auto num_levels = skip_.NumLevels(); IRS_LIKELY(
        num_levels > 0 && num_levels <= postings_writer_base::kMaxSkipLevels)) {
    IRS_ASSERT(!doc_limits::valid(skip_.Reader().UpperBound()));
    skip_.Reader().Init(num_levels);

    goto seek_after_initialization;
  } else {
    IRS_ASSERT(false);
    throw index_error{string_utils::to_string(
      "Invalid number of skip levels %u, must be in range of [1, %u].",
      num_levels, postings_writer_base::kMaxSkipLevels)};
  }
}

// WAND iterator over posting list.
// IteratorTraits defines requested features.
// FieldTraits defines requested features.
template<typename IteratorTraits, typename FieldTraits>
class wanderator final : public doc_iterator_base<IteratorTraits, FieldTraits> {
 private:
  static_assert(FieldTraits::wand());
  static_assert(IteratorTraits::block_size() <=
                std::numeric_limits<doc_id_t>::max());

  using attributes = std::conditional_t<
    IteratorTraits::frequency() && IteratorTraits::position(),
    std::tuple<document, frequency, cost, score_threshold, score,
               position<IteratorTraits, FieldTraits>>,
    std::conditional_t<
      IteratorTraits::frequency(),
      std::tuple<document, frequency, cost, score_threshold, score>,
      std::tuple<document, cost, score_threshold, score>>>;

 public:
  // hide 'ptr' defined in irs::doc_iterator
  using ptr = memory::managed_ptr<wanderator>;

  wanderator()
    : skip_{IteratorTraits::block_size(), postings_writer_base::kSkipN,
            ReadSkip{}} {
    IRS_ASSERT(
      std::all_of(std::begin(this->buf_.docs), std::end(this->buf_.docs),
                  [](doc_id_t doc) { return doc == doc_limits::invalid(); }));
  }

  void prepare(const term_meta& meta, const index_input* doc_in,
               [[maybe_unused]] const index_input* pos_in,
               [[maybe_unused]] const index_input* pay_in);

  attribute* get_mutable(irs::type_info::type_id type) noexcept override {
    return irs::get_mutable(attrs_, type);
  }

  doc_id_t seek(doc_id_t target) override;

  doc_id_t value() const noexcept final {
    return std::get<document>(attrs_).value;
  }

  bool next() override { return !doc_limits::eof(seek(value() + 1)); }

 private:
  class ReadSkip {
   public:
    explicit ReadSkip() : skip_levels_(1), skip_scores_(1) {}

    void EnsureSorted() const noexcept;

    void Init(const version10::term_meta& state, size_t num_levels,
              score_threshold& threshold);
    bool IsLess(size_t level, doc_id_t target) const noexcept;
    bool IsLessThanUpperBound(doc_id_t target) const noexcept;
    void MoveDown(size_t level) noexcept {
      auto& next = skip_levels_[level];

      // move to the more granular level
      CopyState<IteratorTraits>(next, prev_skip_);
    }
    void Read(size_t level, ptrdiff_t left, index_input& in);
    SkipState& State() noexcept { return prev_skip_; }

   private:
    std::vector<SkipState> skip_levels_;
    std::vector<score_buffer::value_type> skip_scores_;
    SkipState prev_skip_;  // skip context used by skip reader
    const score_threshold* threshold_{};
  };

  void seek_to_block(doc_id_t target) {
    // check whether it makes sense to use skip-list
    if (skip_.Reader().IsLessThanUpperBound(target)) {
      // ensured by prepare(...)
      IRS_ASSERT(skip_.NumLevels());
      IRS_ASSERT(0 == skip_.Reader().State().doc_ptr);
      skip_.Reader().EnsureSorted();

      this->left_ = skip_.Seek(target);
      std::get<document>(attrs_).value = skip_.Reader().State().doc;
      this->begin_ =
        std::end(this->buf_.docs);  // will trigger refill in "next"
    }
  }

  struct SkipScoreContext final : attribute_provider {
    frequency freq;

    attribute* get_mutable(irs::type_info::type_id id) noexcept final {
      if (id == irs::type<frequency>::id()) {
        return &freq;
      }
      return nullptr;
    }
  };

  SkipReader<ReadSkip> skip_;
  attributes attrs_;
};  // wanderator

template<typename IteratorTraits, typename FieldTraits>
void wanderator<IteratorTraits, FieldTraits>::ReadSkip::EnsureSorted()
  const noexcept {
  IRS_ASSERT(std::is_sorted(
    std::begin(skip_levels_), std::end(skip_levels_),
    [](const auto& lhs, const auto& rhs) { return lhs.doc > rhs.doc; }));
  IRS_ASSERT(
    std::is_sorted(std::begin(skip_scores_), std::end(skip_scores_),
                   [](const auto& lhs, const auto& rhs) { return lhs > rhs; }));
}

template<typename IteratorTraits, typename FieldTraits>
void wanderator<IteratorTraits, FieldTraits>::ReadSkip::Init(
  const version10::term_meta& term_state, size_t num_levels,
  score_threshold& threshold) {
  // don't use wanderator for short posting lists,
  // must be ensured by the caller
  IRS_ASSERT(term_state.docs_count > IteratorTraits::block_size());

  skip_levels_.resize(num_levels);
  skip_scores_.resize(num_levels);
  threshold_ = &threshold;
  threshold.skip_scores = std::span{skip_scores_};

  // since we store pointer deltas, add postings offset
  auto& top = skip_levels_.front();
  CopyState<IteratorTraits>(top, term_state);
}

template<typename IteratorTraits, typename FieldTraits>
bool wanderator<IteratorTraits, FieldTraits>::ReadSkip::IsLessThanUpperBound(
  doc_id_t target) const noexcept {
  if constexpr (FieldTraits::frequency()) {
    // FIXME(gnusi): parameterize > vs >=
    return skip_levels_.back().doc < target ||
           skip_scores_.back() < threshold_->value;
  } else {
    return skip_levels_.back().doc < target;
  }
}

template<typename IteratorTraits, typename FieldTraits>
bool wanderator<IteratorTraits, FieldTraits>::ReadSkip::IsLess(
  size_t level, doc_id_t target) const noexcept {
  if constexpr (FieldTraits::frequency()) {
    // FIXME(gnusi): parameterize > vs >=
    return skip_levels_[level].doc < target ||
           skip_scores_[level] < threshold_->value;
  } else {
    return skip_levels_[level].doc < target;
  }
}

template<typename IteratorTraits, typename FieldTraits>
void wanderator<IteratorTraits, FieldTraits>::ReadSkip::Read(size_t level,
                                                             ptrdiff_t left,
                                                             index_input& in) {
  auto& last = prev_skip_;
  auto& next = skip_levels_[level];

  // store previous step on the same level
  CopyState<IteratorTraits>(last, next);

  if (IRS_LIKELY(left > 0)) {
    ReadState<FieldTraits>(next, in);

    if constexpr (FieldTraits::frequency()) {
      auto& max_block_score = skip_scores_[level];
      max_block_score = score_buffer::read(in);
    }
  } else {
    // stream exhausted
    next.doc = doc_limits::eof();
    if constexpr (FieldTraits::frequency()) {
      auto& max_block_score = skip_scores_[level];
      max_block_score = std::numeric_limits<score_buffer::value_type>::max();
    }
  }
}

template<typename IteratorTraits, typename FieldTraits>
void wanderator<IteratorTraits, FieldTraits>::prepare(
  const term_meta& meta, const index_input* doc_in,
  [[maybe_unused]] const index_input* pos_in,
  [[maybe_unused]] const index_input* pay_in) {
  IRS_ASSERT(!IteratorTraits::frequency() ||
             IteratorTraits::frequency() == FieldTraits::frequency());
  IRS_ASSERT(!IteratorTraits::position() ||
             IteratorTraits::position() == FieldTraits::position());
  IRS_ASSERT(!IteratorTraits::offset() ||
             IteratorTraits::offset() == FieldTraits::offset());
  IRS_ASSERT(!IteratorTraits::payload() ||
             IteratorTraits::payload() == FieldTraits::payload());

  // don't use wanderator for short posting lists,
  // must be ensured by the caller
  IRS_ASSERT(meta.docs_count > IteratorTraits::block_size());
  IRS_ASSERT(this->begin_ == std::end(this->buf_.docs));

  auto& term_state = static_cast<const version10::term_meta&>(meta);
  this->left_ = term_state.docs_count;

  // init document stream
  if (!this->doc_in_) {
    this->doc_in_ = doc_in->reopen();  // reopen thread-safe stream

    if (!this->doc_in_) {
      // implementation returned wrong pointer
      IR_FRMT_ERROR("Failed to reopen document input in: %s", __FUNCTION__);

      throw io_error("failed to reopen document input");
    }
  }

  this->doc_in_->seek(term_state.doc_start);
  IRS_ASSERT(!this->doc_in_->eof());

  std::get<cost>(attrs_).reset(term_state.docs_count);  // estimate iterator

  if constexpr (IteratorTraits::frequency()) {
    IRS_ASSERT(meta.freq);

    if constexpr (IteratorTraits::position()) {
      DocState state;
      state.pos_in = pos_in;
      state.pay_in = pay_in;
      state.term_state = &term_state;
      state.freq = &std::get<frequency>(attrs_).value;
      state.enc_buf = this->enc_buf_;

      const auto term_freq = meta.freq;

      if (term_freq < IteratorTraits::block_size()) {
        state.tail_start = term_state.pos_start;
      } else if (term_freq == IteratorTraits::block_size()) {
        state.tail_start = address_limits::invalid();
      } else {
        state.tail_start = term_state.pos_start + term_state.pos_end;
      }

      state.tail_length = term_freq % IteratorTraits::block_size();
      std::get<position<IteratorTraits, FieldTraits>>(attrs_).prepare(state);
    }
  }

  auto skip_in = this->doc_in_->dup();

  if (!skip_in) {
    IR_FRMT_ERROR("Failed to duplicate input in: %s", __FUNCTION__);

    throw io_error("Failed to duplicate document input");
  }

  skip_in->seek(term_state.doc_start + term_state.e_skip_start);

  skip_.Prepare(std::move(skip_in), term_state.docs_count);

  // initialize skip levels
  if (const auto num_levels = skip_.NumLevels(); IRS_LIKELY(
        num_levels > 0 && num_levels <= postings_writer_base::kMaxSkipLevels)) {
    skip_.Reader().Init(term_state, num_levels,
                        std::get<score_threshold>(attrs_));
  } else {
    IRS_ASSERT(false);
    throw index_error{string_utils::to_string(
      "Invalid number of skip levels %u, must be in range of [1, %u].",
      num_levels, postings_writer_base::kMaxSkipLevels)};
  }
}

template<typename IteratorTraits, typename FieldTraits>
doc_id_t wanderator<IteratorTraits, FieldTraits>::seek(doc_id_t target) {
  auto& doc = std::get<document>(attrs_);

  if (IRS_UNLIKELY(target <= doc.value)) {
    return doc.value;
  }

  seek_to_block(target);

  if (this->begin_ == std::end(this->buf_.docs)) {
    if (IRS_UNLIKELY(!this->left_)) {
      doc.value = doc_limits::eof();
      return doc_limits::eof();
    }

    if (auto& state = skip_.Reader().State(); state.doc_ptr) {
      this->doc_in_->seek(state.doc_ptr);
      if constexpr (IteratorTraits::position()) {
        auto& pos = std::get<position<IteratorTraits, FieldTraits>>(attrs_);
        pos.prepare(state);  // notify positions
      }
      state.doc_ptr = 0;
    }

    this->refill();

    // if this is the initial doc_id then
    // set it to min() for proper delta value
    doc.value += doc_id_t{!doc_limits::valid(doc.value)};
  }

  // FIXME(gnusi): use WAND condition in the loop below

  auto& min_competitive_score = std::get<score_threshold>(attrs_);

  [[maybe_unused]] uint32_t notify{0};
  while (this->begin_ != std::end(this->buf_.docs)) {
    doc.value += *this->begin_++;

    if constexpr (!IteratorTraits::position()) {
      if (doc.value >= target) {
        if constexpr (IteratorTraits::frequency()) {
          this->freq_ = this->buf_.freqs + this->relative_pos();
          IRS_ASSERT((this->freq_ - 1) >= this->buf_.freqs);
          IRS_ASSERT((this->freq_ - 1) < std::end(this->buf_.freqs));

          auto& freq = std::get<frequency>(attrs_);
          freq.value = this->freq_[-1];

          if (freq.value <= min_competitive_score.value) {
            continue;
          }
        }
        return doc.value;
      }
    } else {
      IRS_ASSERT(IteratorTraits::frequency());
      auto& freq = std::get<frequency>(attrs_);
      auto& pos = std::get<position<IteratorTraits, FieldTraits>>(attrs_);
      freq.value = *this->freq_++;
      notify += freq.value;

      if (freq.value <= min_competitive_score.value) {
        continue;
      }

      if (doc.value >= target) {
        pos.notify(notify);
        pos.clear();
        return doc.value;
      }
    }
  }

  if constexpr (IteratorTraits::position()) {
    std::get<position<IteratorTraits, FieldTraits>>(attrs_).notify(notify);
  }
  while (doc.value < target) {
    next();
  }

  return doc.value;
}

struct index_meta_writer final : public irs::index_meta_writer {
  static constexpr std::string_view FORMAT_NAME = "iresearch_10_index_meta";
  static constexpr std::string_view FORMAT_PREFIX = "segments_";
  static constexpr std::string_view FORMAT_PREFIX_TMP = "pending_segments_";

  static constexpr int32_t FORMAT_MIN = 0;
  static constexpr int32_t FORMAT_MAX = 1;

  enum { HAS_PAYLOAD = 1 };

  explicit index_meta_writer(int32_t version) noexcept : version_(version) {
    IRS_ASSERT(version_ >= FORMAT_MIN && version <= FORMAT_MAX);
  }

  std::string filename(const index_meta& meta) const override;
  using irs::index_meta_writer::prepare;
  bool prepare(directory& dir, index_meta& meta) override;
  bool commit() override;
  void rollback() noexcept override;

 private:
  directory* dir_ = nullptr;
  index_meta* meta_ = nullptr;
  int32_t version_;
};  // index_meta_writer

template<>
std::string file_name<irs::index_meta_writer, index_meta>(
  const index_meta& meta) {
  return irs::file_name(index_meta_writer::FORMAT_PREFIX_TMP,
                        meta.generation());
}

struct index_meta_reader final : public irs::index_meta_reader {
  bool last_segments_file(const directory& dir,
                          std::string& name) const override;

<<<<<<< HEAD
  void read(const directory& dir, index_meta& meta,
            std::string_view filename = {}) override;  // null == use meta
};                                                     // index_meta_reader
=======
  virtual void read(
    const directory& dir, index_meta& meta,
    std::string_view filename = {}) override;  // null == use meta
};                                             // index_meta_reader
>>>>>>> 909ad8d6

template<>
std::string file_name<irs::index_meta_reader, index_meta>(
  const index_meta& meta) {
  return irs::file_name(index_meta_writer::FORMAT_PREFIX, meta.generation());
}

std::string index_meta_writer::filename(const index_meta& meta) const {
  return file_name<irs::index_meta_reader>(meta);
}

bool index_meta_writer::prepare(directory& dir, index_meta& meta) {
  if (meta_) {
    // prepare() was already called with no corresponding call to commit()
    return false;
  }

  prepare(meta);  // prepare meta before generating filename

  const auto seg_file = file_name<irs::index_meta_writer>(meta);

  auto out = dir.create(seg_file);

  if (!out) {
    throw io_error(string_utils::to_string("Failed to create file, path: %s",
                                           seg_file.c_str()));
  }

  {
    format_utils::write_header(*out, FORMAT_NAME, version_);
    out->write_vlong(meta.generation());
    out->write_long(meta.counter());
    IRS_ASSERT(meta.size() <= std::numeric_limits<uint32_t>::max());
    out->write_vint(uint32_t(meta.size()));

    for (auto& segment : meta) {
      write_string(*out, segment.filename);
      write_string(*out, segment.meta.codec->type().name());
    }

    if (version_ > FORMAT_MIN) {
      const byte_type flags = IsNull(meta.payload()) ? 0 : HAS_PAYLOAD;
      out->write_byte(flags);

      if (flags == HAS_PAYLOAD) {
        irs::write_string(*out, meta.payload());
      }
    }

    format_utils::write_footer(*out);
    // important to close output here
  }

  if (!dir.sync(seg_file)) {
    throw io_error(string_utils::to_string("failed to sync file, path: %s",
                                           seg_file.c_str()));
  }

  // only noexcept operations below
  dir_ = &dir;
  meta_ = &meta;

  return true;
}

bool index_meta_writer::commit() {
  if (!meta_) {
    return false;
  }

  const auto src = file_name<irs::index_meta_writer>(*meta_);
  const auto dst = file_name<irs::index_meta_reader>(*meta_);

  if (!dir_->rename(src, dst)) {
    rollback();

    throw io_error(string_utils::to_string(
      "failed to rename file, src path: '%s' dst path: '%s'", src.c_str(),
      dst.c_str()));
  }

  // only noexcept operations below
  complete(*meta_);

  // clear pending state
  meta_ = nullptr;
  dir_ = nullptr;

  return true;
}

void index_meta_writer::rollback() noexcept {
  if (!meta_) {
    return;
  }

  std::string seg_file;

  try {
    seg_file = file_name<irs::index_meta_writer>(*meta_);
  } catch (const std::exception& e) {
    IR_FRMT_ERROR(
      "Caught error while generating file name for index meta, reason: %s",
      e.what());
    return;
  } catch (...) {
    IR_FRMT_ERROR("Caught error while generating file name for index meta");
    return;
  }

  if (!dir_->remove(seg_file)) {  // suppress all errors
    IR_FRMT_ERROR("Failed to remove file, path: %s", seg_file.c_str());
  }

  // clear pending state
  dir_ = nullptr;
  meta_ = nullptr;
}

uint64_t parse_generation(std::string_view segments_file) {
  IRS_ASSERT(segments_file.starts_with(index_meta_writer::FORMAT_PREFIX));

  const char* gen_str =
    segments_file.data() + index_meta_writer::FORMAT_PREFIX.size();
  char* suffix;
  auto gen = std::strtoull(gen_str, &suffix, 10);  // 10 for base-10

  return suffix[0] ? index_gen_limits::invalid() : gen;
}

bool index_meta_reader::last_segments_file(const directory& dir,
                                           std::string& out) const {
  uint64_t max_gen = 0;
  directory::visitor_f visitor = [&out, &max_gen](std::string_view name) {
    if (name.starts_with(index_meta_writer::FORMAT_PREFIX)) {
      const uint64_t gen = parse_generation(name);

      if (index_gen_limits::valid(gen) && gen > max_gen) {
        out = std::move(name);
        max_gen = gen;
      }
    }
    return true;  // continue iteration
  };

  dir.visit(visitor);
  return max_gen > 0;
}

void index_meta_reader::read(const directory& dir, index_meta& meta,
                             std::string_view filename /*= {} */) {
  const std::string meta_file = IsNull(filename)
                                  ? file_name<irs::index_meta_reader>(meta)
                                  : static_cast<std::string>(filename);

  auto in =
    dir.open(meta_file, irs::IOAdvice::SEQUENTIAL | irs::IOAdvice::READONCE);

  if (!in) {
    throw io_error(string_utils::to_string("failed to open file, path: %s",
                                           meta_file.c_str()));
  }

  const auto checksum = format_utils::checksum(*in);

  // check header
  const int32_t version = format_utils::check_header(
    *in, index_meta_writer::FORMAT_NAME, index_meta_writer::FORMAT_MIN,
    index_meta_writer::FORMAT_MAX);

  // read data from segments file
  auto gen = in->read_vlong();
  auto cnt = in->read_long();
  auto seg_count = in->read_vint();
  index_meta::index_segments_t segments(seg_count);

  for (size_t i = 0, count = segments.size(); i < count; ++i) {
    auto& segment = segments[i];

    segment.filename = read_string<std::string>(*in);
    segment.meta.codec = formats::get(read_string<std::string>(*in));

    auto reader = segment.meta.codec->get_segment_meta_reader();

    reader->read(dir, segment.meta, segment.filename);
  }

  bool has_payload = false;
  bstring payload;
  if (version > index_meta_writer::FORMAT_MIN) {
    has_payload = (in->read_byte() & index_meta_writer::HAS_PAYLOAD);

    if (has_payload) {
      payload = irs::read_string<bstring>(*in);
    }
  }

  format_utils::check_footer(*in, checksum);

  complete(meta, gen, cnt, std::move(segments),
           has_payload ? &payload : nullptr);
}

struct segment_meta_writer final : public irs::segment_meta_writer {
  static constexpr std::string_view FORMAT_EXT = "sm";
  static constexpr std::string_view FORMAT_NAME = "iresearch_10_segment_meta";

  static constexpr int32_t FORMAT_MIN = 0;
  static constexpr int32_t FORMAT_MAX = 1;

  enum { HAS_COLUMN_STORE = 1, SORTED = 2 };

  explicit segment_meta_writer(int32_t version) noexcept : version_(version) {
    IRS_ASSERT(version_ >= FORMAT_MIN && version <= FORMAT_MAX);
  }

  void write(directory& dir, std::string& filename,
             const segment_meta& meta) override;

 private:
  int32_t version_;
};  // segment_meta_writer

template<>
std::string file_name<irs::segment_meta_writer, segment_meta>(
  const segment_meta& meta) {
  return irs::file_name(meta.name, meta.version,
                        segment_meta_writer::FORMAT_EXT);
}

void segment_meta_writer::write(directory& dir, std::string& meta_file,
                                const segment_meta& meta) {
  if (meta.docs_count < meta.live_docs_count) {
    throw index_error(string_utils::to_string(
      "invalid segment meta '%s' detected : docs_count=" IR_SIZE_T_SPECIFIER
      ", live_docs_count=" IR_SIZE_T_SPECIFIER "",
      meta.name.c_str(), meta.docs_count, meta.live_docs_count));
  }

  meta_file = file_name<irs::segment_meta_writer>(meta);
  auto out = dir.create(meta_file);

  if (!out) {
    throw io_error(string_utils::to_string("failed to create file, path: %s",
                                           meta_file.c_str()));
  }

  byte_type flags = meta.column_store ? HAS_COLUMN_STORE : 0;

  format_utils::write_header(*out, FORMAT_NAME, version_);
  write_string(*out, meta.name);
  out->write_vlong(meta.version);
  out->write_vlong(meta.live_docs_count);
  out->write_vlong(meta.docs_count -
                   meta.live_docs_count);  // docs_count >= live_docs_count
  out->write_vlong(meta.size);
  if (version_ > FORMAT_MIN) {
    // sorted indices are not supported in version 1.0
    if (field_limits::valid(meta.sort)) {
      flags |= SORTED;
    }

    out->write_byte(flags);
    out->write_vlong(1 + meta.sort);  // max->0
  } else {
    out->write_byte(flags);
  }
  write_strings(*out, meta.files);
  format_utils::write_footer(*out);
}

struct segment_meta_reader final : public irs::segment_meta_reader {
<<<<<<< HEAD
  void read(const directory& dir, segment_meta& meta,
            std::string_view filename = {}) override;  // null == use meta
=======
  virtual void read(
    const directory& dir, segment_meta& meta,
    std::string_view filename = {}) override;  // null == use meta
>>>>>>> 909ad8d6
};

void segment_meta_reader::read(const directory& dir, segment_meta& meta,
                               std::string_view filename /*= {} */) {
  const std::string meta_file = IsNull(filename)
                                  ? file_name<irs::segment_meta_writer>(meta)
                                  : static_cast<std::string>(filename);

  auto in =
    dir.open(meta_file, irs::IOAdvice::SEQUENTIAL | irs::IOAdvice::READONCE);

  if (!in) {
    throw io_error(string_utils::to_string("failed to open file, path: %s",
                                           meta_file.c_str()));
  }

  const auto checksum = format_utils::checksum(*in);

  const int32_t version = format_utils::check_header(
    *in, segment_meta_writer::FORMAT_NAME, segment_meta_writer::FORMAT_MIN,
    segment_meta_writer::FORMAT_MAX);

  auto name = read_string<std::string>(*in);
  const auto segment_version = in->read_vlong();
  const auto live_docs_count = in->read_vlong();
  const auto docs_count = in->read_vlong() + live_docs_count;

  if (docs_count < live_docs_count) {
    throw index_error(std::string("while reader segment meta '") + name +
                      "', error: docs_count(" + std::to_string(docs_count) +
                      ") < live_docs_count(" + std::to_string(live_docs_count) +
                      ")");
  }

  const auto size = in->read_vlong();
  const auto flags = in->read_byte();
  field_id sort = field_limits::invalid();
  if (version > segment_meta_writer::FORMAT_MIN) {
    sort = in->read_vlong() - 1;
  }
  auto files = read_strings<segment_meta::file_set>(*in);

  if (flags &
      ~(segment_meta_writer::HAS_COLUMN_STORE | segment_meta_writer::SORTED)) {
    throw index_error(string_utils::to_string(
      "while reading segment meta '%s', error: use of unsupported flags '%u'",
      name.c_str(), flags));
  }

  const auto sorted = bool(flags & segment_meta_writer::SORTED);

  if ((!field_limits::valid(sort)) && sorted) {
    throw index_error(string_utils::to_string(
      "while reading segment meta '%s', error: incorrectly marked as sorted",
      name.c_str()));
  }

  if ((field_limits::valid(sort)) && !sorted) {
    throw index_error(string_utils::to_string(
      "while reading segment meta '%s', error: incorrectly marked as unsorted",
      name.c_str()));
  }

  format_utils::check_footer(*in, checksum);

  // ...........................................................................
  // all operations below are noexcept
  // ...........................................................................

  meta.name = std::move(name);
  meta.version = segment_version;
  meta.column_store = flags & segment_meta_writer::HAS_COLUMN_STORE;
  meta.docs_count = docs_count;
  meta.live_docs_count = live_docs_count;
  meta.sort = sort;
  meta.size = size;
  meta.files = std::move(files);
}

class document_mask_writer final : public irs::document_mask_writer {
 public:
  static constexpr std::string_view FORMAT_NAME = "iresearch_10_doc_mask";
  static constexpr std::string_view FORMAT_EXT = "doc_mask";

  static constexpr int32_t FORMAT_MIN = 0;
  static constexpr int32_t FORMAT_MAX = FORMAT_MIN;

  virtual ~document_mask_writer() = default;

  std::string filename(const segment_meta& meta) const override;

  void write(directory& dir, const segment_meta& meta,
             const document_mask& docs_mask) override;
};  // document_mask_writer

template<>
std::string file_name<irs::document_mask_writer, segment_meta>(
  const segment_meta& meta) {
  return irs::file_name(meta.name, meta.version,
                        document_mask_writer::FORMAT_EXT);
}

std::string document_mask_writer::filename(const segment_meta& meta) const {
  return file_name<irs::document_mask_writer>(meta);
}

void document_mask_writer::write(directory& dir, const segment_meta& meta,
                                 const document_mask& docs_mask) {
  const auto filename = file_name<irs::document_mask_writer>(meta);
  auto out = dir.create(filename);

  if (!out) {
    throw io_error(string_utils::to_string("Failed to create file, path: %s",
                                           filename.c_str()));
  }

  // segment can't have more than std::numeric_limits<uint32_t>::max() documents
  IRS_ASSERT(docs_mask.size() <= std::numeric_limits<uint32_t>::max());
  const auto count = static_cast<uint32_t>(docs_mask.size());

  format_utils::write_header(*out, FORMAT_NAME, FORMAT_MAX);
  out->write_vint(count);

  for (auto mask : docs_mask) {
    out->write_vint(mask);
  }

  format_utils::write_footer(*out);
}

class document_mask_reader final : public irs::document_mask_reader {
 public:
  virtual ~document_mask_reader() = default;

  bool read(const directory& dir, const segment_meta& meta,
            document_mask& docs_mask) override;
};  // document_mask_reader

bool document_mask_reader::read(const directory& dir, const segment_meta& meta,
                                document_mask& docs_mask) {
  const auto in_name = file_name<irs::document_mask_writer>(meta);

  bool exists;

  if (!dir.exists(exists, in_name)) {
    throw io_error(string_utils::to_string(
      "failed to check existence of file, path: %s", in_name.c_str()));
  }

  if (!exists) {
    // possible that the file does not exist since document_mask is optional
    return false;
  }

  auto in =
    dir.open(in_name, irs::IOAdvice::SEQUENTIAL | irs::IOAdvice::READONCE);

  if (!in) {
    throw io_error(string_utils::to_string("failed to open file, path: %s",
                                           in_name.c_str()));
  }

  const auto checksum = format_utils::checksum(*in);

  format_utils::check_header(*in, document_mask_writer::FORMAT_NAME,
                             document_mask_writer::FORMAT_MIN,
                             document_mask_writer::FORMAT_MAX);

  size_t count = in->read_vint();
  docs_mask.reserve(count);

  while (count--) {
    static_assert(sizeof(doc_id_t) == sizeof(decltype(in->read_vint())),
                  "sizeof(doc_id) != sizeof(decltype(id))");

    docs_mask.insert(in->read_vint());
  }

  format_utils::check_footer(*in, checksum);

  return true;
}

class postings_reader_base : public irs::postings_reader {
 public:
  void prepare(index_input& in, const reader_state& state,
               IndexFeatures features) final;

  size_t decode(const byte_type* in, IndexFeatures field_features,
                irs::term_meta& state) final;

 protected:
  explicit postings_reader_base(size_t block_size) noexcept
    : block_size_{block_size} {}

  size_t block_size_;
  index_input::ptr doc_in_;
  index_input::ptr pos_in_;
  index_input::ptr pay_in_;
};  // postings_reader

void postings_reader_base::prepare(index_input& in, const reader_state& state,
                                   IndexFeatures features) {
  std::string buf;

  // prepare document input
  prepare_input(buf, doc_in_, irs::IOAdvice::RANDOM, state,
                postings_writer_base::kDocExt,
                postings_writer_base::kDocFormatName,
                static_cast<int32_t>(PostingsFormat::MIN),
                static_cast<int32_t>(PostingsFormat::MAX));

  // Since terms doc postings too large
  //  it is too costly to verify checksum of
  //  the entire file. Here we perform cheap
  //  error detection which could recognize
  //  some forms of corruption.
  format_utils::read_checksum(*doc_in_);

  if (IndexFeatures::NONE != (features & IndexFeatures::POS)) {
    /* prepare positions input */
    prepare_input(buf, pos_in_, irs::IOAdvice::RANDOM, state,
                  postings_writer_base::kPosExt,
                  postings_writer_base::kPosFormatName,
                  static_cast<int32_t>(PostingsFormat::MIN),
                  static_cast<int32_t>(PostingsFormat::MAX));

    // Since terms pos postings too large
    // it is too costly to verify checksum of
    // the entire file. Here we perform cheap
    // error detection which could recognize
    // some forms of corruption.
    format_utils::read_checksum(*pos_in_);

    if (IndexFeatures::NONE !=
        (features & (IndexFeatures::PAY | IndexFeatures::OFFS))) {
      // prepare positions input
      prepare_input(buf, pay_in_, irs::IOAdvice::RANDOM, state,
                    postings_writer_base::kPayExt,
                    postings_writer_base::kPayFormatName,
                    static_cast<int32_t>(PostingsFormat::MIN),
                    static_cast<int32_t>(PostingsFormat::MAX));

      // Since terms pos postings too large
      // it is too costly to verify checksum of
      // the entire file. Here we perform cheap
      // error detection which could recognize
      // some forms of corruption.
      format_utils::read_checksum(*pay_in_);
    }
  }

  // check postings format
  format_utils::check_header(in, postings_writer_base::kTermsFormatName,
                             static_cast<int32_t>(TermsFormat::MIN),
                             static_cast<int32_t>(TermsFormat::MAX));

  const uint64_t block_size = in.read_vint();

  if (block_size != block_size_) {
    throw index_error(
      string_utils::to_string("while preparing postings_reader, error: "
                              "invalid block size '" IR_UINT64_T_SPECIFIER "', "
                              "expected '" IR_UINT64_T_SPECIFIER "'",
                              block_size, block_size_));
  }
}

size_t postings_reader_base::decode(const byte_type* in, IndexFeatures features,
                                    irs::term_meta& state) {
  auto& term_meta = static_cast<version10::term_meta&>(state);

  const bool has_freq = IndexFeatures::NONE != (features & IndexFeatures::FREQ);
  const auto* p = in;

  term_meta.docs_count = vread<uint32_t>(p);
  if (has_freq) {
    term_meta.freq = term_meta.docs_count + vread<uint32_t>(p);
  }

  term_meta.doc_start += vread<uint64_t>(p);
  if (has_freq && term_meta.freq &&
      IndexFeatures::NONE != (features & IndexFeatures::POS)) {
    term_meta.pos_start += vread<uint64_t>(p);

    term_meta.pos_end = term_meta.freq > block_size_
                          ? vread<uint64_t>(p)
                          : address_limits::invalid();

    if (IndexFeatures::NONE !=
        (features & (IndexFeatures::PAY | IndexFeatures::OFFS))) {
      term_meta.pay_start += vread<uint64_t>(p);
    }
  }

  if (1U == term_meta.docs_count || term_meta.docs_count > block_size_) {
    term_meta.e_skip_start = vread<uint64_t>(p);
  }

  IRS_ASSERT(p >= in);
  return size_t(std::distance(in, p));
}

template<typename FormatTraits>
class postings_reader final : public postings_reader_base {
 public:
  template<bool Freq, bool Pos, bool Offset, bool Payload>
  struct iterator_traits : FormatTraits {
    static constexpr bool frequency() noexcept { return Freq; }
    static constexpr bool offset() noexcept { return position() && Offset; }
    static constexpr bool payload() noexcept { return position() && Payload; }
    static constexpr bool position() noexcept { return Freq && Pos; }
    static constexpr bool one_based_position_storage() noexcept {
      return FormatTraits::pos_min() == pos_limits::min();
    }
  };

  postings_reader() noexcept
    : postings_reader_base{FormatTraits::block_size()} {}

  irs::doc_iterator::ptr iterator(IndexFeatures field_features,
                                  IndexFeatures required_features,
                                  const term_meta& meta) override {
    if (meta.docs_count > 1) {
      return iterator_impl(
        field_features, required_features,
        [&meta, this]<typename IteratorTraits, typename FieldTraits>() {
          auto it =
            memory::make_managed<doc_iterator<IteratorTraits, FieldTraits>>();

          it->prepare(meta, doc_in_.get(), pos_in_.get(), pay_in_.get());

          return it;
        });
    } else if (meta.docs_count == 1) {
      return iterator_impl(
        field_features, required_features,
        [&meta, this]<typename IteratorTraits, typename FieldTraits>() {
          auto it = memory::make_managed<
            single_doc_iterator<IteratorTraits, FieldTraits>>();

          it->prepare(meta, pos_in_.get(), pay_in_.get());

          return it;
        });
    } else {
      return irs::doc_iterator::empty();
    }
  }

  irs::doc_iterator::ptr wanderator(IndexFeatures field_features,
                                    IndexFeatures required_features,
                                    const term_meta& meta) override {
    if constexpr (FormatTraits::wand()) {
      if (meta.docs_count <= FormatTraits::block_size() ||
          IndexFeatures::NONE == (field_features & IndexFeatures::FREQ)) {
        // No need to use wanderator
        //  * for short lists
        //  * if term frequency isn't tracked
        return iterator(field_features, required_features, meta);
      }

      return iterator_impl(
        field_features, required_features,
        [&meta, this]<typename IteratorTraits, typename FieldTraits>() {
          auto it =
            memory::make_managed<::wanderator<IteratorTraits, FieldTraits>>();

          it->prepare(meta, doc_in_.get(), pos_in_.get(), pay_in_.get());

          return it;
        });
    } else {
      return iterator(field_features, required_features, meta);
    }
  }

  size_t bit_union(IndexFeatures field, const term_provider_f& provider,
                   size_t* set) override;

 private:
  template<typename FieldTraits, typename Factory>
  irs::doc_iterator::ptr iterator_impl(IndexFeatures enabled,
                                       Factory&& factory);

  template<typename Factory>
  irs::doc_iterator::ptr iterator_impl(IndexFeatures field_features,
                                       IndexFeatures required_features,
                                       Factory&& factory);
};  // postings_reader

#if defined(_MSC_VER)
#elif defined(__GNUC__)
#pragma GCC diagnostic push
#pragma GCC diagnostic ignored "-Wswitch"
#endif

template<typename FormatTraits>
template<typename FieldTraits, typename Factory>
irs::doc_iterator::ptr postings_reader<FormatTraits>::iterator_impl(
  IndexFeatures enabled, Factory&& factory) {
  switch (enabled) {
    case IndexFeatures::ALL: {
      using iterator_traits_t = iterator_traits<true, true, true, true>;
      return std::forward<Factory>(factory)
        .template operator()<iterator_traits_t, FieldTraits>();
    }
    case IndexFeatures::FREQ | IndexFeatures::POS | IndexFeatures::OFFS: {
      using iterator_traits_t = iterator_traits<true, true, true, false>;
      return std::forward<Factory>(factory)
        .template operator()<iterator_traits_t, FieldTraits>();
    }
    case IndexFeatures::FREQ | IndexFeatures::POS | IndexFeatures::PAY: {
      using iterator_traits_t = iterator_traits<true, true, false, true>;
      return std::forward<Factory>(factory)
        .template operator()<iterator_traits_t, FieldTraits>();
    }
    case IndexFeatures::FREQ | IndexFeatures::POS: {
      using iterator_traits_t = iterator_traits<true, true, false, false>;
      return std::forward<Factory>(factory)
        .template operator()<iterator_traits_t, FieldTraits>();
    }
    case IndexFeatures::FREQ: {
      using iterator_traits_t = iterator_traits<true, false, false, false>;
      return std::forward<Factory>(factory)
        .template operator()<iterator_traits_t, FieldTraits>();
    }
    default: {
      using iterator_traits_t = iterator_traits<false, false, false, false>;
      return std::forward<Factory>(factory)
        .template operator()<iterator_traits_t, FieldTraits>();
    }
  }
}

template<typename FormatTraits>
template<typename Factory>
irs::doc_iterator::ptr postings_reader<FormatTraits>::iterator_impl(
  IndexFeatures field_features, IndexFeatures required_features,
  Factory&& factory) {
  // get enabled features as the intersection
  // between requested and available features
  const auto enabled = field_features & required_features;

  switch (field_features) {
    case IndexFeatures::ALL: {
      using field_traits_t = iterator_traits<true, true, true, true>;
      return iterator_impl<field_traits_t>(enabled,
                                           std::forward<Factory>(factory));
    }
    case IndexFeatures::FREQ | IndexFeatures::POS | IndexFeatures::OFFS: {
      using field_traits_t = iterator_traits<true, true, true, false>;
      return iterator_impl<field_traits_t>(enabled,
                                           std::forward<Factory>(factory));
    }
    case IndexFeatures::FREQ | IndexFeatures::POS | IndexFeatures::PAY: {
      using field_traits_t = iterator_traits<true, true, false, true>;
      return iterator_impl<field_traits_t>(enabled,
                                           std::forward<Factory>(factory));
    }
    case IndexFeatures::FREQ | IndexFeatures::POS: {
      using field_traits_t = iterator_traits<true, true, false, false>;
      return iterator_impl<field_traits_t>(enabled,
                                           std::forward<Factory>(factory));
    }
    case IndexFeatures::FREQ: {
      using field_traits_t = iterator_traits<true, false, false, false>;
      return iterator_impl<field_traits_t>(enabled,
                                           std::forward<Factory>(factory));
    }
    default: {
      using field_traits_t = iterator_traits<false, false, false, false>;
      return iterator_impl<field_traits_t>(enabled,
                                           std::forward<Factory>(factory));
    }
  }
}

#if defined(_MSC_VER)
#elif defined(__GNUC__)
#pragma GCC diagnostic pop
#endif

template<typename FieldTraits, size_t N>
void bit_union(index_input& doc_in, doc_id_t docs_count, uint32_t (&docs)[N],
               uint32_t (&enc_buf)[N], size_t* set) {
  constexpr auto BITS{bits_required<std::remove_pointer_t<decltype(set)>>()};
  size_t num_blocks = docs_count / FieldTraits::block_size();

  doc_id_t doc = doc_limits::min();
  while (num_blocks--) {
    FieldTraits::read_block(doc_in, enc_buf, docs);
    if constexpr (FieldTraits::frequency()) {
      FieldTraits::skip_block(doc_in);
    }

    // FIXME optimize
    for (const auto delta : docs) {
      doc += delta;
      irs::set_bit(set[doc / BITS], doc % BITS);
    }
  }

  doc_id_t docs_left = docs_count % FieldTraits::block_size();

  while (docs_left--) {
    doc_id_t delta;
    if constexpr (FieldTraits::frequency()) {
      if (!shift_unpack_32(doc_in.read_vint(), delta)) {
        doc_in.read_vint();
      }
    } else {
      delta = doc_in.read_vint();
    }

    doc += delta;
    irs::set_bit(set[doc / BITS], doc % BITS);
  }
}

template<typename FormatTraits>
size_t postings_reader<FormatTraits>::bit_union(
  const IndexFeatures field_features, const term_provider_f& provider,
  size_t* set) {
  constexpr auto BITS{bits_required<std::remove_pointer_t<decltype(set)>>()};
  uint32_t enc_buf[FormatTraits::block_size()];
  uint32_t docs[FormatTraits::block_size()];
  const bool has_freq =
    IndexFeatures::NONE != (field_features & IndexFeatures::FREQ);

  IRS_ASSERT(doc_in_);
  auto doc_in = doc_in_->reopen();  // reopen thread-safe stream

  if (!doc_in) {
    // implementation returned wrong pointer
    IR_FRMT_ERROR("Failed to reopen document input in: %s", __FUNCTION__);

    throw io_error("failed to reopen document input");
  }

  size_t count = 0;
  while (const irs::term_meta* meta = provider()) {
    auto& term_state = static_cast<const version10::term_meta&>(*meta);

    if (term_state.docs_count > 1) {
      doc_in->seek(term_state.doc_start);
      IRS_ASSERT(!doc_in->eof());

      if (has_freq) {
        using field_traits_t = iterator_traits<true, false, false, false>;
        ::bit_union<field_traits_t>(*doc_in, term_state.docs_count, docs,
                                    enc_buf, set);
      } else {
        using field_traits_t = iterator_traits<false, false, false, false>;
        ::bit_union<field_traits_t>(*doc_in, term_state.docs_count, docs,
                                    enc_buf, set);
      }

      count += term_state.docs_count;
    } else {
      const doc_id_t doc = doc_limits::min() + term_state.e_single_doc;
      irs::set_bit(set[doc / BITS], doc % BITS);

      ++count;
    }
  }

  return count;
}

class format10 : public irs::version10::format {
 public:
  using format_traits = ::format_traits<false, pos_limits::min()>;

  static constexpr std::string_view type_name() noexcept { return "1_0"; }

  static ptr make();

  format10() noexcept : format10(irs::type<format10>::get()) {}

  index_meta_writer::ptr get_index_meta_writer() const override;
  index_meta_reader::ptr get_index_meta_reader() const final;

  segment_meta_writer::ptr get_segment_meta_writer() const override;
  segment_meta_reader::ptr get_segment_meta_reader() const final;

  document_mask_writer::ptr get_document_mask_writer() const final;
  document_mask_reader::ptr get_document_mask_reader() const final;

  field_writer::ptr get_field_writer(bool consolidation) const override;
  field_reader::ptr get_field_reader() const final;

  columnstore_writer::ptr get_columnstore_writer(
    bool consolidation) const override;
  columnstore_reader::ptr get_columnstore_reader() const override;

  irs::postings_writer::ptr get_postings_writer(
    bool consolidation) const override;
  irs::postings_reader::ptr get_postings_reader() const override;

 protected:
  explicit format10(const irs::type_info& type) noexcept
    : version10::format(type) {}
};  // format10

static const ::format10 FORMAT10_INSTANCE;

index_meta_writer::ptr format10::get_index_meta_writer() const {
  return std::make_unique<::index_meta_writer>(
    int32_t(::index_meta_writer::FORMAT_MIN));
}

index_meta_reader::ptr format10::get_index_meta_reader() const {
  // can reuse stateless reader
  static ::index_meta_reader INSTANCE;

  return memory::to_managed<irs::index_meta_reader, false>(&INSTANCE);
}

segment_meta_writer::ptr format10::get_segment_meta_writer() const {
  // can reuse stateless writer
  static ::segment_meta_writer INSTANCE(::segment_meta_writer::FORMAT_MIN);

  return memory::to_managed<irs::segment_meta_writer, false>(&INSTANCE);
}

segment_meta_reader::ptr format10::get_segment_meta_reader() const {
  // can reuse stateless writer
  static ::segment_meta_reader INSTANCE;

  return memory::to_managed<irs::segment_meta_reader, false>(&INSTANCE);
}

document_mask_writer::ptr format10::get_document_mask_writer() const {
  // can reuse stateless writer
  static ::document_mask_writer INSTANCE;

  return memory::to_managed<irs::document_mask_writer, false>(&INSTANCE);
}

document_mask_reader::ptr format10::get_document_mask_reader() const {
  // can reuse stateless writer
  static ::document_mask_reader INSTANCE;

  return memory::to_managed<irs::document_mask_reader, false>(&INSTANCE);
}

field_writer::ptr format10::get_field_writer(bool consolidation) const {
  return burst_trie::make_writer(burst_trie::Version::MIN,
                                 get_postings_writer(consolidation),
                                 consolidation);
}

field_reader::ptr format10::get_field_reader() const {
  return burst_trie::make_reader(get_postings_reader());
}

columnstore_writer::ptr format10::get_columnstore_writer(
  bool /*consolidation*/) const {
  return columnstore::make_writer(columnstore::Version::MIN,
                                  columnstore::ColumnMetaVersion::MIN);
}

columnstore_reader::ptr format10::get_columnstore_reader() const {
  return columnstore::make_reader();
}

irs::postings_writer::ptr format10::get_postings_writer(
  bool consolidation) const {
  return std::make_unique<::postings_writer<format_traits>>(
    PostingsFormat::POSITIONS_ONEBASED, consolidation);
}

irs::postings_reader::ptr format10::get_postings_reader() const {
  return std::make_unique<::postings_reader<format_traits>>();
}

/*static*/ irs::format::ptr format10::make() {
  return irs::format::ptr(irs::format::ptr(), &FORMAT10_INSTANCE);
}

REGISTER_FORMAT_MODULE(::format10, MODULE_NAME);

class format11 : public format10 {
 public:
  static constexpr std::string_view type_name() noexcept { return "1_1"; }

  static ptr make();

  format11() noexcept : format10(irs::type<format11>::get()) {}

  index_meta_writer::ptr get_index_meta_writer() const final;

  field_writer::ptr get_field_writer(bool consolidation) const override;

  segment_meta_writer::ptr get_segment_meta_writer() const final;

  columnstore_writer::ptr get_columnstore_writer(
    bool /*consolidation*/) const override;

 protected:
  explicit format11(const irs::type_info& type) noexcept : format10(type) {}
};  // format11

static const ::format11 FORMAT11_INSTANCE;

index_meta_writer::ptr format11::get_index_meta_writer() const {
  return std::make_unique<::index_meta_writer>(
    int32_t(::index_meta_writer::FORMAT_MAX));
}

field_writer::ptr format11::get_field_writer(bool consolidation) const {
  return burst_trie::make_writer(burst_trie::Version::ENCRYPTION_MIN,
                                 get_postings_writer(consolidation),
                                 consolidation);
}

segment_meta_writer::ptr format11::get_segment_meta_writer() const {
  // can reuse stateless writer
  static ::segment_meta_writer INSTANCE(::segment_meta_writer::FORMAT_MAX);

  return memory::to_managed<irs::segment_meta_writer, false>(&INSTANCE);
}

columnstore_writer::ptr format11::get_columnstore_writer(
  bool /*consolidation*/) const {
  return columnstore::make_writer(columnstore::Version::MIN,
                                  columnstore::ColumnMetaVersion::MAX);
}

/*static*/ irs::format::ptr format11::make() {
  return irs::format::ptr(irs::format::ptr(), &FORMAT11_INSTANCE);
}

REGISTER_FORMAT_MODULE(::format11, MODULE_NAME);

class format12 : public format11 {
 public:
  static constexpr std::string_view type_name() noexcept { return "1_2"; }

  static ptr make();

  format12() noexcept : format11(irs::type<format12>::get()) {}

  columnstore_writer::ptr get_columnstore_writer(
    bool /*consolidation*/) const override;

 protected:
  explicit format12(const irs::type_info& type) noexcept : format11(type) {}
};  // format12

static const ::format12 FORMAT12_INSTANCE;

columnstore_writer::ptr format12::get_columnstore_writer(
  bool /*consolidation*/) const {
  return columnstore::make_writer(columnstore::Version::MAX,
                                  columnstore::ColumnMetaVersion::MAX);
}

/*static*/ irs::format::ptr format12::make() {
  return irs::format::ptr(irs::format::ptr(), &FORMAT12_INSTANCE);
}

REGISTER_FORMAT_MODULE(::format12, MODULE_NAME);

class format13 : public format12 {
 public:
  using format_traits = ::format_traits<false, pos_limits::invalid()>;

  static constexpr std::string_view type_name() noexcept { return "1_3"; }

  static ptr make();

  format13() noexcept : format12(irs::type<format13>::get()) {}

  irs::postings_writer::ptr get_postings_writer(
    bool consolidation) const override;
  irs::postings_reader::ptr get_postings_reader() const override;

 protected:
  explicit format13(const irs::type_info& type) noexcept : format12(type) {}
};

static const ::format13 FORMAT13_INSTANCE;

irs::postings_writer::ptr format13::get_postings_writer(
  bool consolidation) const {
  return std::make_unique<::postings_writer<format_traits>>(
    PostingsFormat::POSITIONS_ZEROBASED, consolidation);
}

irs::postings_reader::ptr format13::get_postings_reader() const {
  return std::make_unique<::postings_reader<format_traits>>();
}

/*static*/ irs::format::ptr format13::make() {
  static const ::format13 INSTANCE;

  return irs::format::ptr(irs::format::ptr(), &FORMAT13_INSTANCE);
}

REGISTER_FORMAT_MODULE(::format13, MODULE_NAME);

class format14 : public format13 {
 public:
  static constexpr std::string_view type_name() noexcept { return "1_4"; }

  static ptr make();

  format14() noexcept : format13(irs::type<format14>::get()) {}

  irs::field_writer::ptr get_field_writer(bool consolidation) const override;

  irs::columnstore_writer::ptr get_columnstore_writer(
    bool consolidation) const override;
  irs::columnstore_reader::ptr get_columnstore_reader() const override;

 protected:
  explicit format14(const irs::type_info& type) noexcept : format13(type) {}
};

static const ::format14 FORMAT14_INSTANCE;

irs::field_writer::ptr format14::get_field_writer(bool consolidation) const {
  return burst_trie::make_writer(burst_trie::Version::MAX,
                                 get_postings_writer(consolidation),
                                 consolidation);
}

columnstore_writer::ptr format14::get_columnstore_writer(
  bool consolidation) const {
  return columnstore2::make_writer(columnstore2::Version::kMin, consolidation);
}

columnstore_reader::ptr format14::get_columnstore_reader() const {
  return columnstore2::make_reader();
}

/*static*/ irs::format::ptr format14::make() {
  return irs::format::ptr(irs::format::ptr(), &FORMAT14_INSTANCE);
}

REGISTER_FORMAT_MODULE(::format14, MODULE_NAME);

class format15 : public format14 {
 public:
  using format_traits = ::format_traits<true, pos_limits::invalid()>;

  static constexpr std::string_view type_name() noexcept { return "1_5"; }

  static ptr make();

  format15() noexcept : format14(irs::type<format15>::get()) {}

  irs::postings_writer::ptr get_postings_writer(
    bool consolidation) const override;
  irs::postings_reader::ptr get_postings_reader() const override;

 protected:
  explicit format15(const irs::type_info& type) noexcept : format14(type) {}
};

static const ::format15 FORMAT15_INSTANCE;

irs::postings_writer::ptr format15::get_postings_writer(
  bool consolidation) const {
  return std::make_unique<::postings_writer<format_traits>>(
    PostingsFormat::WAND, consolidation);
}

irs::postings_reader::ptr format15::get_postings_reader() const {
  return std::make_unique<::postings_reader<format_traits>>();
}

/*static*/ irs::format::ptr format15::make() {
  return irs::format::ptr(irs::format::ptr(), &FORMAT15_INSTANCE);
}

REGISTER_FORMAT_MODULE(::format15, MODULE_NAME);

#ifdef IRESEARCH_SSE2

template<bool Wand, uint32_t PosMin>
struct format_traits_sse4 {
  using align_type = __m128i;

  static constexpr bool wand() noexcept { return Wand; };
  static constexpr uint32_t pos_min() noexcept { return PosMin; }
  static constexpr uint32_t block_size() noexcept { return SIMDBlockSize; }

  FORCE_INLINE static void pack_block(const uint32_t* RESTRICT decoded,
                                      uint32_t* RESTRICT encoded,
                                      const uint32_t bits) noexcept {
    ::simdpackwithoutmask(decoded, reinterpret_cast<align_type*>(encoded),
                          bits);
  }

  FORCE_INLINE static void unpack_block(uint32_t* decoded,
                                        const uint32_t* encoded,
                                        const uint32_t bits) noexcept {
    ::simdunpack(reinterpret_cast<const align_type*>(encoded), decoded, bits);
  }

  FORCE_INLINE static void write_block(index_output& out, const uint32_t* in,
                                       uint32_t* buf) {
    bitpack::write_block32<block_size()>(&pack_block, out, in, buf);
  }

  FORCE_INLINE static void read_block(index_input& in, uint32_t* buf,
                                      uint32_t* out) {
    bitpack::read_block32<block_size()>(&unpack_block, in, buf, out);
  }

  FORCE_INLINE static void skip_block(index_input& in) {
    bitpack::skip_block32(in, block_size());
  }
};  // format_traits_sse

class format12simd final : public format12 {
 public:
  using format_traits = format_traits_sse4<false, pos_limits::min()>;

  static constexpr std::string_view type_name() noexcept { return "1_2simd"; }

  static ptr make();

  format12simd() noexcept : format12(irs::type<format12simd>::get()) {}

  irs::postings_writer::ptr get_postings_writer(
    bool consolidation) const override;
  irs::postings_reader::ptr get_postings_reader() const override;
};  // format12simd

static const ::format12simd FORMAT12SIMD_INSTANCE;

irs::postings_writer::ptr format12simd::get_postings_writer(
  bool consolidation) const {
  return std::make_unique<::postings_writer<format_traits>>(
    PostingsFormat::POSITIONS_ONEBASED_SSE, consolidation);
}

irs::postings_reader::ptr format12simd::get_postings_reader() const {
  return std::make_unique<::postings_reader<format_traits>>();
}

/*static*/ irs::format::ptr format12simd::make() {
  return irs::format::ptr(irs::format::ptr(), &FORMAT12SIMD_INSTANCE);
}

REGISTER_FORMAT_MODULE(::format12simd, MODULE_NAME);

class format13simd : public format13 {
 public:
  using format_traits = format_traits_sse4<false, pos_limits::invalid()>;

  static constexpr std::string_view type_name() noexcept { return "1_3simd"; }

  static ptr make();

  format13simd() noexcept : format13(irs::type<format13simd>::get()) {}

  irs::postings_writer::ptr get_postings_writer(
    bool consolidation) const override;
  irs::postings_reader::ptr get_postings_reader() const override;

 protected:
  explicit format13simd(const irs::type_info& type) noexcept : format13(type) {}
};  // format13simd

static const ::format13simd FORMAT13SIMD_INSTANCE;

irs::postings_writer::ptr format13simd::get_postings_writer(
  bool consolidation) const {
  return std::make_unique<::postings_writer<format_traits>>(
    PostingsFormat::POSITIONS_ZEROBASED_SSE, consolidation);
}

irs::postings_reader::ptr format13simd::get_postings_reader() const {
  return std::make_unique<::postings_reader<format_traits>>();
}

/*static*/ irs::format::ptr format13simd::make() {
  return irs::format::ptr(irs::format::ptr(), &FORMAT13SIMD_INSTANCE);
}

REGISTER_FORMAT_MODULE(::format13simd, MODULE_NAME);

class format14simd : public format13simd {
 public:
  using format_traits = format_traits_sse4<true, pos_limits::invalid()>;

  static constexpr std::string_view type_name() noexcept { return "1_4simd"; }

  static ptr make();

  format14simd() noexcept : format13simd(irs::type<format14simd>::get()) {}

  columnstore_writer::ptr get_columnstore_writer(
    bool consolidation) const override;
  columnstore_reader::ptr get_columnstore_reader() const override;

  irs::field_writer::ptr get_field_writer(bool consolidation) const override;

 protected:
  explicit format14simd(const irs::type_info& type) noexcept
    : format13simd(type) {}
};

static const ::format14simd FORMAT14SIMD_INSTANCE;

irs::field_writer::ptr format14simd::get_field_writer(
  bool consolidation) const {
  return burst_trie::make_writer(burst_trie::Version::MAX,
                                 get_postings_writer(consolidation),
                                 consolidation);
}

columnstore_writer::ptr format14simd::get_columnstore_writer(
  bool consolidation) const {
  return columnstore2::make_writer(columnstore2::Version::kMin, consolidation);
}

columnstore_reader::ptr format14simd::get_columnstore_reader() const {
  return columnstore2::make_reader();
}

/*static*/ irs::format::ptr format14simd::make() {
  return irs::format::ptr(irs::format::ptr(), &FORMAT14SIMD_INSTANCE);
}

REGISTER_FORMAT_MODULE(::format14simd, MODULE_NAME);

class format15simd : public format14simd {
 public:
  using format_traits = format_traits_sse4<true, pos_limits::invalid()>;

  static constexpr std::string_view type_name() noexcept { return "1_5simd"; }

  static ptr make();

  format15simd() noexcept : format14simd(irs::type<format15simd>::get()) {}

  irs::postings_writer::ptr get_postings_writer(
    bool consolidation) const override;
  irs::postings_reader::ptr get_postings_reader() const override;

 protected:
  explicit format15simd(const irs::type_info& type) noexcept
    : format14simd(type) {}
};

static const ::format15simd FORMAT15SIMD_INSTANCE;

irs::postings_writer::ptr format15simd::get_postings_writer(
  bool consolidation) const {
  return std::make_unique<::postings_writer<format_traits>>(
    PostingsFormat::WAND_SSE, consolidation);
}

irs::postings_reader::ptr format15simd::get_postings_reader() const {
  return std::make_unique<::postings_reader<format_traits>>();
}

/*static*/ irs::format::ptr format15simd::make() {
  return irs::format::ptr(irs::format::ptr(), &FORMAT15SIMD_INSTANCE);
}

REGISTER_FORMAT_MODULE(::format15simd, MODULE_NAME);

#endif  // IRESEARCH_SSE2

}  // namespace

namespace iresearch {
namespace version10 {

void init() {
#ifndef IRESEARCH_DLL
  REGISTER_FORMAT(::format10);
  REGISTER_FORMAT(::format11);
  REGISTER_FORMAT(::format12);
  REGISTER_FORMAT(::format13);
  REGISTER_FORMAT(::format14);
  REGISTER_FORMAT(::format15);
#ifdef IRESEARCH_SSE2
  REGISTER_FORMAT(::format12simd);
  REGISTER_FORMAT(::format13simd);
  REGISTER_FORMAT(::format14simd);
  REGISTER_FORMAT(::format15simd);
#endif  // IRESEARCH_SSE2
#endif  // IRESEARCH_DLL
}

format::format(const irs::type_info& type) noexcept : irs::format(type) {}

}  // namespace version10

// use base irs::position type for ancestors
template<typename IteratorTraits, typename FieldTraits, bool Position>
struct type<::position<IteratorTraits, FieldTraits, Position>>
  : type<irs::position> {};

}  // namespace iresearch<|MERGE_RESOLUTION|>--- conflicted
+++ resolved
@@ -137,11 +137,7 @@
 void prepare_output(std::string& str, index_output::ptr& out,
                     const flush_state& state, std::string_view ext,
                     std::string_view format, const int32_t version) {
-<<<<<<< HEAD
   IRS_ASSERT(!out);
-=======
-  assert(!out);
->>>>>>> 909ad8d6
   irs::file_name(str, state.name, ext);
   out = state.dir->create(str);
 
@@ -157,11 +153,7 @@
                    const reader_state& state, std::string_view ext,
                    std::string_view format, const int32_t min_ver,
                    const int32_t max_ver) {
-<<<<<<< HEAD
   IRS_ASSERT(!in);
-=======
-  assert(!in);
->>>>>>> 909ad8d6
   irs::file_name(str, state.meta->name, ext);
   in = state.dir->open(str, advice);
 
@@ -2621,16 +2613,9 @@
   bool last_segments_file(const directory& dir,
                           std::string& name) const override;
 
-<<<<<<< HEAD
   void read(const directory& dir, index_meta& meta,
             std::string_view filename = {}) override;  // null == use meta
 };                                                     // index_meta_reader
-=======
-  virtual void read(
-    const directory& dir, index_meta& meta,
-    std::string_view filename = {}) override;  // null == use meta
-};                                             // index_meta_reader
->>>>>>> 909ad8d6
 
 template<>
 std::string file_name<irs::index_meta_reader, index_meta>(
@@ -2903,14 +2888,8 @@
 }
 
 struct segment_meta_reader final : public irs::segment_meta_reader {
-<<<<<<< HEAD
   void read(const directory& dir, segment_meta& meta,
             std::string_view filename = {}) override;  // null == use meta
-=======
-  virtual void read(
-    const directory& dir, segment_meta& meta,
-    std::string_view filename = {}) override;  // null == use meta
->>>>>>> 909ad8d6
 };
 
 void segment_meta_reader::read(const directory& dir, segment_meta& meta,
