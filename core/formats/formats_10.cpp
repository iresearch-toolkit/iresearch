--- conflicted
+++ resolved
@@ -1064,7 +1064,6 @@
     return true;
   }
 
-<<<<<<< HEAD
  protected:
   virtual void prepare_attributes(
     const version10::features& features,
@@ -1077,46 +1076,6 @@
     assert(pos_);
     // notify positions
     pos_->prepare(ctx);
-=======
-  // get enabled features:
-  // find intersection between requested
-  // and available features
-  auto enabled = features_ & req;
-
-  // term frequency attributes
-  if (enabled.freq()) {
-    assert(attrs.contains<frequency>());
-    freq_ = attrs_.add<frequency>();
-    term_freq_ = attrs.get<frequency>()->value;
-
-    // position attribute 
-    if (enabled.position()) {
-      pos_iterator::ptr it = pos_iterator::make(enabled);
-
-      doc_state state;
-      state.pos_in = pos_in;
-      state.pay_in = pay_in;
-      state.term_state = &term_state_;
-      state.freq = &freq_->value;
-      state.features = features_;
-      state.enc_buf = enc_buf_;
-
-      if (term_freq_ < postings_writer::BLOCK_SIZE) {
-        state.tail_start = term_state_.pos_start;
-      } else if (term_freq_ == postings_writer::BLOCK_SIZE) {
-        state.tail_start = type_limits<type_t::address_t>::invalid();
-      } else {
-        state.tail_start = term_state_.pos_start + term_state_.pos_end;
-      }
-
-      state.tail_length = term_freq_ % postings_writer::BLOCK_SIZE;
-      it->prepare(state);
-
-      // finish initialization
-      auto& pos = attrs_.add<position>();
-      pos->prepare(pos_ = it.release());
-    }
->>>>>>> fdbd0dee
   }
 
  private:
