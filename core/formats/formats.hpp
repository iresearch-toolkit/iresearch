--- conflicted
+++ resolved
@@ -32,6 +32,7 @@
 #include "index/index_features.hpp"
 #include "index/index_meta.hpp"
 #include "index/iterators.hpp"
+#include "shared.hpp"
 #include "search/score_function.hpp"
 #include "store/data_output.hpp"
 #include "store/directory.hpp"
@@ -203,10 +204,7 @@
   // Returns an iterator over terms for a field.
   virtual seek_term_iterator::ptr iterator(SeekMode mode) const = 0;
 
-<<<<<<< HEAD
   // Returns an intersection of a specified automaton and term reader.
-=======
-  //////////////////////////////////////////////////////////////////////////////
   /// @brief read 'count' number of documents containing 'term' to 'docs'
   /// @returns number of read documents
   //////////////////////////////////////////////////////////////////////////////
@@ -219,9 +217,6 @@
   virtual term_meta term(bytes_view term) const = 0;
 
   //////////////////////////////////////////////////////////////////////////////
-  /// @returns an intersection of a specified automaton and term reader
-  //////////////////////////////////////////////////////////////////////////////
->>>>>>> 909ad8d6
   virtual seek_term_iterator::ptr iterator(
     automaton_table_matcher& matcher) const = 0;
 
