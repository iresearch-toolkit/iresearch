////////////////////////////////////////////////////////////////////////////////
/// DISCLAIMER
///
/// Copyright 2016 by EMC Corporation, All Rights Reserved
///
/// Licensed under the Apache License, Version 2.0 (the "License");
/// you may not use this file except in compliance with the License.
/// You may obtain a copy of the License at
///
///     http://www.apache.org/licenses/LICENSE-2.0
///
/// Unless required by applicable law or agreed to in writing, software
/// distributed under the License is distributed on an "AS IS" BASIS,
/// WITHOUT WARRANTIES OR CONDITIONS OF ANY KIND, either express or implied.
/// See the License for the specific language governing permissions and
/// limitations under the License.
///
/// Copyright holder is EMC Corporation
///
/// @author Andrey Abramov
////////////////////////////////////////////////////////////////////////////////

#ifndef IRESEARCH_FORMAT_H
#define IRESEARCH_FORMAT_H

#include <absl/container/flat_hash_set.h>

#include <function2/function2.hpp>

#include "formats/seek_cookie.hpp"
#include "index/column_info.hpp"
#include "index/index_features.hpp"
#include "index/index_meta.hpp"
#include "index/iterators.hpp"
#include "shared.hpp"
#include "search/score_function.hpp"
#include "store/data_output.hpp"
#include "store/directory.hpp"
#include "utils/attribute_provider.hpp"
#include "utils/automaton_decl.hpp"
#include "utils/io_utils.hpp"
#include "utils/string.hpp"
#include "utils/type_info.hpp"

namespace irs {

struct segment_meta;
struct field_meta;
struct flush_state;
struct reader_state;
struct index_output;
struct data_input;
struct index_input;
struct postings_writer;

using document_mask = absl::flat_hash_set<doc_id_t>;
using doc_map = std::vector<doc_id_t>;
using callback_f = std::function<bool(doc_iterator&)>;
// should never throw as may be used in dtors
using memory_accounting_f = fu2::function<bool(int64_t) noexcept>;

constexpr bool NoopMemoryAccounter(int64_t) noexcept { return true; }

using ScoreFunctionFactory =
  std::function<ScoreFunction(const attribute_provider&)>;

// Represents metadata associated with the term
struct term_meta : attribute {
  static constexpr std::string_view type_name() noexcept {
    return "irs::term_meta";
  }

  void clear() noexcept {
    docs_count = 0;
    freq = 0;
  }

  // How many documents a particular term contains
  uint32_t docs_count = 0;

  // How many times a particular term occur in documents
  uint32_t freq = 0;
};

struct postings_writer : attribute_provider {
  using ptr = std::unique_ptr<postings_writer>;

  class releaser {
   public:
    explicit releaser(postings_writer* owner = nullptr) noexcept
      : owner_(owner) {}

    inline void operator()(term_meta* meta) const noexcept;

   private:
    postings_writer* owner_;
  };  // releaser

  typedef std::unique_ptr<term_meta, releaser> state;

  virtual ~postings_writer() = default;
  /* out - corresponding terms utils/utstream */
  virtual void prepare(index_output& out, const flush_state& state) = 0;
  virtual void begin_field(IndexFeatures features) = 0;
  virtual state write(doc_iterator& docs) = 0;
  virtual void begin_block() = 0;
  virtual void encode(data_output& out, const term_meta& state) = 0;
  virtual void end() = 0;

 protected:
  friend struct term_meta;

  state make_state(term_meta& meta) noexcept {
    return state(&meta, releaser(this));
  }

  virtual void release(term_meta* meta) noexcept = 0;
};

void postings_writer::releaser::operator()(term_meta* meta) const noexcept {
  IRS_ASSERT(owner_ && meta);
  owner_->release(meta);
}

struct field_writer {
  using ptr = std::unique_ptr<field_writer>;

  virtual ~field_writer() = default;
  virtual void prepare(const flush_state& state) = 0;
  virtual void write(std::string_view name, IndexFeatures index_features,
                     const std::map<type_info::type_id, field_id>& features,
                     term_iterator& data) = 0;
  virtual void end() = 0;
};

struct postings_reader {
  using ptr = std::unique_ptr<postings_reader>;
  using term_provider_f = std::function<const term_meta*()>;

  virtual ~postings_reader() = default;

  // in - corresponding stream
  // features - the set of features available for segment
  virtual void prepare(index_input& in, const reader_state& state,
                       IndexFeatures features) = 0;

  // Parses input block "in" and populate "attrs" collection with
  // attributes.
  // Returns number of bytes read from in.
  virtual size_t decode(const byte_type* in, IndexFeatures features,
                        term_meta& state) = 0;

  // Returns document iterator for a specified 'cookie' and 'features'
  virtual doc_iterator::ptr iterator(IndexFeatures field_features,
                                     IndexFeatures required_features,
                                     const term_meta& meta) = 0;

  virtual doc_iterator::ptr wanderator(IndexFeatures field_features,
                                       IndexFeatures required_features,
                                       const ScoreFunctionFactory& factory,
                                       const term_meta& meta) = 0;

  // Evaluates a union of all docs denoted by attribute supplied via a
  // speciified 'provider'. Each doc is represented by a bit in a
  // specified 'bitset'.
  // Returns a number of bits set.
  // It's up to the caller to allocate enough space for a bitset.
  // This API is experimental.
  virtual size_t bit_union(IndexFeatures field_features,
                           const term_provider_f& provider, size_t* set) = 0;
};

struct basic_term_reader : public attribute_provider {
  virtual ~basic_term_reader() = default;

  virtual term_iterator::ptr iterator() const = 0;

  // Returns field metadata
  virtual const field_meta& meta() const = 0;

  // Returns the least significant term
  virtual bytes_view(min)() const = 0;

  // Returns the most significant term
  virtual bytes_view(max)() const = 0;
};

// Expected usage pattern of seek_term_iterator
enum class SeekMode : uint32_t {
  /// Default mode, e.g. multiple consequent seeks are expected
  NORMAL = 0,

  // Only random exact seeks are supported
  RANDOM_ONLY
};

struct term_reader : public attribute_provider {
  using ptr = std::unique_ptr<term_reader>;
  using cookie_provider = std::function<const seek_cookie*()>;

  virtual ~term_reader() = default;

  // `mode` argument defines seek mode for term iterator
  // Returns an iterator over terms for a field.
  virtual seek_term_iterator::ptr iterator(SeekMode mode) const = 0;

  // Returns an intersection of a specified automaton and term reader.
  /// @brief read 'count' number of documents containing 'term' to 'docs'
  /// @returns number of read documents
  //////////////////////////////////////////////////////////////////////////////
  virtual size_t read_documents(bytes_view term,
                                std::span<doc_id_t> docs) const = 0;

  //////////////////////////////////////////////////////////////////////////////
  /// @returns term metadata for a given 'term'
  //////////////////////////////////////////////////////////////////////////////
  virtual term_meta term(bytes_view term) const = 0;

  //////////////////////////////////////////////////////////////////////////////
  virtual seek_term_iterator::ptr iterator(
    automaton_table_matcher& matcher) const = 0;

  // Evaluates a union of all docs denoted by cookies supplied via a
  // speciified 'provider'. Each doc is represented by a bit in a
  // specified 'bitset'.
  // A number of bits set.
  // It's up to the caller to allocate enough space for a bitset.
  // This API is experimental.
  virtual size_t bit_union(const cookie_provider& provider,
                           size_t* bitset) const = 0;

  virtual doc_iterator::ptr postings(const seek_cookie& cookie,
                                     IndexFeatures features) const = 0;

  virtual doc_iterator::ptr wanderator(const seek_cookie& cookie,
                                       const ScoreFunctionFactory& factory,
                                       IndexFeatures features) const = 0;

  // Returns field metadata.
  virtual const field_meta& meta() const = 0;

  // Returns total number of terms.
  virtual size_t size() const = 0;

  // Returns total number of documents with at least 1 term in a field.
  virtual uint64_t docs_count() const = 0;

  // Returns the least significant term.
  virtual bytes_view(min)() const = 0;

  // Returns the most significant term.
  virtual bytes_view(max)() const = 0;
};

struct field_reader {
  using ptr = std::unique_ptr<field_reader>;

  virtual ~field_reader() = default;

  virtual void prepare(const directory& dir, const segment_meta& meta,
                       const document_mask& mask) = 0;

  virtual const term_reader* field(std::string_view field) const = 0;
  virtual field_iterator::ptr iterator() const = 0;
  virtual size_t size() const = 0;
};

struct column_output : data_output {
  // Resets stream to previous persisted state
  virtual void reset() = 0;
};

struct columnstore_writer {
  using ptr = std::unique_ptr<columnstore_writer>;

  // NOTE: doc > type_limits<type_t::doc_id_t>::invalid() && doc <
  // type_limits<type_t::doc_id_t>::eof()
  using values_writer_f = std::function<column_output&(doc_id_t doc)>;

  // Finalizer can be used to assign name and payload to a column.
  // Returned `std::string_view` must be valid during `commit(...)`.
  using column_finalizer_f =
    fu2::unique_function<std::string_view(bstring& out)>;

  typedef std::pair<field_id, values_writer_f> column_t;

  virtual ~columnstore_writer() = default;

  virtual void prepare(directory& dir, const segment_meta& meta) = 0;
  virtual column_t push_column(const column_info& info,
                               column_finalizer_f header_writer) = 0;
  virtual void rollback() noexcept = 0;
<<<<<<< HEAD

  // Return was anything actually flushed.
  virtual bool commit(const flush_state& state) = 0;
};
=======
  virtual bool commit(
    const flush_state& state) = 0;  // @return was anything actually flushed
};                                  // columnstore_writer

}  // namespace irs

namespace irs {
>>>>>>> af59c856

enum class ColumnHint : uint32_t {
  // Nothing special
  kNormal = 0,
  // Open iterator for conosolidation
  kConsolidation = 1,
  // Reading payload isn't necessary
  kMask = 2,
  // Allow accessing prev document
  kPrevDoc = 4
};

ENABLE_BITMASK_ENUM(ColumnHint);

struct column_reader {
  virtual ~column_reader() = default;

  // Returns column id.
  virtual field_id id() const = 0;

  // Returns optional column name.
  virtual std::string_view name() const = 0;

  // Returns column header.
  virtual bytes_view payload() const = 0;

  // FIXME(gnusi): implement mode
  //  Returns the corresponding column iterator.
  //  If the column implementation supports document payloads then it
  //  can be accessed via the 'payload' attribute.
  virtual doc_iterator::ptr iterator(ColumnHint hint) const = 0;

  // Returns total number of columns.
  virtual doc_id_t size() const = 0;
};

struct columnstore_reader {
  using ptr = std::unique_ptr<columnstore_reader>;

  using column_visitor_f = std::function<bool(const column_reader&)>;

  struct options {
    // allows to select "hot" columns
    column_visitor_f warmup_column;
    // allows to restrict "hot" columns memory usage
    memory_accounting_f pinned_memory;
  };

  virtual ~columnstore_reader() = default;

  // Returns true if conlumnstore is present in a segment, false - otherwise.
  // May throw `io_error` or `index_error`.
  virtual bool prepare(const directory& dir, const segment_meta& meta,
                       const options& opts = options{}) = 0;

  virtual bool visit(const column_visitor_f& visitor) const = 0;

  virtual const column_reader* column(field_id field) const = 0;

  // Returns total number of columns.
  virtual size_t size() const = 0;
};

<<<<<<< HEAD
=======
}  // namespace irs

namespace irs {

////////////////////////////////////////////////////////////////////////////////
/// @struct document_mask_writer
////////////////////////////////////////////////////////////////////////////////
>>>>>>> af59c856
struct document_mask_writer {
  using ptr = memory::managed_ptr<document_mask_writer>;

  virtual ~document_mask_writer() = default;

  virtual std::string filename(const segment_meta& meta) const = 0;

  virtual void write(directory& dir, const segment_meta& meta,
                     const document_mask& docs_mask) = 0;
};

struct document_mask_reader {
  using ptr = memory::managed_ptr<document_mask_reader>;

  virtual ~document_mask_reader() = default;

  // Returns true if there are any deletes in a segment,
  // false - otherwise.
  // May throw io_error or index_error
  virtual bool read(const directory& dir, const segment_meta& meta,
                    document_mask& docs_mask) = 0;
};

struct segment_meta_writer {
  using ptr = memory::managed_ptr<segment_meta_writer>;

  virtual ~segment_meta_writer() = default;

  virtual void write(directory& dir, std::string& filename,
                     const segment_meta& meta) = 0;
};

struct segment_meta_reader {
  using ptr = memory::managed_ptr<segment_meta_reader>;

  virtual ~segment_meta_reader() = default;

  virtual void read(const directory& dir, segment_meta& meta,
                    std::string_view filename = {}) = 0;  // null == use meta
};                                                        // segment_meta_reader

struct index_meta_writer {
  using ptr = std::unique_ptr<index_meta_writer>;

  virtual ~index_meta_writer() = default;
  virtual std::string filename(const index_meta& meta) const = 0;
  virtual bool prepare(directory& dir, index_meta& meta) = 0;
  virtual bool commit() = 0;
  virtual void rollback() noexcept = 0;

 protected:
  static void complete(index_meta& meta) noexcept;
  static void prepare(index_meta& meta) noexcept;
};

struct index_meta_reader {
  using ptr = memory::managed_ptr<index_meta_reader>;

  virtual ~index_meta_reader() = default;

  virtual bool last_segments_file(const directory& dir,
                                  std::string& name) const = 0;

  virtual void read(const directory& dir, index_meta& meta,
                    std::string_view filename = {}) = 0;  // null == use meta

 protected:
  static void complete(index_meta& meta, uint64_t generation, uint64_t counter,
                       index_meta::index_segments_t&& segments,
                       bstring* payload_buf);
};

class format {
 public:
  using ptr = std::shared_ptr<const format>;

  explicit format(const type_info& type) noexcept : type_(type) {}
  virtual ~format() = default;

  virtual index_meta_writer::ptr get_index_meta_writer() const = 0;
  virtual index_meta_reader::ptr get_index_meta_reader() const = 0;

  virtual segment_meta_writer::ptr get_segment_meta_writer() const = 0;
  virtual segment_meta_reader::ptr get_segment_meta_reader() const = 0;

  virtual document_mask_writer::ptr get_document_mask_writer() const = 0;
  virtual document_mask_reader::ptr get_document_mask_reader() const = 0;

  virtual field_writer::ptr get_field_writer(bool consolidation) const = 0;
  virtual field_reader::ptr get_field_reader() const = 0;

  virtual columnstore_writer::ptr get_columnstore_writer(
    bool consolidation) const = 0;
  virtual columnstore_reader::ptr get_columnstore_reader() const = 0;

  const type_info& type() const { return type_; }

 private:
  type_info type_;
};

<<<<<<< HEAD
=======
}  // namespace irs

namespace irs {

>>>>>>> af59c856
struct flush_state {
  directory* dir{};
  const doc_map* docmap{};
  const std::set<type_info::type_id>* features{};  // segment features
  std::string_view name;                           // segment name
  size_t doc_count;
  IndexFeatures index_features{IndexFeatures::NONE};  // segment index features
};

struct reader_state {
  const directory* dir;
  const segment_meta* meta;
};

namespace formats {

// Checks whether a format with the specified name is registered.
bool exists(std::string_view name, bool load_library = true);

// Find a format by name, or nullptr if not found
// indirect call to <class>::make(...)
// NOTE: make(...) MUST be defined in CPP to ensire proper code scope
format::ptr get(std::string_view name, std::string_view module = {},
                bool load_library = true) noexcept;

// For static lib reference all known formats in lib
// no explicit call of fn is required, existence of fn is sufficient.
void init();

// Load all formats from plugins directory.
void load_all(std::string_view path);

// Visit all loaded formats, terminate early if visitor returns false.
bool visit(const std::function<bool(std::string_view)>& visitor);

}  // namespace formats

class format_registrar {
 public:
  format_registrar(const type_info& type, std::string_view module,
                   format::ptr (*factory)(), const char* source = nullptr);

  operator bool() const noexcept { return registered_; }

 private:
  bool registered_;
};

#define REGISTER_FORMAT__(format_name, mudule_name, line, source) \
  static ::irs::format_registrar format_registrar##_##line(       \
    ::irs::type<format_name>::get(), mudule_name, &format_name::make, source)
#define REGISTER_FORMAT_EXPANDER__(format_name, mudule_name, file, line) \
  REGISTER_FORMAT__(format_name, mudule_name, line,                      \
                    file ":" IRS_TO_STRING(line))
#define REGISTER_FORMAT_MODULE(format_name, module_name) \
  REGISTER_FORMAT_EXPANDER__(format_name, module_name, __FILE__, __LINE__)
#define REGISTER_FORMAT(format_name) \
  REGISTER_FORMAT_MODULE(format_name, std::string_view{})

}  // namespace irs

#endif<|MERGE_RESOLUTION|>--- conflicted
+++ resolved
@@ -290,20 +290,10 @@
   virtual column_t push_column(const column_info& info,
                                column_finalizer_f header_writer) = 0;
   virtual void rollback() noexcept = 0;
-<<<<<<< HEAD
 
   // Return was anything actually flushed.
   virtual bool commit(const flush_state& state) = 0;
 };
-=======
-  virtual bool commit(
-    const flush_state& state) = 0;  // @return was anything actually flushed
-};                                  // columnstore_writer
-
-}  // namespace irs
-
-namespace irs {
->>>>>>> af59c856
 
 enum class ColumnHint : uint32_t {
   // Nothing special
@@ -367,16 +357,6 @@
   virtual size_t size() const = 0;
 };
 
-<<<<<<< HEAD
-=======
-}  // namespace irs
-
-namespace irs {
-
-////////////////////////////////////////////////////////////////////////////////
-/// @struct document_mask_writer
-////////////////////////////////////////////////////////////////////////////////
->>>>>>> af59c856
 struct document_mask_writer {
   using ptr = memory::managed_ptr<document_mask_writer>;
 
@@ -478,13 +458,6 @@
   type_info type_;
 };
 
-<<<<<<< HEAD
-=======
-}  // namespace irs
-
-namespace irs {
-
->>>>>>> af59c856
 struct flush_state {
   directory* dir{};
   const doc_map* docmap{};
