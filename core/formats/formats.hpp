--- conflicted
+++ resolved
@@ -25,20 +25,12 @@
 
 #include <absl/container/flat_hash_set.h>
 
-<<<<<<< HEAD
-#include "shared.hpp"
-
-=======
->>>>>>> fff577a3
+#include "index/column_info.hpp"
 #include "index/column_info.hpp"
 #include "index/index_features.hpp"
 #include "index/index_meta.hpp"
 #include "index/iterators.hpp"
-<<<<<<< HEAD
 #include "search/score_function.hpp"
-=======
-#include "shared.hpp"
->>>>>>> fff577a3
 #include "store/data_output.hpp"
 #include "store/directory.hpp"
 #include "utils/attribute_provider.hpp"
@@ -81,11 +73,7 @@
 
   // How many times a particular term occur in documents
   uint32_t freq = 0;
-<<<<<<< HEAD
-};
-=======
-};  // term_meta
->>>>>>> fff577a3
+};
 
 struct postings_writer : attribute_provider {
   using ptr = std::unique_ptr<postings_writer>;
@@ -120,11 +108,7 @@
   }
 
   virtual void release(term_meta* meta) noexcept = 0;
-<<<<<<< HEAD
-};
-=======
-};  // postings_writer
->>>>>>> fff577a3
+};
 
 void postings_writer::releaser::operator()(term_meta* meta) const noexcept {
   assert(owner_ && meta);
@@ -140,58 +124,13 @@
                      const std::map<type_info::type_id, field_id>& features,
                      term_iterator& data) = 0;
   virtual void end() = 0;
-<<<<<<< HEAD
-};
-=======
-};  // field_writer
->>>>>>> fff577a3
+};
 
 struct postings_reader {
   using ptr = std::unique_ptr<postings_reader>;
   using term_provider_f = std::function<const term_meta*()>;
 
   virtual ~postings_reader() = default;
-<<<<<<< HEAD
-=======
-
-  //////////////////////////////////////////////////////////////////////////////
-  /// @arg in - corresponding stream
-  /// @arg features - the set of features available for segment
-  //////////////////////////////////////////////////////////////////////////////
-  virtual void prepare(index_input& in, const reader_state& state,
-                       IndexFeatures features) = 0;
-
-  //////////////////////////////////////////////////////////////////////////////
-  /// @brief parses input block "in" and populate "attrs" collection with
-  /// attributes
-  /// @returns number of bytes read from in
-  //////////////////////////////////////////////////////////////////////////////
-  virtual size_t decode(const byte_type* in, IndexFeatures features,
-                        term_meta& state) = 0;
-
-  //////////////////////////////////////////////////////////////////////////////
-  /// @returns a document iterator for a specified 'cookie' and 'features'
-  //////////////////////////////////////////////////////////////////////////////
-  virtual doc_iterator::ptr iterator(IndexFeatures field_features,
-                                     IndexFeatures required_features,
-                                     const term_meta& meta) = 0;
-
-  virtual doc_iterator::ptr wanderator(IndexFeatures field_features,
-                                       IndexFeatures required_features,
-                                       const term_meta& meta) = 0;
-
-  //////////////////////////////////////////////////////////////////////////////
-  /// @brief evaluates a union of all docs denoted by attribute supplied via a
-  ///        speciified 'provider'. Each doc is represented by a bit in a
-  ///        specified 'bitset'.
-  /// @returns a number of bits set
-  /// @note it's up to the caller to allocate enough space for a bitset
-  /// @note this API is experimental
-  //////////////////////////////////////////////////////////////////////////////
-  virtual size_t bit_union(IndexFeatures field_features,
-                           const term_provider_f& provider, size_t* set) = 0;
-};  // postings_reader
->>>>>>> fff577a3
 
   // in - corresponding stream
   // features - the set of features available for segment
@@ -232,21 +171,12 @@
   // Returns field metadata
   virtual const field_meta& meta() const = 0;
 
-<<<<<<< HEAD
   // Returns the least significant term
   virtual const bytes_ref&(min)() const = 0;
 
   // Returns the most significant term
   virtual const bytes_ref&(max)() const = 0;
 };
-=======
-  // least significant term
-  virtual const bytes_ref&(min)() const = 0;
-
-  // most significant term
-  virtual const bytes_ref&(max)() const = 0;
-};  // basic_term_reader
->>>>>>> fff577a3
 
 // Expected usage pattern of seek_term_iterator
 enum class SeekMode : uint32_t {
@@ -255,16 +185,8 @@
 
   // Only random exact seeks are supported
   RANDOM_ONLY
-<<<<<<< HEAD
-};
-
-=======
-};  // SeekMode
-
-////////////////////////////////////////////////////////////////////////////////
-/// @struct term_reader
-////////////////////////////////////////////////////////////////////////////////
->>>>>>> fff577a3
+};
+
 struct term_reader : public attribute_provider {
   using ptr = std::unique_ptr<term_reader>;
   using cookie_provider = std::function<const seek_cookie*()>;
@@ -275,9 +197,9 @@
   // Returns an iterator over terms for a field.
   virtual seek_term_iterator::ptr iterator(SeekMode mode) const = 0;
 
-<<<<<<< HEAD
   // Returns an intersection of a specified automaton and term reader.
   virtual seek_term_iterator::ptr iterator(
+      automaton_table_matcher& matcher) const = 0;
       automaton_table_matcher& matcher) const = 0;
 
   // Evaluates a union of all docs denoted by cookies supplied via a
@@ -286,22 +208,6 @@
   // A number of bits set.
   // It's up to the caller to allocate enough space for a bitset.
   // This API is experimental.
-=======
-  //////////////////////////////////////////////////////////////////////////////
-  /// @returns an intersection of a specified automaton and term reader
-  //////////////////////////////////////////////////////////////////////////////
-  virtual seek_term_iterator::ptr iterator(
-      automaton_table_matcher& matcher) const = 0;
-
-  //////////////////////////////////////////////////////////////////////////////
-  /// @brief evaluates a union of all docs denoted by cookies supplied via a
-  ///        speciified 'provider'. Each doc is represented by a bit in a
-  ///        specified 'bitset'.
-  /// @returns a number of bits set
-  /// @note it's up to the caller to allocate enough space for a bitset
-  /// @note this API is experimental
-  //////////////////////////////////////////////////////////////////////////////
->>>>>>> fff577a3
   virtual size_t bit_union(const cookie_provider& provider,
                            size_t* bitset) const = 0;
 
@@ -309,10 +215,7 @@
                                      IndexFeatures features) const = 0;
 
   virtual doc_iterator::ptr wanderator(const seek_cookie& cookie,
-<<<<<<< HEAD
                                        const ScoreFunctionFactory& factory,
-=======
->>>>>>> fff577a3
                                        IndexFeatures features) const = 0;
 
   // Returns field metadata.
@@ -324,21 +227,10 @@
   // Returns total number of documents with at least 1 term in a field.
   virtual uint64_t docs_count() const = 0;
 
-<<<<<<< HEAD
   // Returns the least significant term.
   virtual const bytes_ref&(min)() const = 0;
 
   // Returns the most significant term.
-=======
-  //////////////////////////////////////////////////////////////////////////////
-  /// @returns the least significant term
-  //////////////////////////////////////////////////////////////////////////////
-  virtual const bytes_ref&(min)() const = 0;
-
-  //////////////////////////////////////////////////////////////////////////////
-  /// @returns the most significant term
-  //////////////////////////////////////////////////////////////////////////////
->>>>>>> fff577a3
   virtual const bytes_ref&(max)() const = 0;
 };
 
@@ -353,20 +245,12 @@
   virtual const term_reader* field(string_ref field) const = 0;
   virtual field_iterator::ptr iterator() const = 0;
   virtual size_t size() const = 0;
-<<<<<<< HEAD
-};
-=======
-};  // field_reader
->>>>>>> fff577a3
+};
 
 struct column_output : data_output {
   // Resets stream to previous persisted state
   virtual void reset() = 0;
-<<<<<<< HEAD
-};
-=======
-};  // column_output
->>>>>>> fff577a3
+};
 
 struct columnstore_writer {
   using ptr = std::unique_ptr<columnstore_writer>;
@@ -387,20 +271,11 @@
   virtual column_t push_column(const column_info& info,
                                column_finalizer_f header_writer) = 0;
   virtual void rollback() noexcept = 0;
-<<<<<<< HEAD
+      const flush_state& state) = 0;  // @return was anything actually flushed
 
   // Return was anything actually flushed.
   virtual bool commit(const flush_state& state) = 0;
 };
-=======
-  virtual bool commit(
-      const flush_state& state) = 0;  // @return was anything actually flushed
-};                                    // columnstore_writer
-
-}  // namespace iresearch
-
-namespace iresearch {
->>>>>>> fff577a3
 
 enum class ColumnHint : uint32_t {
   // Nothing special
@@ -452,16 +327,6 @@
   virtual size_t size() const = 0;
 };  // columnstore_reader
 
-<<<<<<< HEAD
-=======
-}  // namespace iresearch
-
-namespace iresearch {
-
-////////////////////////////////////////////////////////////////////////////////
-/// @struct document_mask_writer
-////////////////////////////////////////////////////////////////////////////////
->>>>>>> fff577a3
 struct document_mask_writer {
   using ptr = memory::managed_ptr<document_mask_writer>;
 
@@ -471,27 +336,16 @@
 
   virtual void write(directory& dir, const segment_meta& meta,
                      const document_mask& docs_mask) = 0;
-<<<<<<< HEAD
-};
-=======
-};  // document_mask_writer
->>>>>>> fff577a3
+};
 
 struct document_mask_reader {
   using ptr = memory::managed_ptr<document_mask_reader>;
 
   virtual ~document_mask_reader() = default;
 
-<<<<<<< HEAD
   // Returns true if there are any deletes in a segment,
   // false - otherwise.
   // May throw io_error or index_error
-=======
-  /// @returns true if there are any deletes in a segment,
-  ///          false - otherwise
-  /// @throws io_error
-  /// @throws index_error
->>>>>>> fff577a3
   virtual bool read(const directory& dir, const segment_meta& meta,
                     document_mask& docs_mask) = 0;
 };
@@ -503,28 +357,17 @@
 
   virtual void write(directory& dir, std::string& filename,
                      const segment_meta& meta) = 0;
-<<<<<<< HEAD
-};
-=======
-};  // segment_meta_writer
->>>>>>> fff577a3
+};
 
 struct segment_meta_reader {
   using ptr = memory::managed_ptr<segment_meta_reader>;
 
   virtual ~segment_meta_reader() = default;
 
-<<<<<<< HEAD
   // null == use meta
   virtual void read(const directory& dir, segment_meta& meta,
                     string_ref filename = string_ref::NIL) = 0;
 };
-=======
-  virtual void read(
-      const directory& dir, segment_meta& meta,
-      string_ref filename = string_ref::NIL) = 0;  // null == use meta
-};                                                 // segment_meta_reader
->>>>>>> fff577a3
 
 struct index_meta_writer {
   using ptr = std::unique_ptr<index_meta_writer>;
@@ -538,11 +381,7 @@
  protected:
   static void complete(index_meta& meta) noexcept;
   static void prepare(index_meta& meta) noexcept;
-<<<<<<< HEAD
-};
-=======
-};  // index_meta_writer
->>>>>>> fff577a3
+};
 
 struct index_meta_reader {
   using ptr = memory::managed_ptr<index_meta_reader>;
@@ -552,25 +391,15 @@
   virtual bool last_segments_file(const directory& dir,
                                   std::string& name) const = 0;
 
-<<<<<<< HEAD
   // null == use meta
   virtual void read(const directory& dir, index_meta& meta,
                     string_ref filename = string_ref::NIL) = 0;
-=======
-  virtual void read(
-      const directory& dir, index_meta& meta,
-      string_ref filename = string_ref::NIL) = 0;  // null == use meta
->>>>>>> fff577a3
 
  protected:
   static void complete(index_meta& meta, uint64_t generation, uint64_t counter,
                        index_meta::index_segments_t&& segments,
                        bstring* payload_buf);
-<<<<<<< HEAD
-};
-=======
-};  // index_meta_reader
->>>>>>> fff577a3
+};
 
 class format {
  public:
@@ -599,15 +428,7 @@
 
  private:
   type_info type_;
-<<<<<<< HEAD
-};
-=======
-};  // format
-
-}  // namespace iresearch
-
-namespace iresearch {
->>>>>>> fff577a3
+};
 
 struct flush_state {
   directory* dir{};
@@ -625,42 +446,8 @@
 
 namespace formats {
 
-<<<<<<< HEAD
 // Checks whether a format with the specified name is registered.
 bool exists(string_ref name, bool load_library = true);
-=======
-class formats {
- public:
-  ////////////////////////////////////////////////////////////////////////////////
-  /// @brief checks whether a format with the specified name is registered
-  ////////////////////////////////////////////////////////////////////////////////
-  static bool exists(string_ref name, bool load_library = true);
-
-  //////////////////////////////////////////////////////////////////////////////
-  /// @brief find a format by name, or nullptr if not found
-  ///        indirect call to <class>::make(...)
-  ///        NOTE: make(...) MUST be defined in CPP to ensire proper code scope
-  //////////////////////////////////////////////////////////////////////////////
-  static format::ptr get(string_ref name, string_ref module = string_ref::NIL,
-                         bool load_library = true) noexcept;
-
-  ////////////////////////////////////////////////////////////////////////////////
-  /// @brief for static lib reference all known formats in lib
-  ///        for shared lib NOOP
-  ///        no explicit call of fn is required, existence of fn is sufficient
-  ////////////////////////////////////////////////////////////////////////////////
-  static void init();
-
-  ////////////////////////////////////////////////////////////////////////////////
-  /// @brief load all formats from plugins directory
-  ////////////////////////////////////////////////////////////////////////////////
-  static void load_all(std::string_view path);
-
-  ////////////////////////////////////////////////////////////////////////////////
-  /// @brief visit all loaded formats, terminate early if visitor returns false
-  ////////////////////////////////////////////////////////////////////////////////
-  static bool visit(const std::function<bool(string_ref)>& visitor);
->>>>>>> fff577a3
 
 // Find a format by name, or nullptr if not found
 // indirect call to <class>::make(...)
