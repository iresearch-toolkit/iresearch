--- conflicted
+++ resolved
@@ -3212,16 +3212,9 @@
                                    down_cast<::cookie>(cookie).meta);
     }
 
-<<<<<<< HEAD
-    virtual doc_iterator::ptr wanderator(
-      const seek_cookie& cookie, const ScoreFunctionFactory& factory,
-      IndexFeatures features) const override {
-      return owner_->pr_->wanderator(meta().index_features, features, factory,
-=======
     doc_iterator::ptr wanderator(const seek_cookie& cookie,
                                  IndexFeatures features) const override {
       return owner_->pr_->wanderator(meta().index_features, features,
->>>>>>> 909ad8d6
                                      down_cast<::cookie>(cookie).meta);
     }
 
