////////////////////////////////////////////////////////////////////////////////
/// DISCLAIMER
///
/// Copyright 2017 ArangoDB GmbH, Cologne, Germany
///
/// Licensed under the Apache License, Version 2.0 (the "License");
/// you may not use this file except in compliance with the License.
/// You may obtain a copy of the License at
///
///     http://www.apache.org/licenses/LICENSE-2.0
///
/// Unless required by applicable law or agreed to in writing, software
/// distributed under the License is distributed on an "AS IS" BASIS,
/// WITHOUT WARRANTIES OR CONDITIONS OF ANY KIND, either express or implied.
/// See the License for the specific language governing permissions and
/// limitations under the License.
///
/// Copyright holder is ArangoDB GmbH, Cologne, Germany
///
/// @author Andrey Abramov
////////////////////////////////////////////////////////////////////////////////

#pragma once

#include "formats.hpp"
#include "index/field_meta.hpp"

namespace iresearch {

////////////////////////////////////////////////////////////////////////////////
/// @brief a term_reader implementation with docs_count but without terms
////////////////////////////////////////////////////////////////////////////////
class empty_term_reader final : public irs::term_reader {
 public:
  explicit empty_term_reader(uint64_t docs_count) noexcept
    : docs_count_(docs_count) {}

  irs::seek_term_iterator::ptr iterator(SeekMode) const noexcept override {
    return irs::seek_term_iterator::empty();
  }

  irs::seek_term_iterator::ptr iterator(
    automaton_table_matcher&) const noexcept override {
    return irs::seek_term_iterator::empty();
  }

  size_t bit_union(const cookie_provider&, size_t*) const noexcept override {
    return 0;
  }

  size_t read_documents(bytes_view,
                        std::span<doc_id_t>) const noexcept override {
    return 0;
  }

  term_meta term(bytes_view) const noexcept override { return {}; }

  doc_iterator::ptr postings(const seek_cookie&,
                             IndexFeatures) const noexcept override {
    return doc_iterator::empty();
  }

<<<<<<< HEAD
  virtual doc_iterator::ptr wanderator(const seek_cookie&,
                                       const ScoreFunctionFactory&,
                                       IndexFeatures) const noexcept override {
=======
  doc_iterator::ptr wanderator(const seek_cookie&,
                               IndexFeatures) const noexcept override {
>>>>>>> 909ad8d6
    return doc_iterator::empty();
  }

  const irs::field_meta& meta() const noexcept override {
    return irs::field_meta::kEmpty;
  }

  irs::attribute* get_mutable(irs::type_info::type_id) noexcept override {
    return nullptr;
  }

  // total number of terms
  size_t size() const noexcept override {
    return 0;  // no terms in reader
  }

  // total number of documents
  uint64_t docs_count() const noexcept override { return docs_count_; }

  // least significant term
  irs::bytes_view(min)() const noexcept override { return {}; }

  // most significant term
  irs::bytes_view(max)() const noexcept override { return {}; }

 private:
  uint64_t docs_count_;
};

}  // namespace iresearch<|MERGE_RESOLUTION|>--- conflicted
+++ resolved
@@ -60,14 +60,9 @@
     return doc_iterator::empty();
   }
 
-<<<<<<< HEAD
-  virtual doc_iterator::ptr wanderator(const seek_cookie&,
+  doc_iterator::ptr wanderator(const seek_cookie&,
                                        const ScoreFunctionFactory&,
-                                       IndexFeatures) const noexcept override {
-=======
-  doc_iterator::ptr wanderator(const seek_cookie&,
                                IndexFeatures) const noexcept override {
->>>>>>> 909ad8d6
     return doc_iterator::empty();
   }
 
