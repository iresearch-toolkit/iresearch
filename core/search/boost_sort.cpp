--- conflicted
+++ resolved
@@ -41,12 +41,6 @@
 };
 
 struct Prepared final : ScorerBase<void> {
-<<<<<<< HEAD
-  IndexFeatures index_features() const noexcept final {
-    return IndexFeatures::NONE;
-  }
-
-=======
 
   Prepared() :  ScorerBase(irs::type<Prepared>::get()) {}
 
@@ -54,7 +48,6 @@
     return IndexFeatures::NONE;
   }
 
->>>>>>> 63dd3871
   ScoreFunction prepare_scorer(
     const ColumnProvider& /*segment*/,
     const std::map<irs::type_info::type_id, field_id>& /*features*/,
