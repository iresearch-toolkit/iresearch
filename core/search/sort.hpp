////////////////////////////////////////////////////////////////////////////////
/// DISCLAIMER
///
/// Copyright 2016 by EMC Corporation, All Rights Reserved
///
/// Licensed under the Apache License, Version 2.0 (the "License");
/// you may not use this file except in compliance with the License.
/// You may obtain a copy of the License at
///
///     http://www.apache.org/licenses/LICENSE-2.0
///
/// Unless required by applicable law or agreed to in writing, software
/// distributed under the License is distributed on an "AS IS" BASIS,
/// WITHOUT WARRANTIES OR CONDITIONS OF ANY KIND, either express or implied.
/// See the License for the specific language governing permissions and
/// limitations under the License.
///
/// Copyright holder is EMC Corporation
///
/// @author Andrey Abramov
/// @author Vasiliy Nabatchikov
////////////////////////////////////////////////////////////////////////////////

#ifndef IRESEARCH_SORT_H
#define IRESEARCH_SORT_H

#include "shared.hpp"
#include "utils/attributes.hpp"
#include "utils/attributes_provider.hpp"
#include "utils/iterator.hpp"

#include <vector>

NS_ROOT

//////////////////////////////////////////////////////////////////////////////
/// @class boost
/// @brief represents a boost related to the particular query
//////////////////////////////////////////////////////////////////////////////
struct IRESEARCH_API boost : basic_stored_attribute<float_t> {
  typedef float_t boost_t;

  static CONSTEXPR boost_t no_boost() NOEXCEPT { return 1.f; }

  //////////////////////////////////////////////////////////////////////////////
  /// @brief applies boost to the specified attributes collection ("src")
  //////////////////////////////////////////////////////////////////////////////
  static void apply(attribute_store& src, boost_t value) {
    if (boost::no_boost() == value) {
      return;
    }

    src.emplace<irs::boost>()->value *= value;
  }

  //////////////////////////////////////////////////////////////////////////////
  /// @returns a value of the "boost" attribute in the specified "src"
  /// collection, or NO_BOOST value if there is no "boost" attribute in "src"
  //////////////////////////////////////////////////////////////////////////////
  static boost_t extract(const attribute_store& src) {
    boost_t value = no_boost();
    auto& attr = src.get<iresearch::boost>();

    if (attr) value = attr->value;

    return value;
  }

  DECLARE_ATTRIBUTE_TYPE();
  DECLARE_FACTORY_DEFAULT();

  boost();

  void clear() {
    value = no_boost();
  }
}; // boost

struct collector;
struct index_reader;
struct sub_reader;
struct term_reader;

////////////////////////////////////////////////////////////////////////////////
/// @class sort
/// @brief base class for all user-side sort entries
////////////////////////////////////////////////////////////////////////////////
class IRESEARCH_API sort {
 public:
  DECLARE_SPTR(sort);

  ////////////////////////////////////////////////////////////////////////////////
  /// @brief object used for collecting index statistics for a specific term
  ///        that are required by the scorer for scoring individual documents
  ////////////////////////////////////////////////////////////////////////////////
  class IRESEARCH_API collector {
   public:
    DECLARE_PTR(collector);
    DECLARE_FACTORY(collector);

    virtual ~collector();

    ////////////////////////////////////////////////////////////////////////////////
    /// @brief collect term level statistics, e.g. from current attribute values
    ///        called for the same term once for every segment
    ////////////////////////////////////////////////////////////////////////////////
    virtual void collect(
      const sub_reader& segment,
      const term_reader& field,
      const attribute_view& term_attrs
    ) = 0;

    ////////////////////////////////////////////////////////////////////////////////
    /// @brief store collected index statistics into attributes for the current
    ///        filter node
    ////////////////////////////////////////////////////////////////////////////////
    virtual void finish(
      attribute_store& filter_attrs,
      const index_reader& index
    ) = 0;
  }; // collector

  ////////////////////////////////////////////////////////////////////////////////
  /// @brief stateful object used for computing the document score based on the
  ///        stored state
  ////////////////////////////////////////////////////////////////////////////////
  class IRESEARCH_API scorer {
   public:
    DECLARE_PTR(scorer);
    DECLARE_FACTORY(scorer);

    virtual ~scorer();

    ////////////////////////////////////////////////////////////////////////////////
    /// @brief set the document score based on the stored state
    ////////////////////////////////////////////////////////////////////////////////
    virtual void score(byte_type* score_buf) = 0;
  }; // scorer

  template <typename T>
  class scorer_base : public scorer {
   public:
    typedef T score_t;

    FORCE_INLINE static T& score_cast(byte_type* score_buf) {
      return *reinterpret_cast<T*>(score_buf);
    }
  }; // scorer_base

  ////////////////////////////////////////////////////////////////////////////////
  /// @class sort::prepared
  /// @brief base class for all prepared(compiled) sort entries
  ////////////////////////////////////////////////////////////////////////////////
  class IRESEARCH_API prepared : public util::attribute_view_provider {
   public:
    DECLARE_PTR(prepared);

    prepared() = default;
    explicit prepared(attribute_view&& attrs);
    virtual ~prepared();

    using util::attribute_view_provider::attributes;
    virtual attribute_view& attributes() NOEXCEPT override final {
      return attrs_;
    }

    ////////////////////////////////////////////////////////////////////////////////
    /// @brief the features required for proper operation of this sort::prepared
    ////////////////////////////////////////////////////////////////////////////////
    virtual const flags& features() const = 0;

    ////////////////////////////////////////////////////////////////////////////////
    /// @brief create an object to be used for collecting index statistics
    ////////////////////////////////////////////////////////////////////////////////
    virtual collector::ptr prepare_collector() const = 0;

    ////////////////////////////////////////////////////////////////////////////////
    /// @brief create a stateful scorer used for computation of document scores
    ////////////////////////////////////////////////////////////////////////////////
    virtual scorer::ptr prepare_scorer(
      const sub_reader& segment,
      const term_reader& field,
      const attribute_store& query_attrs,
      const attribute_view& doc_attrs
    ) const = 0;

    ////////////////////////////////////////////////////////////////////////////////
    /// @brief initialize the score container and prepare it for add(...) calls
    ////////////////////////////////////////////////////////////////////////////////
    virtual void prepare_score(byte_type* score) const = 0;

    ////////////////////////////////////////////////////////////////////////////////
    /// @brief add the score from 'src' to the score in 'dst', i.e. +=
    ////////////////////////////////////////////////////////////////////////////////
    virtual void add(byte_type* dst, const byte_type* src) const = 0;

    ////////////////////////////////////////////////////////////////////////////////
    /// @brief compare two score containers and determine if 'lhs' < 'rhs', i.e. <
    ////////////////////////////////////////////////////////////////////////////////
    virtual bool less(const byte_type* lhs, const byte_type* rhs) const = 0;

    ////////////////////////////////////////////////////////////////////////////////
    /// @brief number of bytes required to store the score type (i.e. sizeof(score))
    ////////////////////////////////////////////////////////////////////////////////
    virtual size_t size() const = 0;

   private:
    attribute_view attrs_;
  }; // prepared

  ////////////////////////////////////////////////////////////////////////////////
  /// @brief template score for base class for all prepared(compiled) sort entries
  ////////////////////////////////////////////////////////////////////////////////
  template <typename T>
  class prepared_base: public prepared {
   public:
    typedef T score_t;

    ////////////////////////////////////////////////////////////////////////////////
    /// @brief initialize the score container and prepare it for add(...) calls
    ////////////////////////////////////////////////////////////////////////////////
    virtual inline void prepare_score(byte_type* score) const final override {
      assert(score);
      prepare_score(*reinterpret_cast<T*>(score));
    }

    virtual void prepare_score(T& score) const {
      std::memset(&score, 0, size());
    }

    ////////////////////////////////////////////////////////////////////////////////
    /// @brief add the score from 'src' to the score in 'dst', i.e. +=
    ////////////////////////////////////////////////////////////////////////////////
    virtual inline void add(
      byte_type* dst, const byte_type* src
    ) const final override {
      assert(dst);
      assert(src);
      add(*reinterpret_cast<T*>(dst), *reinterpret_cast<const T*>(src));
    }

    virtual void add(score_t& dst, const score_t& src) const = 0;

    ////////////////////////////////////////////////////////////////////////////////
    /// @brief compare two score containers and determine if 'lhs' < 'rhs', i.e. <
    ////////////////////////////////////////////////////////////////////////////////
    virtual inline bool less(
      const byte_type* lhs, const byte_type* rhs
    ) const final override {
      assert(lhs);
      assert(rhs);
      return less(*reinterpret_cast<const T*>(lhs), *reinterpret_cast<const T*>(rhs));
    }

    virtual bool less(const score_t& lhs, const score_t& rhs) const = 0;

    ////////////////////////////////////////////////////////////////////////////////
    /// @brief number of bytes required to store the score type (i.e. sizeof(score))
    ////////////////////////////////////////////////////////////////////////////////
    virtual inline size_t size() const final override { return sizeof(score_t); }
  };

  //////////////////////////////////////////////////////////////////////////////
  /// @class type_id
  //////////////////////////////////////////////////////////////////////////////
  class type_id: public iresearch::type_id, util::noncopyable {
   public:
    type_id(const string_ref& name): name_(name) {}
    operator const type_id*() const { return this; }
    const string_ref& name() const { return name_; }

   private:
    string_ref name_;
  };

  explicit sort(const type_id& id);
  virtual ~sort();

  const type_id& type() const { return *type_; }

  virtual prepared::ptr prepare(bool reverse) const = 0;

 private:
  const type_id* type_;
}; // sort

////////////////////////////////////////////////////////////////////////////////
/// @class sort
/// @brief base class for all user-side sort entries
////////////////////////////////////////////////////////////////////////////////
class IRESEARCH_API order final {
 public:
  class entry {
   public:
    entry(const irs::sort::ptr& sort, bool reverse) NOEXCEPT
      : sort_(sort), reverse_(reverse) {
      assert(sort_);
    }

    entry(irs::sort::ptr&& sort, bool reverse) NOEXCEPT
      : sort_(std::move(sort)), reverse_(reverse) {
      assert(sort_);
    }

    entry(entry&& rhs) NOEXCEPT
      : sort_(std::move(rhs.sort_)), reverse_(rhs.reverse_) {
    }

    entry& operator=(entry&& rhs) NOEXCEPT {
      if (this != &rhs) {
        sort_ = std::move(rhs.sort_);
        reverse_ = rhs.reverse_;
      }
      return *this;
    }

    const irs::sort& sort() const NOEXCEPT {
      assert(sort_);
      return *sort_;
    }

    template<typename T>
    const T& sort_cast() const NOEXCEPT {
      typedef typename std::enable_if<
        std::is_base_of<irs::sort, T>::value, T
      >::type type;

#ifdef IRESEARCH_DEBUG
      return dynamic_cast<const type&>(sort());
#else
      return static_cast<const type&>(sort());
#endif // IRESEARCH_DEBUG
    }

    template<typename T>
    const T* sort_safe_cast() const NOEXCEPT {
      typedef typename std::enable_if<
        std::is_base_of<irs::sort, T>::value, T
      >::type type;

      return type::type() == sort().type()
        ? static_cast<const type*>(&sort())
        : nullptr;
    }

    bool reverse() const NOEXCEPT {
      return reverse_;
    }

   private:
    friend class order;

    irs::sort& sort() NOEXCEPT {
      assert(sort_);
      return *sort_;
    }

    sort::ptr sort_;
    bool reverse_;
  }; // entry

  typedef std::vector<entry> order_t;
  typedef order_t::const_iterator const_iterator;
  typedef order_t::iterator iterator;

  ////////////////////////////////////////////////////////////////////////////////
  /// @class sort
  /// @brief base class for all compiled sort entries
  ////////////////////////////////////////////////////////////////////////////////
  class IRESEARCH_API prepared final : private util::noncopyable {
   public:
    struct prepared_sort : private util::noncopyable {
      explicit prepared_sort(sort::prepared::ptr&& bucket)
        : bucket(std::move(bucket)), offset(0) {
      }

      prepared_sort(prepared_sort&& rhs) NOEXCEPT
        : bucket(std::move(rhs.bucket)), offset(rhs.offset) {
        rhs.offset = 0;
      }

      prepared_sort& operator=(prepared_sort&& rhs) NOEXCEPT {
        if (this != &rhs) {
          bucket = std::move(rhs.bucket);
          offset = rhs.offset;
          rhs.offset = 0;
        }
        return *this;
      }

      sort::prepared::ptr bucket;
      size_t offset;
    }; // prepared_sort

    class IRESEARCH_API stats final : private util::noncopyable {
     public:
      typedef std::vector<sort::collector::ptr> collectors_t;

      explicit stats(collectors_t&& colls);
      stats(stats&& rhs) NOEXCEPT;

      stats& operator=(stats&& rhs) NOEXCEPT;

      ////////////////////////////////////////////////////////////////////////////////
      /// @brief collect term level statistics, e.g. from current attribute values
      ///        called for the same term once for every segment
      ////////////////////////////////////////////////////////////////////////////////
      void collect(
        const sub_reader& segment,
        const term_reader& field,
        const attribute_view& term_attrs
      ) const;

      ////////////////////////////////////////////////////////////////////////////////
      /// @brief store collected index statistics into attributes for the current
      ///        filter node
      ////////////////////////////////////////////////////////////////////////////////
      void finish(
        attribute_store& filter_attrs,
        const index_reader& index
      ) const;

     private:
      IRESEARCH_API_PRIVATE_VARIABLES_BEGIN
      collectors_t colls_;
      IRESEARCH_API_PRIVATE_VARIABLES_END
    }; // collectors

    class IRESEARCH_API scorers final : private util::noncopyable {
     public:
      typedef std::vector<sort::scorer::ptr> scorers_t;

      scorers() = default;
      explicit scorers(scorers_t&& scorers);
      scorers(scorers&& rhs) NOEXCEPT;

      scorers& operator=(scorers&& rhs) NOEXCEPT;

      void score(const prepared& ord, byte_type* score) const;

     private:
      IRESEARCH_API_PRIVATE_VARIABLES_BEGIN
      scorers_t scorers_;
      IRESEARCH_API_PRIVATE_VARIABLES_END
    }; // scorers

    typedef std::vector<prepared_sort> prepared_order_t;

    static const prepared& unordered();

    prepared();
    prepared(prepared&& rhs) NOEXCEPT;

    prepared& operator=(prepared&& rhs) NOEXCEPT;

    const flags& features() const { return features_; }
    size_t size() const { return size_; }
    bool empty() const { return order_.empty(); }

    prepared_order_t::const_iterator begin() const {
      return prepared_order_t::const_iterator(order_.begin());
    }

    prepared_order_t::const_iterator end() const { 
      return prepared_order_t::const_iterator(order_.end());
    }

    const prepared_sort& operator[]( size_t i ) const {
      return order_[i];
    }

    prepared::stats prepare_stats() const;

    prepared::scorers prepare_scorers(
      const sub_reader& segment,
      const term_reader& field,
      const attribute_store& stats,
      const attribute_view& doc
    ) const;

    bool less(const byte_type* lhs, const byte_type* rhs) const;
    void add(byte_type* lhs, const byte_type* rhs) const;
    void prepare_score(byte_type* score) const;

    template<typename T>
    CONSTEXPR const T& get(const byte_type* score, size_t i) const NOEXCEPT {
      #if !defined(__APPLE__) || defined(IRESEARCH_DEBUG) // MacOS can't handle asserts in non-debug CONSTEXPR functions
        assert(sizeof(T) == order_[i].bucket->size());
      #endif
      return reinterpret_cast<const T&>(*(score + order_[i].offset));
    }

<<<<<<< HEAD
    template<typename StringType, typename Traits = typename StringType::traits_type>
    CONSTEXPR StringType to_string(const byte_type* score, size_t i) const NOEXCEPT {
      typedef typename Traits::char_type char_type;

      const auto& entry = order_[i];

=======
    template<typename StringType>
    CONSTEXPR StringType to_string(
        const byte_type* score, size_t i
    ) const NOEXCEPT {
      typedef typename StringType::traits_type::char_type char_type;
>>>>>>> 117934b6
      return StringType(
        reinterpret_cast<const char_type*>(score + order_[i].offset),
        order_[i].bucket->size()
      );
    }

  private:
    friend class order;

    template<typename Func>
    inline void for_each(const Func& func) const {
      std::for_each(order_.begin(), order_.end(), func);
    }

    IRESEARCH_API_PRIVATE_VARIABLES_BEGIN
    prepared_order_t order_;
    flags features_;
    size_t size_;
    IRESEARCH_API_PRIVATE_VARIABLES_END
  }; // prepared

  static const order& unordered();

  order() = default;
  order(order&& rhs) NOEXCEPT;

  order& operator=(order&& rhs) NOEXCEPT;

  bool operator==(const order& other) const;

  bool operator!=(const order& other) const;

  prepared prepare() const;

  order& add(bool reverse, sort::ptr const& sort);

  template<typename T, typename... Args>
  T& add(bool reverse, Args&&... args) {
    typedef typename std::enable_if <
      std::is_base_of< sort, T >::value, T
    >::type type;

    add(reverse, type::make(std::forward<Args>(args)...));
    return static_cast<type&>(order_.back().sort());
  }

  template<typename T>
  void remove() {
    typedef typename std::enable_if <
      std::is_base_of< sort, T >::value, T
    >::type type;

    remove(type::type());
  }

  void remove(const type_id& id);
  void clear() { order_.clear(); }

  size_t size() const NOEXCEPT { return order_.size(); }
  bool empty() const NOEXCEPT { return order_.empty(); }

  const_iterator begin() const { return order_.begin(); }
  const_iterator end() const { return order_.end(); }

  iterator begin() { return order_.begin(); }
  iterator end() { return order_.end(); }

 private:
  IRESEARCH_API_PRIVATE_VARIABLES_BEGIN
  order_t order_;
  IRESEARCH_API_PRIVATE_VARIABLES_END
}; // order

NS_END

#endif<|MERGE_RESOLUTION|>--- conflicted
+++ resolved
@@ -81,6 +81,8 @@
 struct sub_reader;
 struct term_reader;
 
+typedef bool (*score_less_f)(const byte_type* lhs, const byte_type* rhs);
+
 ////////////////////////////////////////////////////////////////////////////////
 /// @class sort
 /// @brief base class for all user-side sort entries
@@ -490,20 +492,11 @@
       return reinterpret_cast<const T&>(*(score + order_[i].offset));
     }
 
-<<<<<<< HEAD
-    template<typename StringType, typename Traits = typename StringType::traits_type>
-    CONSTEXPR StringType to_string(const byte_type* score, size_t i) const NOEXCEPT {
-      typedef typename Traits::char_type char_type;
-
-      const auto& entry = order_[i];
-
-=======
     template<typename StringType>
     CONSTEXPR StringType to_string(
         const byte_type* score, size_t i
     ) const NOEXCEPT {
       typedef typename StringType::traits_type::char_type char_type;
->>>>>>> 117934b6
       return StringType(
         reinterpret_cast<const char_type*>(score + order_[i].offset),
         order_[i].bucket->size()
