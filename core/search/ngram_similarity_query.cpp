////////////////////////////////////////////////////////////////////////////////
/// DISCLAIMER
///
/// Copyright 2022 ArangoDB GmbH, Cologne, Germany
///
/// Licensed under the Apache License, Version 2.0 (the "License");
/// you may not use this file except in compliance with the License.
/// You may obtain a copy of the License at
///
///     http://www.apache.org/licenses/LICENSE-2.0
///
/// Unless required by applicable law or agreed to in writing, software
/// distributed under the License is distributed on an "AS IS" BASIS,
/// WITHOUT WARRANTIES OR CONDITIONS OF ANY KIND, either express or implied.
/// See the License for the specific language governing permissions and
/// limitations under the License.
///
/// Copyright holder is ArangoDB GmbH, Cologne, Germany
///
/// @author Andrei Abramov
/// @author Andrei Lobov
////////////////////////////////////////////////////////////////////////////////

#include "ngram_similarity_query.hpp"

#include "search/min_match_disjunction.hpp"
#include "search/ngram_similarity_filter.hpp"

namespace iresearch {
namespace {

struct Position {
  template<typename Iterator>
  explicit Position(Iterator& itr) noexcept
    : pos{&position::get_mutable(itr)},
      doc{irs::get<document>(itr)},
      scr{&irs::score::get(itr)} {
<<<<<<< HEAD
    assert(pos);
    assert(doc);
    assert(scr);
=======
    IRS_ASSERT(doc);
    IRS_ASSERT(pos);
    IRS_ASSERT(scr);
>>>>>>> e92aff67
  }

  position* pos;
  const document* doc;
  const score* scr;
};

struct PositionWithOffset : Position {
  template<typename Iterator>
  explicit PositionWithOffset(Iterator& itr) noexcept
    : Position{itr}, offs{irs::get<offset>(*this->pos)} {
<<<<<<< HEAD
    assert(offs);
=======
    if (IRS_UNLIKELY(!offs)) {
      IRS_ASSERT(false);
      offs = &kEmptyOffset;
    }
>>>>>>> e92aff67
  }

  const offset* offs;
};

template<bool IsStart, typename T>
uint32_t GetOffset(const T& pos) noexcept {
  if constexpr (std::is_same_v<PositionWithOffset, T>) {
    if constexpr (IsStart) {
      return pos.offs->start;
    } else {
      return pos.offs->end;
    }
  } else {
    return 0;
  }
}

struct SearchState {
  template<typename T>
  SearchState(uint32_t p, const T& attrs)
    : scr{attrs.scr}, len{1}, pos{p}, offs{GetOffset<true>(attrs)} {}

  // appending constructor
  template<typename T>
  SearchState(std::shared_ptr<SearchState> other, uint32_t p, const T& attrs)
    : parent{std::move(other)},
      scr{attrs.scr},
      len{parent->len + 1},
      pos{p},
      offs{GetOffset<false>(attrs)} {}

  std::shared_ptr<SearchState> parent;
  const score* scr;
  uint32_t len;
  uint32_t pos;
  uint32_t offs;
};

using SearchStates =
  std::map<uint32_t, std::shared_ptr<SearchState>, std::greater<uint32_t>>;

using NGramApprox = min_match_disjunction<doc_iterator::ptr, NoopAggregator>;

struct Dummy {};

class NGramPosition : public position {
 public:
  attribute* get_mutable(irs::type_info::type_id type) noexcept final {
    if (irs::type<offset>::id() == type) {
      return &offset_;
    }

    return nullptr;
  }

  bool next() final {
    if (begin_ == std::end(offsets_)) {
      return false;
    }

    offset_ = *begin_;
    ++begin_;
    return true;
  }

  void reset() final {
    begin_ = std::begin(offsets_);
    value_ = irs::pos_limits::invalid();
  }

  void ClearOffsets() noexcept {
    offsets_.clear();
    begin_ = std::end(offsets_);
  }

  void PushOffset(const SearchState& state) {
    offsets_.emplace_back(OffsetFromState(state));
  }

 private:
  static offset OffsetFromState(const SearchState& state) noexcept {
    auto* cur = &state;
    for (auto* next = state.parent.get(); next;) {
      cur = next;
      next = next->parent.get();
    }

    IRS_ASSERT(cur->offs <= state.offs);
    return {{}, cur->offs, state.offs};
  }

  using Offsets = SmallVector<offset, 16>;

  offset offset_;
  Offsets offsets_;
  Offsets::const_iterator begin_{std::begin(offsets_)};
};

template<typename Base>
class SerialPositionsChecker : public Base {
 public:
  static constexpr bool HasPosition = std::is_same_v<NGramPosition, Base>;

  template<typename Iterator>
  SerialPositionsChecker(Iterator begin, Iterator end, size_t total_terms_count,
                         size_t min_match_count = 1,
                         bool collect_all_states = false)
    : pos_(begin, end),
      min_match_count_{min_match_count},
      // avoid runtime conversion
      total_terms_count_{static_cast<score_t>(total_terms_count)},
      collect_all_states_{collect_all_states} {}

  bool Check(size_t potential, irs::doc_id_t doc);

  attribute* GetMutable(irs::type_info::type_id type) noexcept {
    if (type == irs::type<frequency>::id()) {
      return &seq_freq_;
    }

    if (type == irs::type<filter_boost>::id()) {
      return &filter_boost_;
    }

    if constexpr (HasPosition) {
      if (type == irs::type<irs::position>::id()) {
        return static_cast<Base*>(this);
      }
    }

    return nullptr;
  }

 private:
  friend class NGramPosition;

  using SearchStates =
    std::map<uint32_t, std::shared_ptr<SearchState>, std::greater<uint32_t>>;
  using PosTemp =
    std::vector<std::pair<uint32_t, std::shared_ptr<SearchState>>>;

  using PositionType =
    std::conditional_t<HasPosition, PositionWithOffset, Position>;

  std::vector<PositionType> pos_;
  std::set<size_t> used_pos_;  // longest sequence positions overlaping detector
  std::vector<const score*> longest_sequence_;
  std::vector<size_t> pos_sequence_;
  size_t min_match_count_;
  SearchStates search_buf_;
  score_t total_terms_count_;
  filter_boost filter_boost_;
  frequency seq_freq_;
  bool collect_all_states_;
};

template<typename Base>
bool SerialPositionsChecker<Base>::Check(size_t potential, doc_id_t doc) {
  // how long max sequence could be in the best case
  search_buf_.clear();
  uint32_t longest_sequence_len = 0;

  seq_freq_.value = 0;
  for (const auto& pos_iterator : pos_) {
    if (pos_iterator.doc->value == doc) {
      position& pos = *(pos_iterator.pos);
      if (potential <= longest_sequence_len || potential < min_match_count_) {
        // this term could not start largest (or long enough) sequence.
        // skip it to first position to append to any existing candidates
        IRS_ASSERT(!search_buf_.empty());
        pos.seek(std::rbegin(search_buf_)->first + 1);
      } else {
        pos.next();
      }
      if (!pos_limits::eof(pos.value())) {
        PosTemp swap_cache;
        auto last_found_pos = pos_limits::invalid();
        do {
          const auto current_pos = pos.value();
          if (auto found = search_buf_.lower_bound(current_pos);
              found != std::end(search_buf_)) {
            if (last_found_pos != found->first) {
              last_found_pos = found->first;
              const auto* found_state = found->second.get();
              IRS_ASSERT(found_state);
              auto current_sequence = found;
              // if we hit same position - set length to 0 to force checking
              // candidates to the left
              uint32_t current_found_len{(found->first == current_pos ||
                                          found_state->scr == pos_iterator.scr)
                                           ? 0
                                           : found_state->len + 1};
              auto initial_found = found;
              if (current_found_len > longest_sequence_len) {
                longest_sequence_len = current_found_len;
              } else {
                // maybe some previous candidates could produce better
                // results. lets go leftward and check if there are any
                // candidates which could became longer if we stick this ngram
                // to them rather than the closest one found
                for (++found; found != std::end(search_buf_); ++found) {
                  found_state = found->second.get();
                  IRS_ASSERT(found_state);
                  if (found_state->scr != pos_iterator.scr &&
                      found_state->len + 1 > current_found_len) {
                    // we have better option. Replace this match!
                    current_sequence = found;
                    current_found_len = found_state->len + 1;
                    if (current_found_len > longest_sequence_len) {
                      longest_sequence_len = current_found_len;
                      break;  // this match is the best - nothing to search
                              // further
                    }
                  }
                }
              }
              if (current_found_len) {
                auto new_candidate = std::make_shared<SearchState>(
                  current_sequence->second, current_pos, pos_iterator);
                const auto res = search_buf_.try_emplace(
                  current_pos, std::move(new_candidate));
                if (!res.second) {
                  // pos already used. This could be if same ngram used
                  // several times. replace with new length through swap cache
                  // - to not spoil candidate for following positions of same
                  // ngram
                  swap_cache.emplace_back(current_pos,
                                          std::move(new_candidate));
                }
              } else if (initial_found->second->scr == pos_iterator.scr &&
                         potential > longest_sequence_len &&
                         potential >= min_match_count_) {
                // we just hit same iterator and found no better place to
                // join, so it will produce new candidate
                search_buf_.emplace(
                  std::piecewise_construct, std::forward_as_tuple(current_pos),
                  std::forward_as_tuple(
                    std::make_shared<SearchState>(current_pos, pos_iterator)));
              }
            }
          } else if (potential > longest_sequence_len &&
                     potential >= min_match_count_) {
            // this ngram at this position  could potentially start a long
            // enough sequence so add it to candidate list
            search_buf_.emplace(
              std::piecewise_construct, std::forward_as_tuple(current_pos),
              std::forward_as_tuple(
                std::make_shared<SearchState>(current_pos, pos_iterator)));
            if (!longest_sequence_len) {
              longest_sequence_len = 1;
            }
          }
        } while (pos.next());
        for (auto& p : swap_cache) {
          auto res = search_buf_.find(p.first);
          IRS_ASSERT(res != std::end(search_buf_));
          std::swap(res->second, p.second);
        }
      }
      --potential;  // we are done with this term.
                    // next will have potential one less as less matches left

      if (!potential) {
        break;  // all further terms will not add anything
      }

      if (longest_sequence_len + potential < min_match_count_) {
        break;  // all further terms will not let us build long enough
                // sequence
      }

      // if we have no scoring - we could stop searh once we got enough
      // matches
      if (longest_sequence_len >= min_match_count_ && !collect_all_states_) {
        break;
      }
    }
  }

  if (longest_sequence_len >= min_match_count_ && collect_all_states_) {
    if constexpr (HasPosition) {
      static_cast<NGramPosition&>(*this).ClearOffsets();
    }

    uint32_t freq{0};
    size_t count_longest{0};
    [[maybe_unused]] SearchState* last_state{};

    // try to optimize case with one longest candidate
    // performance profiling shows it is majority of cases
    for (auto& [_, state] : search_buf_) {
      if (state->len == longest_sequence_len) {
        ++count_longest;
        if constexpr (HasPosition) {
          last_state = state.get();
        }
        if (count_longest > 1) {
          break;
        }
      }
    }

    if (count_longest > 1) {
      longest_sequence_.clear();
      used_pos_.clear();
      longest_sequence_.reserve(longest_sequence_len);
      pos_sequence_.reserve(longest_sequence_len);
      for (auto i = std::begin(search_buf_); i != std::end(search_buf_);) {
        pos_sequence_.clear();
        const auto* state = i->second.get();
        IRS_ASSERT(state && state->len <= longest_sequence_len);
        if (state->len == longest_sequence_len) {
          bool delete_candidate = false;
          // only first longest sequence will contribute to frequency
          if (longest_sequence_.empty()) {
            longest_sequence_.push_back(state->scr);
            pos_sequence_.push_back(state->pos);
            auto cur_parent = state->parent;
            while (cur_parent) {
              longest_sequence_.push_back(cur_parent->scr);
              pos_sequence_.push_back(cur_parent->pos);
              cur_parent = cur_parent->parent;
            }
          } else {
            if (used_pos_.find(state->pos) != std::end(used_pos_) ||
                state->scr != longest_sequence_[0]) {
              delete_candidate = true;
            } else {
              pos_sequence_.push_back(state->pos);
              auto cur_parent = state->parent;
              size_t j = 1;
              while (cur_parent) {
                IRS_ASSERT(j < longest_sequence_.size());
                if (longest_sequence_[j] != cur_parent->scr ||
                    used_pos_.find(cur_parent->pos) != std::end(used_pos_)) {
                  delete_candidate = true;
                  break;
                }
                pos_sequence_.push_back(cur_parent->pos);
                cur_parent = cur_parent->parent;
                ++j;
              }
            }
          }
          if (!delete_candidate) {
            ++freq;
            used_pos_.insert(std::begin(pos_sequence_),
                             std::end(pos_sequence_));

            if constexpr (HasPosition) {
              static_cast<NGramPosition&>(*this).PushOffset(*state);
            }
          }
        }
        ++i;
      }
    } else {
      freq = 1;
      if constexpr (HasPosition) {
        IRS_ASSERT(last_state);
        static_cast<NGramPosition&>(*this).PushOffset(*last_state);
      }
    }
    seq_freq_.value = freq;
    IRS_ASSERT(!pos_.empty());
    filter_boost_.value =
      static_cast<score_t>(longest_sequence_len) / total_terms_count_;

    if constexpr (HasPosition) {
      static_cast<NGramPosition&>(*this).reset();
    }
  }
  return longest_sequence_len >= min_match_count_;
}

template<typename Checker>
class NGramSimilarityDocIterator final : public doc_iterator,
                                         private score_ctx {
 public:
  NGramSimilarityDocIterator(NGramApprox::doc_iterators_t&& itrs,
                             size_t total_terms_count, size_t min_match_count,
                             bool collect_all_states)
    : checker_{std::begin(itrs), std::end(itrs), total_terms_count,
               min_match_count, collect_all_states},
      // we are not interested in disjunction`s // scoring
      approx_(std::move(itrs), min_match_count, NoopAggregator{}) {
    // avoid runtime conversion
    std::get<attribute_ptr<document>>(attrs_) =
      irs::get_mutable<document>(&approx_);

    // FIXME find a better estimation
    std::get<cost>(attrs_).reset([this]() { return cost::extract(approx_); });
  }

  NGramSimilarityDocIterator(NGramApprox::doc_iterators_t&& itrs,
                             const sub_reader& segment,
                             const term_reader& field, score_t boost,
                             const byte_type* stats, size_t total_terms_count,
                             size_t min_match_count = 1,
                             const Order& ord = Order::kUnordered)
    : NGramSimilarityDocIterator{std::move(itrs), total_terms_count,
                                 min_match_count, !ord.empty()} {
    if (!ord.empty()) {
      auto& score = std::get<irs::score>(attrs_);
      score = CompileScore(ord.buckets(), segment, field, stats, *this, boost);
    }
  }

  attribute* get_mutable(type_info::type_id type) noexcept override {
    auto* attr = irs::get_mutable(attrs_, type);

    return attr ? attr : checker_.GetMutable(type);
  }

  bool next() override {
    bool next = false;
    while ((next = approx_.next()) &&
           !checker_.Check(approx_.match_count(), value())) {
    }
    return next;
  }

  doc_id_t value() const override {
    return std::get<attribute_ptr<document>>(attrs_).ptr->value;
  }

  doc_id_t seek(doc_id_t target) override {
    auto* doc_ = std::get<attribute_ptr<document>>(attrs_).ptr;

    if (doc_->value >= target) {
      return doc_->value;
    }
    const auto doc = approx_.seek(target);

    if (doc_limits::eof(doc) ||
        checker_.Check(approx_.match_count(), doc_->value)) {
      return doc;
    }

    next();
    return doc_->value;
  }

 private:
  using attributes = std::tuple<attribute_ptr<document>, cost, score>;

  Checker checker_;
  NGramApprox approx_;
  attributes attrs_;
};

NGramApprox::doc_iterators_t Execute(const NGramState& query_state,
                                     IndexFeatures required_features,
                                     IndexFeatures extra_features) {
  auto* field = query_state.field;

  if (!field ||
      required_features != (field->meta().index_features & required_features)) {
    return {};
  }

  required_features |= extra_features;

  NGramApprox::doc_iterators_t itrs;
  itrs.reserve(query_state.terms.size());

  for (auto& term_state : query_state.terms) {
    if (IRS_UNLIKELY(term_state == nullptr)) {
      continue;
    }

    if (auto docs = field->postings(*term_state, required_features); docs) {
      auto& it = itrs.emplace_back(std::move(docs));

      if (IRS_UNLIKELY(!it)) {
        itrs.pop_back();
      }
    }
  }

  return itrs;
}

}  // namespace

doc_iterator::ptr NGramSimilarityQuery::execute(
  const ExecutionContext& ctx) const {
  auto& ord = ctx.scorers;
  IRS_ASSERT(1 != min_match_count_ || !ord.empty());

  auto& segment = ctx.segment;
  auto query_state = states_.find(segment);

  if (!query_state) {
    return doc_iterator::empty();
  }

  auto itrs = Execute(*query_state, kRequiredFeatures, ord.features());

  if (itrs.size() < min_match_count_) {
    return doc_iterator::empty();
  }

  return memory::make_managed<
    NGramSimilarityDocIterator<SerialPositionsChecker<Dummy>>>(
    std::move(itrs), segment, *query_state->field, boost(), stats_.c_str(),
    query_state->terms.size(), min_match_count_, ord);
}

doc_iterator::ptr NGramSimilarityQuery::ExecuteWithOffsets(
  const sub_reader& rdr) const {
  auto query_state = states_.find(rdr);

  if (!query_state) {
    return doc_iterator::empty();
  }

  auto itrs = Execute(*query_state, kRequiredFeatures | IndexFeatures::OFFS,
                      IndexFeatures::NONE);

  if (itrs.size() < min_match_count_) {
    return doc_iterator::empty();
  }

  return memory::make_managed<
    NGramSimilarityDocIterator<SerialPositionsChecker<NGramPosition>>>(
    std::move(itrs), query_state->terms.size(), min_match_count_, true);
}

}  // namespace iresearch<|MERGE_RESOLUTION|>--- conflicted
+++ resolved
@@ -35,15 +35,9 @@
     : pos{&position::get_mutable(itr)},
       doc{irs::get<document>(itr)},
       scr{&irs::score::get(itr)} {
-<<<<<<< HEAD
-    assert(pos);
-    assert(doc);
-    assert(scr);
-=======
     IRS_ASSERT(doc);
     IRS_ASSERT(pos);
     IRS_ASSERT(scr);
->>>>>>> e92aff67
   }
 
   position* pos;
@@ -55,14 +49,8 @@
   template<typename Iterator>
   explicit PositionWithOffset(Iterator& itr) noexcept
     : Position{itr}, offs{irs::get<offset>(*this->pos)} {
-<<<<<<< HEAD
     assert(offs);
-=======
-    if (IRS_UNLIKELY(!offs)) {
-      IRS_ASSERT(false);
-      offs = &kEmptyOffset;
-    }
->>>>>>> e92aff67
+    IRS_ASSERT(false);
   }
 
   const offset* offs;
