////////////////////////////////////////////////////////////////////////////////
/// DISCLAIMER
///
/// Copyright 2016 by EMC Corporation, All Rights Reserved
///
/// Licensed under the Apache License, Version 2.0 (the "License");
/// you may not use this file except in compliance with the License.
/// You may obtain a copy of the License at
///
///     http://www.apache.org/licenses/LICENSE-2.0
///
/// Unless required by applicable law or agreed to in writing, software
/// distributed under the License is distributed on an "AS IS" BASIS,
/// WITHOUT WARRANTIES OR CONDITIONS OF ANY KIND, either express or implied.
/// See the License for the specific language governing permissions and
/// limitations under the License.
///
/// Copyright holder is EMC Corporation
///
/// @author Andrey Abramov
/// @author Vasiliy Nabatchikov
////////////////////////////////////////////////////////////////////////////////

#include "sort.hpp"

#include "shared.hpp"
#include "analysis/token_attributes.hpp"
#include "index/index_reader.hpp"
#include "utils/memory_pool.hpp"

NS_ROOT

// ----------------------------------------------------------------------------
// --SECTION--                                                             sort
// ----------------------------------------------------------------------------

sort::sort(const type_id& type) noexcept
  : type_(&type) {
}

// ----------------------------------------------------------------------------
// --SECTION--                                                            order 
// ----------------------------------------------------------------------------

const order& order::unordered() {
  static order ord;
  return ord;
}

void order::remove(const type_id& type) {
  order_.erase(
    std::remove_if(
      order_.begin(), order_.end(),
      [type] (const entry& e) { return type == e.sort().type(); }
  ));
}

const order::prepared& order::prepared::unordered() {
  static order::prepared ord;
  return ord;
}

order::prepared::prepared(order::prepared&& rhs) noexcept
  : order_(std::move(rhs.order_)),
    features_(std::move(rhs.features_)),
    score_size_(rhs.score_size_),
    stats_size_(rhs.stats_size_) {
  rhs.score_size_ = 0;
  rhs.stats_size_ = 0;
}

order::prepared& order::prepared::operator=(order::prepared&& rhs) noexcept {
  if (this != &rhs) {
    order_ = std::move(rhs.order_);
    features_ = std::move(rhs.features_);
    score_size_ = rhs.score_size_;
    rhs.score_size_ = 0;
    stats_size_ = rhs.stats_size_;
    rhs.stats_size_ = 0;
  }

  return *this;
}

bool order::operator==(const order& other) const {
  if (order_.size() != other.order_.size()) {
    return false;
  }

  for (size_t i = 0, count = order_.size(); i < count; ++i) {
    auto& entry = order_[i];
    auto& other_entry = other.order_[i];

    auto& sort = entry.sort_;
    auto& other_sort = other_entry.sort_;

    // FIXME TODO operator==(...) should be specialized for every sort child class based on init config
    if (!sort != !other_sort
        || (sort
            && (sort->type() != other_sort->type()
                || entry.reverse_ != other_entry.reverse_))) {
      return false;
    }
  }

  return true;
}

order& order::add(bool reverse, const sort::ptr& sort) {
  assert(sort);
  order_.emplace_back(sort, reverse);

  return *this;
}

order::prepared order::prepare() const {
  order::prepared pord;
  pord.order_.reserve(order_.size());

  size_t stats_align = 0;
  size_t score_align = 0;

  for (auto& entry : order_) {
    auto prepared = entry.sort().prepare();

    if (!prepared) {
      // skip empty sorts
      continue;
    }

    const auto score_size = prepared->score_size();
    assert(score_size.second <= alignof(MAX_ALIGN_T));
    assert(math::is_power2(score_size.second)); // math::is_power2(0) returns true

    const auto stats_size = prepared->stats_size();
    assert(stats_size.second <= alignof(MAX_ALIGN_T));
    assert(math::is_power2(stats_size.second)); // math::is_power2(0) returns true

    stats_align = std::max(stats_align, stats_size.second);
    score_align = std::max(score_align, score_size.second);

    pord.score_size_ = memory::align_up(pord.score_size_, score_size.second);
    pord.stats_size_ = memory::align_up(pord.stats_size_, stats_size.second);
    pord.features_ |= prepared->features();

    pord.order_.emplace_back(
      std::move(prepared),
      pord.score_size_,
      pord.stats_size_,
      entry.reverse()
    );

    pord.score_size_ += memory::align_up(score_size.first, score_size.second);
    pord.stats_size_ += memory::align_up(stats_size.first, stats_size.second);
  }

  pord.stats_size_ = memory::align_up(pord.stats_size_, stats_align);
  pord.score_size_ = memory::align_up(pord.score_size_, score_align);

  return pord;
}

// -----------------------------------------------------------------------------
// --SECTION--                                                        collectors
// -----------------------------------------------------------------------------

order::prepared::collectors::collectors(
    const order::prepared& buckets,
    size_t terms_count)
  : buckets_(buckets.order_) {
  field_collectors_.reserve(buckets_.size());
  term_collectors_.reserve(buckets_.size() * terms_count);

  // add field collectors from each bucket
  for (auto& entry: buckets_) {
    assert(entry.bucket); // ensured by order::prepare
    field_collectors_.emplace_back(entry.bucket->prepare_field_collector());
  }

  // add term collectors from each bucket
  // layout order [t0.b0, t0.b1, ... t0.bN, t1.b0, t1.b1 ... tM.BN]
  for (size_t i = 0; i < terms_count; ++i) {
    for (auto& entry: buckets_) {
      assert(entry.bucket); // ensured by order::prepare
      term_collectors_.emplace_back(entry.bucket->prepare_term_collector());
    }
  }
}

order::prepared::collectors::collectors(collectors&& other) noexcept
  : buckets_(other.buckets_),
    field_collectors_(std::move(other.field_collectors_)),
    term_collectors_(std::move(other.term_collectors_)) {
}

void order::prepared::collectors::collect(
    const sub_reader& segment,
    const term_reader& field) const {
  for (auto& entry: field_collectors_) {
    if (entry) { // may be null if prepare_field_collector() returned nullptr
      entry->collect(segment, field);
    }
  }
}

void order::prepared::collectors::collect(
    const sub_reader& segment,
    const term_reader& field,
    size_t term_offset,
    const attribute_view& term_attrs) const {
  for (size_t i = 0, count = buckets_.size(); i < count; ++i) {
    const auto idx = term_offset * buckets_.size() + i;
    assert(idx < term_collectors_.size()); // enforced by allocation in the constructor
    auto& entry = term_collectors_[idx];

    if (entry) { // may be null if prepare_term_collector() returned nullptr
      entry->collect(segment, field, term_attrs);
    }
  }
}

void order::prepared::collectors::finish(
    byte_type* stats_buf,
    const index_reader& index) const {
  // special case where term statistics collection is not applicable
  // e.g. by_column_existence filter
  if (term_collectors_.empty()) {
    assert(field_collectors_.size() == buckets_.size()); // enforced by allocation in the constructor

    for (size_t i = 0, count = field_collectors_.size(); i < count; ++i) {
      auto& sort = buckets_[i];
      assert(sort.bucket); // ensured by order::prepare

      sort.bucket->collect(
        stats_buf + sort.stats_offset, // where stats for bucket start
        index,
        field_collectors_[i].get(),
        nullptr
      );
    }
  } else {
    auto bucket_count = buckets_.size();
    assert(term_collectors_.size() % bucket_count == 0); // enforced by allocation in the constructor

    for (size_t i = 0, count = term_collectors_.size(); i < count; ++i) {
      auto bucket_offset = i % bucket_count;
      auto& sort = buckets_[bucket_offset];
      assert(sort.bucket); // ensured by order::prepare

      assert(i % bucket_count < field_collectors_.size()); // enforced by allocation in the constructor
      sort.bucket->collect(
        stats_buf + sort.stats_offset, // where stats for bucket start
        index,
        field_collectors_[bucket_offset].get(),
        term_collectors_[i].get()
      );
    }
  }
}

size_t order::prepared::collectors::push_back() {
  auto term_offset = term_collectors_.size() / buckets_.size();

  term_collectors_.reserve(term_collectors_.size() + buckets_.size());

  for (auto& entry: buckets_) {
    assert(entry.bucket); // ensured by order::prepare
    term_collectors_.emplace_back(entry.bucket->prepare_term_collector());
  }

  return term_offset;
}

// ----------------------------------------------------------------------------
// --SECTION--                                                          scorers
// ----------------------------------------------------------------------------

order::prepared::scorers::scorers(
    const prepared_order_t& buckets,
    const sub_reader& segment,
    const term_reader& field,
    const byte_type* stats_buf,
    const attribute_view& doc,
    boost_t boost
) {
  scorers_.reserve(buckets.size());

  for (auto& entry: buckets) {
    assert(stats_buf);
    assert(entry.bucket); // ensured by order::prepared
    const auto& bucket = *entry.bucket;

    auto scorer = bucket.prepare_scorer(
      segment, field, stats_buf + entry.stats_offset, doc, boost
    );

    if (scorer.second) {
      // skip empty scorers
      scorers_.emplace_back(std::move(scorer.first), scorer.second, entry.score_offset);
    }
  }
}

order::prepared::scorers::scorers(order::prepared::scorers&& other) noexcept
  : scorers_(std::move(other.scorers_)) {
}

order::prepared::scorers& order::prepared::scorers::operator=(
    order::prepared::scorers&& other
) noexcept {
  if (this != &other) {
    scorers_ = std::move(other.scorers_);
  }

  return *this;
}

void order::prepared::scorers::score(byte_type* scr) const {
  for (auto& scorer : scorers_) {
    assert(scorer.func);
    (*scorer.func)(scorer.ctx.get(), scr + scorer.offset);
  }
}

void order::prepared::prepare_collectors(
    byte_type* stats_buf,
    const index_reader& index
) const {
  for (auto& entry: order_) {
    assert(entry.bucket); // ensured by order::prepared
    entry.bucket->collect(stats_buf + entry.stats_offset, index, nullptr, nullptr);
  }
}

void order::prepared::prepare_score(byte_type* score) const {
  for (auto& sort : order_) {
    assert(sort.bucket);
    sort.bucket->prepare_score(score + sort.score_offset);
  }
}

void order::prepared::prepare_stats(byte_type* stats) const {
  for (auto& sort : order_) {
    assert(sort.bucket);
    sort.bucket->prepare_stats(stats + sort.stats_offset);
  }
}

bool order::prepared::less(const byte_type* lhs, const byte_type* rhs) const {
  if (!lhs) {
    return rhs != nullptr; // lhs(nullptr) == rhs(nullptr)
  }

  if (!rhs) {
    return true; // nullptr last
  }

  for (const auto& sort: order_) {
    assert(sort.bucket); // ensured by order::prepared
    const auto& bucket = *sort.bucket;
    const auto* lhs_begin = lhs + sort.score_offset;
    const auto* rhs_begin = rhs + sort.score_offset;

    if (bucket.less(lhs_begin, rhs_begin)) {
      return !sort.reverse;
    }

    if (bucket.less(rhs_begin, lhs_begin)) {
      return sort.reverse;
    }
  }

  return false;
}

<<<<<<< HEAD
void order::prepared::add(byte_type* lhs, const byte_type* rhs) const {
  for_each([lhs, rhs] (const prepared_sort& sort) {
    assert(sort.bucket);
    sort.bucket->add(lhs + sort.score_offset, rhs + sort.score_offset);
  });
}


filter_boost::filter_boost() noexcept
  : basic_attribute<boost_t>(1.f) {
}

REGISTER_ATTRIBUTE(filter_boost);
DEFINE_ATTRIBUTE_TYPE(filter_boost);

=======
>>>>>>> 2aac7a99
NS_END

// -----------------------------------------------------------------------------
// --SECTION--                                                       END-OF-FILE
// -----------------------------------------------------------------------------<|MERGE_RESOLUTION|>--- conflicted
+++ resolved
@@ -373,15 +373,6 @@
   return false;
 }
 
-<<<<<<< HEAD
-void order::prepared::add(byte_type* lhs, const byte_type* rhs) const {
-  for_each([lhs, rhs] (const prepared_sort& sort) {
-    assert(sort.bucket);
-    sort.bucket->add(lhs + sort.score_offset, rhs + sort.score_offset);
-  });
-}
-
-
 filter_boost::filter_boost() noexcept
   : basic_attribute<boost_t>(1.f) {
 }
@@ -389,8 +380,6 @@
 REGISTER_ATTRIBUTE(filter_boost);
 DEFINE_ATTRIBUTE_TYPE(filter_boost);
 
-=======
->>>>>>> 2aac7a99
 NS_END
 
 // -----------------------------------------------------------------------------
