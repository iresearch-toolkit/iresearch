--- conflicted
+++ resolved
@@ -73,23 +73,12 @@
   return {std::move(buckets), stats_size, features};
 }
 
-<<<<<<< HEAD
-=======
-void DefaultScore(score_ctx* ctx, score_t* res) noexcept {
-  assert(res);
-  std::memset(res, 0, reinterpret_cast<size_t>(ctx));
-}
-
->>>>>>> fff577a3
 }  // namespace
 
 namespace iresearch {
 
 REGISTER_ATTRIBUTE(filter_boost);
 
-<<<<<<< HEAD
-=======
-/*static*/ const score_f ScoreFunction::kDefault{&::DefaultScore};
 
 /*static*/ ScoreFunction ScoreFunction::Constant(score_t value) noexcept {
   uintptr_t ctx;
@@ -128,21 +117,6 @@
             }};
   }
 }
-
-ScoreFunction::ScoreFunction() noexcept : func_{kDefault} {}
-
-ScoreFunction::ScoreFunction(ScoreFunction&& rhs) noexcept
-    : ctx_(std::move(rhs.ctx_)), func_(std::exchange(rhs.func_, kDefault)) {}
-
-ScoreFunction& ScoreFunction::operator=(ScoreFunction&& rhs) noexcept {
-  if (this != &rhs) {
-    ctx_ = std::move(rhs.ctx_);
-    func_ = std::exchange(rhs.func_, kDefault);
-  }
-  return *this;
-}
-
->>>>>>> fff577a3
 sort::sort(const type_info& type) noexcept : type_(type.id()) {}
 
 Order Order::Prepare(std::span<const sort::ptr> order) {
