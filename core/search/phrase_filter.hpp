--- conflicted
+++ resolved
@@ -122,11 +122,7 @@
 
   by_phrase();
 
-<<<<<<< HEAD
-  by_phrase& field(std::string fld) {
-=======
   by_phrase& field(std::string fld) noexcept {
->>>>>>> fdbaffc0
     fld_ = std::move(fld);
     return *this;
   }
@@ -134,7 +130,6 @@
   const std::string& field() const noexcept { return fld_; }
 
   // inserts term to the specified position
-<<<<<<< HEAD
   template<typename T, typename = typename std::enable_if<!std::is_same<T, info_t::select_term>::value>::type>
   by_phrase& insert(const T& t, size_t pos, const bytes_ref& term) {
     is_simple_term_only &= std::is_same<T, info_t::simple_term>::value; // constexpr
@@ -152,10 +147,6 @@
       auto it = select_phrase_.insert({pos, terms}).first;
       std::sort(it->second.begin(), it->second.end()); // optimization
     }
-=======
-  by_phrase& insert(size_t pos, const bytes_ref& term) {
-    phrase_[pos] = term;
->>>>>>> fdbaffc0
     return *this;
   }
 
@@ -213,7 +204,6 @@
     return insert(t, next_pos() + offs, terms);
   }
 
-<<<<<<< HEAD
   template<typename T, typename = typename std::enable_if<!std::is_same<T, info_t::select_term>::value>::type>
   by_phrase& push_back(const T& t, bstring&& term, size_t offs = 0) {
     return insert(t, next_pos() + offs, std::move(term));
@@ -222,11 +212,6 @@
   term_info_t& operator[](size_t pos) { return phrase_[pos]; }
   const term_info_t& operator[](size_t pos) const {
     return phrase_.at(pos); 
-=======
-  bstring& operator[](size_t pos) { return phrase_[pos]; }
-  const bstring& operator[](size_t pos) const {
-    return phrase_.at(pos);
->>>>>>> fdbaffc0
   }
 
   bool empty() const noexcept { return phrase_.empty(); }
