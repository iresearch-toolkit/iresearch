////////////////////////////////////////////////////////////////////////////////
/// DISCLAIMER
///
/// Copyright 2016 by EMC Corporation, All Rights Reserved
///
/// Licensed under the Apache License, Version 2.0 (the "License");
/// you may not use this file except in compliance with the License.
/// You may obtain a copy of the License at
///
///     http://www.apache.org/licenses/LICENSE-2.0
///
/// Unless required by applicable law or agreed to in writing, software
/// distributed under the License is distributed on an "AS IS" BASIS,
/// WITHOUT WARRANTIES OR CONDITIONS OF ANY KIND, either express or implied.
/// See the License for the specific language governing permissions and
/// limitations under the License.
///
/// Copyright holder is EMC Corporation
///
/// @author Andrey Abramov
////////////////////////////////////////////////////////////////////////////////

#include "boolean_filter.hpp"

#include <boost/functional/hash.hpp>

#include "conjunction.hpp"
#include "disjunction.hpp"
#include "min_match_disjunction.hpp"
#include "exclusion.hpp"

NS_LOCAL

// first - pointer to the innermost not "not" node
// second - collapsed negation mark
std::pair<const irs::filter*, bool> optimize_not(const irs::Not& node) {
  bool neg = true;
  const irs::filter* inner = node.filter();
  while (inner && inner->type() == irs::type<irs::Not>::id()) {
    neg = !neg;
    inner = static_cast<const irs::Not*>(inner)->filter();
  }

  return std::make_pair(inner, neg);
}

const irs::all all_docs_zero_boost = []() {irs::all a; a.boost(0); return a;}();
//////////////////////////////////////////////////////////////////////////////
/// @returns disjunction iterator created from the specified queries
//////////////////////////////////////////////////////////////////////////////
template<typename QueryIterator, typename... Args>
irs::doc_iterator::ptr make_disjunction(
    const irs::sub_reader& rdr,
    const irs::order::prepared& ord,
    const irs::attribute_provider* ctx,
    QueryIterator begin,
    QueryIterator end,
    Args&&... args) {
  typedef irs::disjunction<irs::doc_iterator::ptr> disjunction_t;

  assert(std::distance(begin, end) >= 0);
  const size_t size = size_t(std::distance(begin, end));

  // check the size before the execution
  if (0 == size) {
    // empty or unreachable search criteria
    return irs::doc_iterator::empty();
  }

  disjunction_t::doc_iterators_t itrs;
  itrs.reserve(size);

  for (;begin != end; ++begin) {
    // execute query - get doc iterator
    auto docs = begin->execute(rdr, ord, ctx);

    // filter out empty iterators
    if (!irs::doc_limits::eof(docs->value())) {
      itrs.emplace_back(std::move(docs));
    }
  }

  return irs::make_disjunction<disjunction_t>(
    std::move(itrs), ord, std::forward<Args>(args)...
  );
}

//////////////////////////////////////////////////////////////////////////////
/// @returns conjunction iterator created from the specified queries
//////////////////////////////////////////////////////////////////////////////
template<typename QueryIterator, typename... Args>
irs::doc_iterator::ptr make_conjunction(
    const irs::sub_reader& rdr,
    const irs::order::prepared& ord,
    const irs::attribute_provider* ctx,
    QueryIterator begin,
    QueryIterator end,
    Args&&... args) {
  typedef irs::conjunction<irs::doc_iterator::ptr> conjunction_t;

  assert(std::distance(begin, end) >= 0);
  const size_t size = std::distance(begin, end);

  // check size before the execution
  switch (size) {
    case 0:
      return irs::doc_iterator::empty();
    case 1:
      return begin->execute(rdr, ord, ctx);
  }

  conjunction_t::doc_iterators_t itrs;
  itrs.reserve(size);

  for (;begin != end; ++begin) {
    auto docs = begin->execute(rdr, ord, ctx);

    // filter out empty iterators
    if (irs::doc_limits::eof(docs->value())) {
      return irs::doc_iterator::empty();
    }

    itrs.emplace_back(std::move(docs));
  }

  return irs::make_conjunction<conjunction_t>(
     std::move(itrs), ord, std::forward<Args>(args)...
  );
}

NS_END // LOCAL

NS_ROOT

//////////////////////////////////////////////////////////////////////////////
/// @class boolean_query
/// @brief base class for boolean queries
//////////////////////////////////////////////////////////////////////////////
class boolean_query : public filter::prepared {
 public:
  typedef std::vector<filter::prepared::ptr> queries_t;
  typedef ptr_iterator<queries_t::const_iterator> iterator;

  boolean_query() noexcept : excl_(0) { }

  virtual doc_iterator::ptr execute(
      const sub_reader& rdr,
      const order::prepared& ord,
      const attribute_provider* ctx) const override {
    if (empty()) {
      return doc_iterator::empty();
    }

    assert(excl_);
    auto incl = execute(rdr, ord, ctx, begin(), begin() + excl_);

    // exclusion part does not affect scoring at all
    auto excl = ::make_disjunction(rdr, order::prepared::unordered(), ctx,
                                   begin() + excl_, end());

    // got empty iterator for excluded
    if (doc_limits::eof(excl->value())) {
      // pure conjunction/disjunction
      return incl;
    }

<<<<<<< HEAD
    return memory::make_managed<exclusion>(std::move(incl), std::move(excl));
=======
    return doc_iterator::make<exclusion>(
      std::move(incl), std::move(excl));
>>>>>>> 0681c640
  }

  virtual void prepare(
      const index_reader& rdr,
      const order::prepared& ord,
      boost_t boost,
      const attribute_provider* ctx,
      const std::vector<const filter*>& incl,
      const std::vector<const filter*>& excl) {
    boolean_query::queries_t queries;
    queries.reserve(incl.size() + excl.size());

    // apply boost to the current node
    this->boost(boost);

    // prepare included
    for (const auto* filter : incl) {
      queries.emplace_back(filter->prepare(rdr, ord, boost, ctx));
    }

    // prepare excluded
    for (const auto* filter : excl) {
      // exclusion part does not affect scoring at all
      queries.emplace_back(filter->prepare(
        rdr, order::prepared::unordered(), irs::no_boost(), ctx));
    }

    // nothrow block
    queries_ = std::move(queries);
    excl_ = incl.size();
  }

  iterator begin() const { return iterator(queries_.begin()); }
  iterator excl_begin() const { return iterator(queries_.begin() + excl_); }
  iterator end() const { return iterator(queries_.end()); }

  bool empty() const { return queries_.empty(); }
  size_t size() const { return queries_.size(); }

 protected:
  virtual doc_iterator::ptr execute(
    const sub_reader& rdr,
    const order::prepared& ord,
    const attribute_provider* ctx,
    iterator begin,
    iterator end) const = 0;

 private:
  // 0..excl_-1 - included queries
  // excl_..queries.end() - excluded queries
  queries_t queries_;
  // index of the first excluded query
  size_t excl_;
};

//////////////////////////////////////////////////////////////////////////////
/// @class and_query
/// @brief represent a set of queries joint by "And"
//////////////////////////////////////////////////////////////////////////////
class and_query final : public boolean_query {
 public:
  virtual doc_iterator::ptr execute(
      const sub_reader& rdr,
      const order::prepared& ord,
      const attribute_provider* ctx,
      iterator begin,
      iterator end) const override {
    return ::make_conjunction(rdr, ord, ctx, begin, end);
  }
};

//////////////////////////////////////////////////////////////////////////////
/// @class or_query
/// @brief represent a set of queries joint by "Or"
//////////////////////////////////////////////////////////////////////////////
class or_query final : public boolean_query {
 public:
  virtual doc_iterator::ptr execute(
      const sub_reader& rdr,
      const order::prepared& ord,
      const attribute_provider* ctx,
      iterator begin,
      iterator end) const override {
    return ::make_disjunction(rdr, ord, ctx, begin, end);
  }
}; // or_query

//////////////////////////////////////////////////////////////////////////////
/// @class min_match_query
/// @brief represent a set of queries joint by "Or" with the specified
/// minimum number of clauses that should satisfy criteria
//////////////////////////////////////////////////////////////////////////////
class min_match_query final : public boolean_query {
 public:
  explicit min_match_query(size_t min_match_count)
    : min_match_count_(min_match_count) {
    assert(min_match_count_ > 1);
  }

  virtual doc_iterator::ptr execute(
      const sub_reader& rdr,
      const order::prepared& ord,
      const attribute_provider* ctx,
      iterator begin,
      iterator end) const override {
    assert(std::distance(begin, end) >= 0);
    const size_t size = size_t(std::distance(begin, end));

    // 1 <= min_match_count
    size_t min_match_count = std::max(size_t(1), min_match_count_);

    // check the size before the execution
    if (0 == size || min_match_count > size) {
      // empty or unreachable search criteria
      return doc_iterator::empty();
    } else if (min_match_count == size) {
      // pure conjunction
      return ::make_conjunction(rdr, ord, ctx, begin, end);
    }

    // min_match_count <= size
    min_match_count = std::min(size, min_match_count);

    min_match_disjunction<doc_iterator::ptr>::doc_iterators_t itrs;
    itrs.reserve(size);

    for (;begin != end; ++begin) {
      // execute query - get doc iterator
      auto docs = begin->execute(rdr, ord, ctx);

      // filter out empty iterators
      if (!doc_limits::eof(docs->value())) {
        itrs.emplace_back(std::move(docs));
      }
    }

    return make_min_match_disjunction(
      std::move(itrs), ord, min_match_count);
  }

 private:
  static doc_iterator::ptr make_min_match_disjunction(
      min_match_disjunction<doc_iterator::ptr>::doc_iterators_t&& itrs,
      const order::prepared& ord,
      size_t min_match_count) {
    const auto size = min_match_count > itrs.size() ? 0 : itrs.size();

    switch (size) {
      case 0:
        // empty or unreachable search criteria
        return doc_iterator::empty();
      case 1:
        // single sub-query
        return std::move(itrs.front());
    }

    if (min_match_count == size) {
      typedef conjunction<doc_iterator::ptr> conjunction_t;

      // pure conjunction
      return memory::make_managed<conjunction_t>(
        conjunction_t::doc_iterators_t(
          std::make_move_iterator(itrs.begin()),
<<<<<<< HEAD
          std::make_move_iterator(itrs.end())), ord);
=======
          std::make_move_iterator(itrs.end())
        ), ord);
>>>>>>> 0681c640
    }

    // min match disjunction
    assert(min_match_count < size);
<<<<<<< HEAD
    return memory::make_managed<min_match_disjunction<doc_iterator::ptr>>(
=======
    return memory::make_shared<min_match_disjunction<doc_iterator::ptr>>(
>>>>>>> 0681c640
      std::move(itrs), min_match_count, ord);
  }

  size_t min_match_count_;
}; // min_match_query

// ----------------------------------------------------------------------------
// --SECTION--                                                   boolean_filter
// ----------------------------------------------------------------------------

boolean_filter::boolean_filter(const type_info& type) noexcept
  : filter(type) {}

size_t boolean_filter::hash() const noexcept {
  size_t seed = 0;

  ::boost::hash_combine(seed, filter::hash());
  std::for_each(
    filters_.begin(), filters_.end(),
    [&seed](const filter::ptr& f){
      ::boost::hash_combine(seed, *f);
  });

  return seed;
}

bool boolean_filter::equals(const filter& rhs) const noexcept {
  const boolean_filter& typed_rhs = static_cast< const boolean_filter& >( rhs );

  return filter::equals(rhs)
    && filters_.size() == typed_rhs.size()
    && std::equal(begin(), end(), typed_rhs.begin());
}

filter::prepared::ptr boolean_filter::prepare(
    const index_reader& rdr,
    const order::prepared& ord,
    boost_t boost,
    const attribute_provider* ctx) const {
  // determine incl/excl parts
  std::vector<const filter*> incl;
  std::vector<const filter*> excl;
  
  group_filters(incl, excl);

  const irs::all all_docs_no_boost;
  if (incl.empty() && !excl.empty()) {
    // single negative query case
    incl.push_back(&all_docs_no_boost);
  }

  return prepare(incl, excl, rdr, ord, boost, ctx);
}

void boolean_filter::group_filters(
    std::vector<const filter*>& incl,
    std::vector<const filter*>& excl) const {
  incl.reserve(size() / 2);
  excl.reserve(incl.capacity());

  const irs::filter* empty_filter{ nullptr };
  const auto is_or = type() == irs::type<Or>::id();
  for (auto begin = this->begin(), end = this->end(); begin != end; ++begin) {
    if (irs::type<irs::empty>::id() == begin->type()) {
      empty_filter = &*begin;
      continue;
    }
    if (irs::type<Not>::id() == begin->type()) {
#ifdef IRESEARCH_DEBUG
      const auto& not_node = dynamic_cast<const Not&>(*begin);
#else
      const auto& not_node = static_cast<const Not&>(*begin);
#endif
      const auto res = optimize_not(not_node);

      if (!res.first) {
        continue;
      }

      if (res.second) {
        if (irs::type<all>::id() == res.first->type()) {
          // not all -> empty result
          incl.clear();
          return;
        }
        excl.push_back(res.first);
        if (is_or) {
          // FIXME: this should have same boost as Not filter.
          // But for now we do not boost negation.
          incl.push_back(&all_docs_zero_boost);
        }
      } else {
        incl.push_back(res.first);
      }
    } else {
      incl.push_back(&*begin);
    }
  }
  if (empty_filter != nullptr) {
    incl.push_back(empty_filter);
  }
}

// ----------------------------------------------------------------------------
// --SECTION--                                                              And
// ----------------------------------------------------------------------------

DEFINE_FACTORY_DEFAULT(And)

And::And() noexcept
  : boolean_filter(irs::type<And>::get()) {
}

filter::prepared::ptr And::prepare(
    std::vector<const filter*>& incl,
    std::vector<const filter*>& excl,
    const index_reader& rdr,
    const order::prepared& ord,
    boost_t boost,
    const attribute_provider* ctx) const {

  //optimization step
  // if include group empty itself or has 'empty' -> this whole conjunction is empty
  if (incl.empty() || incl.back()->type() == irs::type<irs::empty>::id()) {
    return prepared::empty();
  }

  irs::all cumulative_all;
  boost_t all_boost{ 0 };
  size_t all_count{ 0 };
  for (auto filter : incl) {
    if (filter->type() == irs::type<irs::all>::id()) {
      all_count++;
      all_boost += filter->boost();
    }
  }
  if (all_count != 0) {
    const auto non_all_count = incl.size() - all_count;
    auto it = std::remove_if(
      incl.begin(), incl.end(),
      [](const irs::filter* filter) {
        return irs::type<all>::id() == filter->type();
      });
    incl.erase(it, incl.end());
    // Here And differs from Or. Last 'All' should be left in include group only if there is more than one
    // filter of other type. Otherwise this another filter could be container for boost from 'all' filters
    if (1 == non_all_count) {
      // let this last filter hold boost from all removed ones
      // so we aggregate in external boost values from removed all filters
      // If we will not optimize resulting boost will be:
      //   boost * OR_BOOST * ALL_BOOST + boost * OR_BOOST * LEFT_BOOST
      // We could adjust only 'boost' so we recalculate it as
      // new_boost =  ( boost * OR_BOOST * ALL_BOOST + boost * OR_BOOST * LEFT_BOOST) / (OR_BOOST * LEFT_BOOST)
      // so when filter will be executed resulting boost will be:
      // new_boost * OR_BOOST * LEFT_BOOST. If we substitute new_boost back we will get
      // ( boost * OR_BOOST * ALL_BOOST + boost * OR_BOOST * LEFT_BOOST) - original non-optimized boost value
      auto left_boost = (*incl.begin())->boost();
      if (this->boost() != 0 && left_boost != 0 && !ord.empty()) {
        boost = (boost * this->boost() * all_boost + boost * this->boost() * left_boost)
          / (left_boost * this->boost());
      } else {
        boost = 0;
      }
    } else {
      // create new 'all' with boost from all removed
      cumulative_all.boost(all_boost);
      incl.push_back(&cumulative_all);
    }
  }
  boost *= this->boost();
  if (1 == incl.size() && excl.empty()) {
    // single node case
    return incl.front()->prepare(rdr, ord, boost, ctx);
  }
<<<<<<< HEAD

  auto q = memory::make_managed<and_query>();
=======
  auto q = and_query::make<and_query>();
>>>>>>> 0681c640
  q->prepare(rdr, ord, boost, ctx, incl, excl);
  return q;
}

// ----------------------------------------------------------------------------
// --SECTION--                                                               Or
// ----------------------------------------------------------------------------

DEFINE_FACTORY_DEFAULT(Or)

Or::Or() noexcept
  : boolean_filter(irs::type<Or>::get()),
    min_match_count_(1) {
}


filter::prepared::ptr Or::prepare(
    std::vector<const filter*>& incl,
    std::vector<const filter*>& excl,
    const index_reader& rdr,
    const order::prepared& ord,
    boost_t boost,
    const attribute_provider* ctx) const {
  // preparing
  boost *= this->boost();

  if (0 == min_match_count_) { // only explicit 0 min match counts!
    // all conditions are satisfied
    return all().prepare(rdr, ord, boost, ctx);
  }

  if (!incl.empty() && incl.back()->type() == irs::type<irs::empty>::id()) {
    incl.pop_back();
  }

  if (incl.empty()) {
    return prepared::empty();
  }

  irs::all cumulative_all;
  size_t optimized_match_count = 0;
  // Optimization steps

  boost_t all_boost{ 0 };
  size_t all_count{ 0 };
  const irs::filter* incl_all{ nullptr };
  for (auto filter : incl) {
    if (filter->type() == irs::type<irs::all>::id()) {
      all_count++;
      all_boost += filter->boost();
      incl_all = filter;
    }
  }
  if (all_count != 0) {
    if (ord.empty() && incl.size() > 1 && min_match_count_ <= all_count) {
      // if we have at least one all in include group - all other filters are not necessary
      // in case there is no scoring and 'all' count satisfies  min_match
      assert(incl_all != nullptr);
      incl.resize(1);
      incl.front() = incl_all;
      optimized_match_count = all_count - 1;
    } else {
      // Here Or differs from And. Last All should be left in include group
      auto it = std::remove_if(
        incl.begin(), incl.end(),
        [](const irs::filter* filter) {
          return irs::type<all>::id() == filter->type();
        });
      incl.erase(it, incl.end());
      // create new 'all' with boost from all removed
      cumulative_all.boost(all_boost);
      incl.push_back(&cumulative_all);
      optimized_match_count = all_count - 1;
    }
  }
  // check strictly less to not roll back to 0 min_match (we`ve handled this case above!)
  // single 'all' left -> it could contain boost we want to preserve
  const auto adjusted_min_match_count = (optimized_match_count < min_match_count_) ?
                                        min_match_count_ - optimized_match_count :
                                        1;

  if (adjusted_min_match_count > incl.size()) {
    // can't satisfy 'min_match_count' conditions
    // having only 'incl.size()' queries
    return prepared::empty();
  }

  if (1 == incl.size() && excl.empty()) {
    // single node case
    return incl.front()->prepare(rdr, ord, boost, ctx);
  }

  assert(adjusted_min_match_count > 0 && adjusted_min_match_count <= incl.size());

<<<<<<< HEAD
  memory::managed_ptr<boolean_query> q;
  if (min_match_count_ == incl.size()) {
    q = memory::make_managed<and_query>();
  } else if (1 == min_match_count_) {
    q = memory::make_managed<or_query>();
  } else { // min_match_count > 1 && min_match_count < incl.size()
    q = memory::make_managed<min_match_query>(min_match_count_);
=======
  boolean_query::ptr q;
  if (adjusted_min_match_count == incl.size()) {
    q = boolean_query::make<and_query>();
  } else if (1 == adjusted_min_match_count) {
    q = boolean_query::make<or_query>();
  } else { // min_match_count > 1 && min_match_count < incl.size()
    q = boolean_query::make<min_match_query>(adjusted_min_match_count);
>>>>>>> 0681c640
  }

  q->prepare(rdr, ord, boost, ctx, incl, excl);
  return q;
}

// ----------------------------------------------------------------------------
// --SECTION--                                                              Not
// ----------------------------------------------------------------------------

DEFINE_FACTORY_DEFAULT(Not)

Not::Not() noexcept
  : irs::filter(irs::type<Not>::get()) {
}

filter::prepared::ptr Not::prepare(
    const index_reader& rdr,
    const order::prepared& ord,
    boost_t boost,
    const attribute_provider* ctx) const {
  const auto res = optimize_not(*this);

  if (!res.first) {
    return prepared::empty();
  }

  boost *= this->boost();

  if (res.second) {
    all all_docs;
    const std::vector<const irs::filter*> incl { &all_docs };
    const std::vector<const irs::filter*> excl { res.first };

    auto q = memory::make_managed<and_query>();
    q->prepare(rdr, ord, boost, ctx, incl, excl);
    return q;
  }

  // negation has been optimized out
  return res.first->prepare(rdr, ord, boost, ctx);
}

size_t Not::hash() const noexcept {
  size_t seed = 0;
  ::boost::hash_combine(seed, filter::hash());
  if (filter_) {
    ::boost::hash_combine<const irs::filter&>(seed, *filter_);
  }
  return seed;
}

bool Not::equals(const irs::filter& rhs) const noexcept {
  const Not& typed_rhs = static_cast<const Not&>(rhs);
  return filter::equals(rhs)
    && ((!empty() && !typed_rhs.empty() && *filter_ == *typed_rhs.filter_)
       || (empty() && typed_rhs.empty()));
}

NS_END // ROOT<|MERGE_RESOLUTION|>--- conflicted
+++ resolved
@@ -164,12 +164,7 @@
       return incl;
     }
 
-<<<<<<< HEAD
     return memory::make_managed<exclusion>(std::move(incl), std::move(excl));
-=======
-    return doc_iterator::make<exclusion>(
-      std::move(incl), std::move(excl));
->>>>>>> 0681c640
   }
 
   virtual void prepare(
@@ -333,21 +328,12 @@
       return memory::make_managed<conjunction_t>(
         conjunction_t::doc_iterators_t(
           std::make_move_iterator(itrs.begin()),
-<<<<<<< HEAD
           std::make_move_iterator(itrs.end())), ord);
-=======
-          std::make_move_iterator(itrs.end())
-        ), ord);
->>>>>>> 0681c640
     }
 
     // min match disjunction
     assert(min_match_count < size);
-<<<<<<< HEAD
     return memory::make_managed<min_match_disjunction<doc_iterator::ptr>>(
-=======
-    return memory::make_shared<min_match_disjunction<doc_iterator::ptr>>(
->>>>>>> 0681c640
       std::move(itrs), min_match_count, ord);
   }
 
@@ -522,12 +508,7 @@
     // single node case
     return incl.front()->prepare(rdr, ord, boost, ctx);
   }
-<<<<<<< HEAD
-
   auto q = memory::make_managed<and_query>();
-=======
-  auto q = and_query::make<and_query>();
->>>>>>> 0681c640
   q->prepare(rdr, ord, boost, ctx, incl, excl);
   return q;
 }
@@ -622,23 +603,13 @@
 
   assert(adjusted_min_match_count > 0 && adjusted_min_match_count <= incl.size());
 
-<<<<<<< HEAD
   memory::managed_ptr<boolean_query> q;
-  if (min_match_count_ == incl.size()) {
+  if (adjusted_min_match_count == incl.size()) {
     q = memory::make_managed<and_query>();
-  } else if (1 == min_match_count_) {
+  } else if (1 == adjusted_min_match_count) {
     q = memory::make_managed<or_query>();
   } else { // min_match_count > 1 && min_match_count < incl.size()
-    q = memory::make_managed<min_match_query>(min_match_count_);
-=======
-  boolean_query::ptr q;
-  if (adjusted_min_match_count == incl.size()) {
-    q = boolean_query::make<and_query>();
-  } else if (1 == adjusted_min_match_count) {
-    q = boolean_query::make<or_query>();
-  } else { // min_match_count > 1 && min_match_count < incl.size()
-    q = boolean_query::make<min_match_query>(adjusted_min_match_count);
->>>>>>> 0681c640
+    q = memory::make_managed<min_match_query>(adjusted_min_match_count);
   }
 
   q->prepare(rdr, ord, boost, ctx, incl, excl);
