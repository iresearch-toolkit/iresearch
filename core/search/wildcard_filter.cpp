--- conflicted
+++ resolved
@@ -31,7 +31,7 @@
 #include "utils/automaton_utils.hpp"
 #include "utils/hash_utils.hpp"
 
-NS_LOCAL
+NS_ROOT
 
 inline irs::bytes_ref unescape(const irs::bytes_ref& in, irs::bstring& out) {
   out.reserve(in.size());
@@ -50,10 +50,6 @@
   return out;
 }
 
-NS_END
-
-NS_ROOT
-
 DEFINE_FILTER_TYPE(by_wildcard)
 DEFINE_FACTORY_DEFAULT(by_wildcard)
 
@@ -61,49 +57,35 @@
     const index_reader& index,
     const order::prepared& order,
     boost_t boost,
-<<<<<<< HEAD
     const string_ref& field,
     const bstring& term,
     size_t scored_terms_limit) {
-  switch (wildcard_type(term)) {
-    case WildcardType::INVALID:
-      return prepared::empty();
-    case WildcardType::TERM:
-=======
-    const attribute_view& /*ctx*/) const {
-  boost *= this->boost();
-  const string_ref field = this->field();
-  bytes_ref term = this->term();
+  bytes_ref t = term;
   bstring buf;
 
   switch (wildcard_type(term)) {
     case WildcardType::INVALID:
       return prepared::empty();
     case WildcardType::TERM_ESCAPED:
-      term = unescape(term, buf);
+      t = unescape(t, buf);
 #if IRESEARCH_CXX > IRESEARCH_CXX_14
       [[fallthrough]];
 #endif
-     case WildcardType::TERM:
->>>>>>> 3974ce46
-      return term_query::make(index, order, boost, field, term);
+    case WildcardType::TERM:
+      return term_query::make(index, order, boost, field, t);
     case WildcardType::MATCH_ALL:
       return by_prefix::prepare(index, order, boost, field,
                                 bytes_ref::EMPTY, // empty prefix == match all
-<<<<<<< HEAD
                                 scored_terms_limit);
-=======
-                                scored_terms_limit());
     case WildcardType::PREFIX_ESCAPED:
-      term = unescape(term, buf);
+      t = unescape(t, buf);
 #if IRESEARCH_CXX > IRESEARCH_CXX_14
       [[fallthrough]];
 #endif
->>>>>>> 3974ce46
     case WildcardType::PREFIX: {
-      assert(!term.empty());
-      const auto* begin = term.c_str();
-      const auto* end = begin + term.size();
+      assert(!t.empty());
+      const auto* begin = t.c_str();
+      const auto* end = begin + t.size();
 
       // term is already checked to be a valid UTF-8 sequence
       const auto* pos = utf8_utils::find<false>(begin, end, WildcardMatch::ANY_STRING);
@@ -116,11 +98,7 @@
 
     case WildcardType::WILDCARD:
       return prepare_automaton_filter(field, from_wildcard(term),
-<<<<<<< HEAD
                                       scored_terms_limit, index, order, boost);
-=======
-                                      scored_terms_limit(), index, order, boost);
->>>>>>> 3974ce46
   }
 
   assert(false);
