////////////////////////////////////////////////////////////////////////////////
/// DISCLAIMER
///
/// Copyright 2019 ArangoDB GmbH, Cologne, Germany
///
/// Licensed under the Apache License, Version 2.0 (the "License");
/// you may not use this file except in compliance with the License.
/// You may obtain a copy of the License at
///
///     http://www.apache.org/licenses/LICENSE-2.0
///
/// Unless required by applicable law or agreed to in writing, software
/// distributed under the License is distributed on an "AS IS" BASIS,
/// WITHOUT WARRANTIES OR CONDITIONS OF ANY KIND, either express or implied.
/// See the License for the specific language governing permissions and
/// limitations under the License.
///
/// Copyright holder is ArangoDB GmbH, Cologne, Germany
///
/// @author Andrey Abramov
////////////////////////////////////////////////////////////////////////////////

#include "wildcard_filter.hpp"

#include "shared.hpp"
#include "limited_sample_scorer.hpp"
#include "multiterm_query.hpp"
#include "term_query.hpp"
#include "index/index_reader.hpp"
#include "utils/wildcard_utils.hpp"
#include "utils/automaton_utils.hpp"
#include "utils/hash_utils.hpp"

NS_ROOT

DEFINE_FILTER_TYPE(by_wildcard)
DEFINE_FACTORY_DEFAULT(by_wildcard)

/*static*/ filter::prepared::ptr by_wildcard::prepare(
    const index_reader& index,
    const order::prepared& order,
    boost_t boost,
<<<<<<< HEAD
    const string_ref& field,
    const bstring& term,
    size_t scored_terms_limit) {
  switch (wildcard_type(term)) {
=======
    const attribute_view& /*ctx*/) const {
  boost *= this->boost();
  const string_ref field = this->field();

  switch (wildcard_type(term())) {
    case WildcardType::INVALID:
      return prepared::empty();
>>>>>>> 18274f4a
    case WildcardType::TERM:
      return term_query::make(index, order, boost, field, term);
    case WildcardType::MATCH_ALL:
      return by_prefix::prepare(index, order, boost, field,
                                bytes_ref::EMPTY, // empty prefix == match all
                                scored_terms_limit);
    case WildcardType::PREFIX: {
<<<<<<< HEAD
      assert(!term.empty());
      const auto pos = term.find(wildcard_traits_t::MATCH_ANY_STRING);
      assert(pos != irs::bstring::npos);

      return by_prefix::prepare(index, order, boost, field,
                                bytes_ref(term.c_str(), pos), // remove trailing '%'
                                scored_terms_limit);
    }

    case WildcardType::WILDCARD:
      return prepare_automaton_filter(field, from_wildcard<byte_type, wildcard_traits_t>(term),
                                      scored_terms_limit, index, order, boost);
=======
      assert(!term().empty());
      const auto* begin = term().c_str();
      const auto* end = begin + term().size();

      // term() is already checked to be a valid UTF-8 sequence
      const auto* pos = utf8_utils::find<false>(begin, end, WildcardMatch::ANY_STRING);
      assert(pos != end);

      return by_prefix::prepare(index, order, boost, field,
                                bytes_ref(begin, size_t(pos - begin)), // remove trailing '%'
                                scored_terms_limit());
    }

    case WildcardType::WILDCARD:
      return prepare_automaton_filter(field, from_wildcard(term()),
                                      scored_terms_limit(), index, order, boost);
>>>>>>> 18274f4a
  }

  assert(false);
  return prepared::empty();
}

by_wildcard::by_wildcard() noexcept
  : by_prefix(by_wildcard::type()) {
}

NS_END<|MERGE_RESOLUTION|>--- conflicted
+++ resolved
@@ -40,20 +40,12 @@
     const index_reader& index,
     const order::prepared& order,
     boost_t boost,
-<<<<<<< HEAD
     const string_ref& field,
     const bstring& term,
     size_t scored_terms_limit) {
   switch (wildcard_type(term)) {
-=======
-    const attribute_view& /*ctx*/) const {
-  boost *= this->boost();
-  const string_ref field = this->field();
-
-  switch (wildcard_type(term())) {
     case WildcardType::INVALID:
       return prepared::empty();
->>>>>>> 18274f4a
     case WildcardType::TERM:
       return term_query::make(index, order, boost, field, term);
     case WildcardType::MATCH_ALL:
@@ -61,37 +53,22 @@
                                 bytes_ref::EMPTY, // empty prefix == match all
                                 scored_terms_limit);
     case WildcardType::PREFIX: {
-<<<<<<< HEAD
       assert(!term.empty());
-      const auto pos = term.find(wildcard_traits_t::MATCH_ANY_STRING);
-      assert(pos != irs::bstring::npos);
+      const auto* begin = term.c_str();
+      const auto* end = begin + term.size();
 
-      return by_prefix::prepare(index, order, boost, field,
-                                bytes_ref(term.c_str(), pos), // remove trailing '%'
-                                scored_terms_limit);
-    }
-
-    case WildcardType::WILDCARD:
-      return prepare_automaton_filter(field, from_wildcard<byte_type, wildcard_traits_t>(term),
-                                      scored_terms_limit, index, order, boost);
-=======
-      assert(!term().empty());
-      const auto* begin = term().c_str();
-      const auto* end = begin + term().size();
-
-      // term() is already checked to be a valid UTF-8 sequence
+      // term is already checked to be a valid UTF-8 sequence
       const auto* pos = utf8_utils::find<false>(begin, end, WildcardMatch::ANY_STRING);
       assert(pos != end);
 
       return by_prefix::prepare(index, order, boost, field,
                                 bytes_ref(begin, size_t(pos - begin)), // remove trailing '%'
-                                scored_terms_limit());
+                                scored_terms_limit);
     }
 
     case WildcardType::WILDCARD:
-      return prepare_automaton_filter(field, from_wildcard(term()),
-                                      scored_terms_limit(), index, order, boost);
->>>>>>> 18274f4a
+      return prepare_automaton_filter(field, from_wildcard(term),
+                                      scored_terms_limit, index, order, boost);
   }
 
   assert(false);
