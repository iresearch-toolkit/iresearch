--- conflicted
+++ resolved
@@ -541,21 +541,7 @@
 
       // if there is no frequency then all the scores
       // will be the same (e.g. filter irs::all)
-<<<<<<< HEAD
-      uintptr_t ctx{};
-      std::memcpy(&ctx, &boost, sizeof boost);
-
-      return {irs::bit_cast<score_ctx*>(ctx),
-              [](score_ctx* ctx, score_t* res) noexcept {
-                assert(res);
-                assert(ctx);
-
-                const auto boost = irs::bit_cast<uintptr_t>(ctx);
-                std::memcpy(res, &boost, sizeof(score_t));
-              }};
-=======
       return ScoreFunction::Constant(boost);
->>>>>>> fff577a3
     }
 
     auto& stats = stats_cast(query_stats);
