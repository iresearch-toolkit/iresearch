--- conflicted
+++ resolved
@@ -132,11 +132,7 @@
     // default args
     return irs::memory::make_unique<irs::tfidf_sort>();
   } else {
-<<<<<<< HEAD
-    VPackSlice slice(irs::bit_cast<const uint8_t*>(args.c_str()));
-=======
     VPackSlice slice(reinterpret_cast<const uint8_t*>(args.data()));
->>>>>>> 040d69b0
     return make_vpack(slice);
   }
 }
