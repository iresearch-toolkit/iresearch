# set version components
if (NOT IResearch_version_major) 
  set(IResearch_version_major "1") 
endif()
if (NOT IResearch_version_minor)
  set(IResearch_version_minor "2")
endif()
if (NOT IResearch_version_revision)
  set(IResearch_version_revision "0")
endif()
if (NOT IResearch_version_patch)
  set(IResearch_version_patch "0")
endif()

set(SIMD_LIBRARY_STATIC "simdcomp-static")
set(ABSL_LIBRARY_STATIC "absl-static")
set(FASTTEXT_LIBRARY_STATIC "fasttext-static")

# set libatomic library 
# (not available on Windows and Mac)
if (NOT MSVC AND NOT APPLE)
  set(ATOMIC_LIBRARY atomic)
endif()

# calculate version
math(EXPR IResearch_int_version "(${IResearch_version_major} * 1000000) + (${IResearch_version_minor} * 10000) + (${IResearch_version_revision} * 100) + (${IResearch_version_patch} * 1)" )
set(IResearch_version "${IResearch_version_major}.${IResearch_version_minor}.${IResearch_version_revision}.${IResearch_version_patch}")

# generate version_defines.hpp
configure_file(
  "${CMAKE_CURRENT_SOURCE_DIR}/utils/version_defines.template.hpp" 
  "${CMAKE_CURRENT_BINARY_DIR}/utils/version_defines.hpp"
)

set(IResearch_INCLUDE_DIR 
  "${PROJECT_SOURCE_DIR}/core" 
  CACHE INTERNAL
  ""
)


#for some reason TARGET_PROPERTY generator expression does not work for this target
get_target_property(VPACK_INCLUDE_PATH velocypack INTERFACE_INCLUDE_DIRECTORIES)


if (MSVC)
  add_definitions(/W4)
  # disable "checked iterators" feature
  add_definitions(-D_SCL_SECURE_NO_WARNINGS)

  # set OS specific sources
  set(IResearch_core_os_specific_sources
    ./utils/mman_win32.cpp
  )

  # set OS specific headers
  set(IResearch_core_os_specific_headers
    ./utils/mman_win32.hpp
  )
else()
  add_definitions(-Wall)

  if (NOT APPLE)
    set(CMAKE_CXX_FLAGS_RELEASE "-s ${CMAKE_CXX_FLAGS_RELEASE}")
  endif()

  # set OS specific headers
  set(IResearch_core_os_specific_headers
    ./utils/mman_posix.hpp
  )
endif()

source_group("analysis" ./analysis/*)
source_group("document" ./document/*)
source_group("error" ./error/*)
source_group("formats" ./formats/*)
source_group("index" ./index/*)
source_group("iql" ./iql/*)
source_group("search" ./search/*)
source_group("store" ./store/*)
source_group("utils" ./utils/*)

set(IResearch_core_sources
  ./utils/string.cpp
  ./analysis/analyzer.cpp
  ./analysis/analyzers.cpp
  ./analysis/token_attributes.cpp
  ./analysis/token_streams.cpp
  ./error/error.cpp
  ./formats/columnstore.cpp
  ./formats/columnstore2.cpp
  ./formats/formats.cpp
  ./formats/format_utils.cpp
  ./formats/skip_list.cpp
  ./formats/sparse_bitmap.cpp
  ./index/directory_reader.cpp
  ./index/field_data.cpp
  ./index/field_meta.cpp
  ./index/file_names.cpp
  ./index/index_meta.cpp
  ./index/index_writer.cpp
  ./index/index_reader.cpp
  ./index/iterators.cpp
  ./index/merge_writer.cpp
  ./index/norm.cpp
  ./index/postings.cpp
  ./index/segment_reader.cpp
  ./index/segment_writer.cpp
  ./index/sorted_column.cpp
  ./iql/parser.cc
  ./iql/parser_common.cpp
  ./iql/parser_context.cpp
  ./iql/query_builder.cpp
  ./search/all_filter.cpp
  ./search/all_iterator.cpp
  ./search/boost_sort.cpp
  ./search/granular_range_filter.cpp
  ./search/scorers.cpp
  ./search/sort.cpp
  ./search/cost.cpp
  ./search/collectors.cpp
  ./search/score.cpp
  ./search/bitset_doc_iterator.cpp
  ./search/filter.cpp
  ./search/term_filter.cpp
  ./search/terms_filter.cpp
  ./search/prefix_filter.cpp
  ./search/range_filter.cpp
  ./search/phrase_filter.cpp
  ./search/column_existence_filter.cpp
  ./search/same_position_filter.cpp
  ./search/wildcard_filter.cpp
  ./search/levenshtein_filter.cpp
  ./search/multiterm_query.cpp
  ./search/term_query.cpp
  ./search/boolean_filter.cpp
  ./search/ngram_similarity_filter.cpp
  ./store/data_input.cpp 
  ./store/data_output.cpp 
  ./store/directory.cpp 
  ./store/directory_attributes.cpp
  ./store/directory_cleaner.cpp
  ./store/fs_directory.cpp
  ./store/mmap_directory.cpp
  ./store/memory_directory.cpp
  ./store/store_utils.cpp
  ./utils/async_utils.cpp
  ./utils/thread_utils.cpp
  ./utils/attributes.cpp
  ./utils/automaton_utils.cpp
  ./utils/bit_packing.cpp
  ./utils/encryption.cpp
  ./utils/ctr_encryption.cpp
  ./utils/compression.cpp
  ./utils/delta_compression.cpp
  ./utils/lz4compression.cpp
  ./utils/directory_utils.cpp
<<<<<<< HEAD
  ./utils/file_utils.cpp
  ./utils/mmap_utils.cpp
  ./utils/hash_utils.cpp
=======
  ./utils/file_utils.cpp 
  ./utils/mmap_utils.cpp 
>>>>>>> 4504d434
  ./utils/index_utils.cpp
  ./utils/levenshtein_utils.cpp
  ./utils/wildcard_utils.cpp
  ./utils/levenshtein_default_pdp.cpp
  ./utils/memory.cpp
  ./utils/timer_utils.cpp
  ./utils/version_utils.cpp
  ./utils/utf8_path.cpp
  ./utils/log.cpp
  ./utils/result.cpp
  ./utils/so_utils.cpp
  ./utils/process_utils.cpp
  ./utils/network_utils.cpp
  ./utils/cpuinfo.cpp
  ./utils/numeric_utils.cpp
  ${IResearch_core_os_specific_sources}
  ${IResearch_core_optimized_sources}
)

set(IResearch_core_headers
  ./analysis/analyzer.hpp
  ./analysis/analyzer.hpp
  ./analysis/token_attributes.hpp
  ./analysis/token_stream.hpp
  ./analysis/token_streams.hpp
  ./error/error.hpp
  ./formats/formats.hpp
  ./formats/format_utils.hpp
  ./formats/skip_list.hpp
  ./index/directory_reader.hpp
  ./index/field_data.hpp
  ./index/field_meta.hpp
  ./index/file_names.hpp
  ./index/index_meta.hpp
  ./index/index_reader.hpp
  ./index/iterators.hpp
  ./index/segment_reader.hpp
  ./index/segment_writer.hpp
  ./index/index_writer.hpp
  ./iql/parser_common.hpp
  ./iql/parser_context.hpp
  ./iql/query_builder.hpp
  ./search/all_filter.hpp
  ./search/all_iterator.hpp
  ./search/boost_sort.hpp
  ./search/granular_range_filter.hpp
  ./search/scorers.hpp
  ./search/sort.hpp
  ./search/cost.hpp
  ./search/filter.hpp
  ./search/term_filter.hpp
  ./search/phrase_filter.hpp
  ./search/same_position_filter.hpp
  ./search/prefix_filter.hpp
  ./search/range_filter.hpp
  ./search/column_existence_filter.hpp
  ./search/multiterm_query.hpp
  ./search/term_query.hpp
  ./search/boolean_filter.hpp
  ./search/disjunction.hpp
  ./search/conjunction.hpp
  ./search/exclusion.hpp
  ./search/ngram_similarity_filter.hpp
  ./search/filter_visitor.hpp
  ./store/data_input.hpp
  ./store/data_output.hpp
  ./store/directory.hpp
  ./store/fs_directory.hpp
  ./store/memory_directory.hpp
  ./store/store_utils.hpp
  ./utils/attributes.hpp
  ./utils/automaton.hpp
  ./utils/automaton_utils.hpp
  ./utils/wildcard_utils.hpp
  ./utils/bit_packing.hpp
  ./utils/bit_utils.hpp
  ./utils/block_pool.hpp
  ./utils/compression.hpp
  ./utils/lz4compression.hpp
  ./utils/file_utils.hpp
  ./utils/fstext/fst_builder.hpp
  ./utils/fstext/fst_decl.hpp
  ./utils/fstext/fst_table_matcher.hpp
  ./utils/fstext/fst_string_weight.h
  ./utils/mmap_utils.hpp
  ./utils/io_utils.hpp
  ./utils/iterator.hpp
  ./utils/math_utils.hpp
  ./utils/memory.hpp
  ./utils/misc.hpp
  ./utils/noncopyable.hpp
  ./utils/singleton.hpp
  ./utils/register.hpp
  ./utils/std.hpp
  ./utils/string.hpp
  ./utils/log.hpp
  ./utils/result.hpp
  ./utils/thread_utils.hpp
  ./utils/object_pool.hpp
  ./utils/so_utils.hpp
  ./utils/process_utils.hpp
  ./utils/network_utils.hpp
  ./utils/cpuinfo.hpp
  ./utils/numeric_utils.hpp
  ./utils/version_utils.hpp
  ./utils/bitset.hpp
  ./utils/bitvector.hpp
  ./utils/type_id.hpp
  ./shared.hpp
  ./types.hpp
)

# TODO: use FindLibDL and check linux distr version
if (NOT MSVC)
  set(DL_LIBRARY dl)
endif()

include_directories( 
  ${IResearch_INCLUDE_DIR}
)

set(IRESEARCH_EXTERNAL_INCLUDES
    ${EXTERNAL_INCLUDE_DIRS}
    $<TARGET_PROPERTY:${ABSL_LIBRARY_STATIC},INTERFACE_INCLUDE_DIRECTORIES>
    ${Boost_INCLUDE_DIRS} # ensure Boost paths take precedence over other system libraries as Boost may be defined elsewhere
    ${BFD_INCLUDE_DIR}
    ${Lz4_INCLUDE_DIR}
    ${Fasttext_INCLUDE_DIR}
    ${Unwind_INCLUDE_DIR}
    ${FROZEN_INCLUDE_DIR})

if (SUPPRESS_EXTERNAL_WARNINGS)
  include_directories(SYSTEM  ${IRESEARCH_EXTERNAL_INCLUDES})
else ()
  include_directories(${IRESEARCH_EXTERNAL_INCLUDES})
endif ()

add_library(${IResearch_TARGET_NAME}-static
  STATIC
  ${IResearch_core_sources} ${IResearch_core_headers}
)

set_ipo(${IResearch_TARGET_NAME}-static)
add_sanitizers(${IResearch_TARGET_NAME}-static)

# generate IQL grammar
# force dependency modification validation by comparing with local copy of the
# source file to suppress file regeneration by scripts generated for MSVC and to
# suppress file regeneration by scripts generated for 'make' due to equal
# dependency and generated file timestamp
add_custom_command(
  OUTPUT iql/parser.cc
  MAIN_DEPENDENCY ${CMAKE_CURRENT_SOURCE_DIR}/iql/parser.yy
  DEPENDS ${CMAKE_CURRENT_SOURCE_DIR}/iql/parser.yy
  COMMAND ${CMAKE_COMMAND} -E make_directory iql
  COMMAND ${CMAKE_COMMAND} -E md5sum iql/parser.cc || ${CMAKE_COMMAND} -E remove iql/parser.yy
  COMMAND ${CMAKE_COMMAND} -E compare_files ${CMAKE_CURRENT_SOURCE_DIR}/iql/parser.yy iql/parser.yy || bison --graph --report=all -Wnone -o iql/parser.cc ${CMAKE_CURRENT_SOURCE_DIR}/iql/parser.yy
  COMMAND ${CMAKE_COMMAND} -E copy ${CMAKE_CURRENT_SOURCE_DIR}/iql/parser.yy iql/parser.yy
  COMMAND ${CMAKE_COMMAND} -E remove -f ${CMAKE_CURRENT_SOURCE_DIR}/../prebuilt/core/iql/*
  COMMAND ${CMAKE_COMMAND} -E copy iql/location.hh iql/parser.hh iql/parser.cc iql/parser.yy iql/position.hh ${CMAKE_CURRENT_SOURCE_DIR}/../prebuilt/core/iql
)

# trigger generation of BUILD_IDENTIFIER if needed
add_custom_command(
  OUTPUT ${CMAKE_BINARY_DIR}/BUILD_IDENTIFIER
  COMMAND ${CMAKE_COMMAND} -E touch ${CMAKE_BINARY_DIR}/BUILD_IDENTIFIER
)

# trigger regeneration of utils/version_utils.cpp with build_id from file: BUILD_IDENTIFIER
add_custom_command(
  OUTPUT ${CMAKE_CURRENT_BINARY_DIR}/utils/build_identifier.csx
  COMMAND ${CMAKE_COMMAND} -DSRC="${CMAKE_BINARY_DIR}/BUILD_IDENTIFIER" -DDST="${CMAKE_CURRENT_BINARY_DIR}/utils/build_identifier.csx" -P "${PROJECT_SOURCE_DIR}/cmake/HexEncodeFile.cmake"
  COMMAND ${CMAKE_COMMAND} -E touch_nocreate ${CMAKE_CURRENT_SOURCE_DIR}/version_utils.cpp
  DEPENDS utils ${CMAKE_BINARY_DIR}/BUILD_IDENTIFIER
  WORKING_DIRECTORY utils
)

add_custom_target(
  ${IResearch_TARGET_NAME}-build_identifier
  DEPENDS ${CMAKE_CURRENT_BINARY_DIR}/utils/build_identifier.csx
)

# trigger generation of BUILD_VERSION if needed
add_custom_command(
  OUTPUT ${CMAKE_BINARY_DIR}/BUILD_VERSION
  COMMAND ${CMAKE_COMMAND} -E echo_append "${IResearch_version}" > ${CMAKE_BINARY_DIR}/BUILD_VERSION
)

# trigger regeneration of utils/version_utils.cpp with build_id from file: BUILD_VERSION
add_custom_command(
  OUTPUT ${CMAKE_CURRENT_BINARY_DIR}/utils/build_version.csx
  COMMAND ${CMAKE_COMMAND} -DSRC="${CMAKE_BINARY_DIR}/BUILD_VERSION" -DDST="${CMAKE_CURRENT_BINARY_DIR}/utils/build_version.csx" -P "${PROJECT_SOURCE_DIR}/cmake/HexEncodeFile.cmake"
  COMMAND ${CMAKE_COMMAND} -E touch_nocreate ${CMAKE_CURRENT_SOURCE_DIR}/version_utils.cpp
  DEPENDS utils ${CMAKE_BINARY_DIR}/BUILD_VERSION
  WORKING_DIRECTORY utils
)

add_custom_target(
  ${IResearch_TARGET_NAME}-build_version
  DEPENDS ${CMAKE_CURRENT_BINARY_DIR}/utils/build_version.csx
)

add_dependencies(${IResearch_TARGET_NAME}-static
  ${IResearch_TARGET_NAME}-build_identifier
  ${IResearch_TARGET_NAME}-build_version
  ${IResearch_TARGET_NAME}-analyzer-delimiter-static
  ${IResearch_TARGET_NAME}-analyzer-ngram-static
  ${IResearch_TARGET_NAME}-analyzer-text-static
  ${IResearch_TARGET_NAME}-analyzer-norm-static
  ${IResearch_TARGET_NAME}-analyzer-collation-static
  ${IResearch_TARGET_NAME}-analyzer-stem-static
  ${IResearch_TARGET_NAME}-analyzer-stopwords-static
  ${IResearch_TARGET_NAME}-analyzer-pipeline-static
  ${IResearch_TARGET_NAME}-analyzer-segmentation-static
  ${IResearch_TARGET_NAME}-analyzer-nearest-neighbors-static
  ${IResearch_TARGET_NAME}-analyzer-classification-static
  ${IResearch_TARGET_NAME}-format-1_0-static
  ${IResearch_TARGET_NAME}-scorer-tfidf-static
  ${IResearch_TARGET_NAME}-scorer-bm25-static
  hwy
  velocypack
)

target_include_directories(${IResearch_TARGET_NAME}-static
  PRIVATE ${CMAKE_CURRENT_BINARY_DIR}
  PRIVATE ${ICU_INCLUDE_DIR}
  PRIVATE $<TARGET_PROPERTY:${IResearch_TARGET_NAME}-ofst,INTERFACE_INCLUDE_DIRECTORIES>
  PUBLIC ${VPACK_INCLUDE_PATH}
  PUBLIC $<TARGET_PROPERTY:hwy,INTERFACE_INCLUDE_DIRECTORIES>
)

# setup MSVC specific compiler flags
if(MSVC)
<<<<<<< HEAD
  target_compile_options(${IResearch_TARGET_NAME}-shared PRIVATE "/EHa")
  target_compile_options(${IResearch_TARGET_NAME}-static PRIVATE "/EHa")
=======
  target_compile_options(${IResearch_TARGET_NAME}-static
    PRIVATE "$<$<CONFIG:Debug>:/bigobj>"
    PRIVATE "/EHa"
  )
>>>>>>> 4504d434
endif()

set_target_properties(${IResearch_TARGET_NAME}-static
  PROPERTIES
  PREFIX lib
  IMPORT_PREFIX lib
  OUTPUT_NAME iresearch-s
  COMPILE_DEFINITIONS "$<$<CONFIG:Coverage>:IRESEARCH_DEBUG>;$<$<CONFIG:Debug>:IRESEARCH_DEBUG>"
)

if (USE_IWYU)
  set_property(TARGET ${IResearch_TARGET_NAME}-static PROPERTY CXX_INCLUDE_WHAT_YOU_USE ${IWYU_PATH})
endif()

if (MSVC)
  set(MSVC_ONLY_LIBRARIES "Dbghelp.lib")
else()
  set(MSVC_ONLY_LIBRARIES "")
endif()

target_link_libraries(${IResearch_TARGET_NAME}-static
  ${IResearch_TARGET_NAME}-analyzer-delimiter-static
  ${IResearch_TARGET_NAME}-analyzer-ngram-static
  ${IResearch_TARGET_NAME}-analyzer-text-static
  ${IResearch_TARGET_NAME}-analyzer-norm-static
  ${IResearch_TARGET_NAME}-analyzer-collation-static
  ${IResearch_TARGET_NAME}-analyzer-stem-static
  ${IResearch_TARGET_NAME}-analyzer-stopwords-static
  ${IResearch_TARGET_NAME}-analyzer-pipeline-static
  ${IResearch_TARGET_NAME}-analyzer-segmentation-static
  ${IResearch_TARGET_NAME}-analyzer-nearest-neighbors-static
  ${IResearch_TARGET_NAME}-analyzer-classification-static
  ${IResearch_TARGET_NAME}-format-1_0-static
  ${IResearch_TARGET_NAME}-scorer-bm25-static
  ${IResearch_TARGET_NAME}-scorer-tfidf-static
  ${GCOV_LIBRARY}
  ${BFD_STATIC_LIBS}
  ${Lz4_STATIC_LIB}
  ${ICU_STATIC_LIBS}
  ${Unwind_STATIC_LIBS}
  ${DL_LIBRARY}
  ${MSVC_ONLY_LIBRARIES}
  ${SIMD_LIBRARY_STATIC}
  ${ABSL_LIBRARY_STATIC}
  ${FASTTEXT_LIBRARY_STATIC}
  velocypack
)

if (CLANG_TIDY_EXE)
  set_target_properties(
    ${IResearch_TARGET_NAME}-static
    PROPERTIES
    CXX_CLANG_TIDY "${CLANG_TIDY_EXE};-header-filter=.;-checks=clang-analyzer-cplusplus*,google-*,performance-*,readability-*"
  )
endif()

unset(IResearch_STATIC_LIBRARIES)

set(IRESEARCH_STATIC_DEPENDENCIES
  ${BFD_STATIC_LIBS}
  ${Unwind_STATIC_LIBS}
  ${ICU_STATIC_LIBS}
  "$<TARGET_FILE:lz4_static>"
  "$<TARGET_FILE:stemmer-static>"
  "$<TARGET_FILE:${ABSL_LIBRARY_STATIC}>"
  "$<TARGET_FILE:${FASTTEXT_LIBRARY_STATIC}>"
  "$<TARGET_FILE:${IResearch_TARGET_NAME}-analyzer-delimiter-static>"
  "$<TARGET_FILE:${IResearch_TARGET_NAME}-analyzer-ngram-static>"
  "$<TARGET_FILE:${IResearch_TARGET_NAME}-analyzer-text-static>"
  "$<TARGET_FILE:${IResearch_TARGET_NAME}-analyzer-norm-static>"
  "$<TARGET_FILE:${IResearch_TARGET_NAME}-analyzer-classification-static>"
  "$<TARGET_FILE:${IResearch_TARGET_NAME}-analyzer-nearest-neighbors-static>"
  "$<TARGET_FILE:${IResearch_TARGET_NAME}-analyzer-collation-static>"
  "$<TARGET_FILE:${IResearch_TARGET_NAME}-analyzer-stem-static>"
  "$<TARGET_FILE:${IResearch_TARGET_NAME}-analyzer-stopwords-static>"
  "$<TARGET_FILE:${IResearch_TARGET_NAME}-analyzer-pipeline-static>"
  "$<TARGET_FILE:${IResearch_TARGET_NAME}-analyzer-segmentation-static>"
  "$<TARGET_FILE:${IResearch_TARGET_NAME}-format-1_0-static>"
  "$<TARGET_FILE:${IResearch_TARGET_NAME}-scorer-tfidf-static>"
  "$<TARGET_FILE:${IResearch_TARGET_NAME}-scorer-bm25-static>"
  "$<TARGET_FILE:${SIMD_LIBRARY_STATIC}>"
  "$<TARGET_FILE:velocypack>"
  "$<TARGET_FILE:text>"
)

if (TARGET zlibstatic)
  set(IRESEARCH_STATIC_DEPENDENCIES ${IRESEARCH_STATIC_DEPENDENCIES} "$<TARGET_FILE:zlibstatic>")
else()
  set(IRESEARCH_STATIC_DEPENDENCIES ${IRESEARCH_STATIC_DEPENDENCIES}  ${ZLIB_STATIC_LIBRARIES})
endif()

if (MSVC)
  foreach(ELEMENT
      ${IRESEARCH_STATIC_DEPENDENCIES})
    set(IResearch_STATIC_LIBRARIES "${IResearch_STATIC_LIBRARIES} \"${ELEMENT}\"")
  endforeach()

  set(IResearch_STATIC_LIBRARIES_OUT "${CMAKE_BINARY_DIR}/bin/${CMAKE_CFG_INTDIR}/libiresearch-sa${CMAKE_STATIC_LIBRARY_SUFFIX}")
  set(IResearch_STATIC_LIBRARIES_CMD "lib.exe \"/OUT:${IResearch_STATIC_LIBRARIES_OUT}\" \"$<TARGET_FILE:${IResearch_TARGET_NAME}-static>\" ${IResearch_STATIC_LIBRARIES}")
  string(REPLACE " " ";" IResearch_STATIC_LIBRARIES_CMD "${IResearch_STATIC_LIBRARIES_CMD}") # COMMAND requires ';' instead of ' ' (this is required for MSVC, cannot use VERBATIM)
  add_custom_command(
    OUTPUT "${IResearch_STATIC_LIBRARIES_OUT}"
    DEPENDS ${IResearch_TARGET_NAME}-static
    COMMAND ${IResearch_STATIC_LIBRARIES_CMD}
    #VERBATIM - this causes error: "The input line is too long."
  )

  add_library(${IResearch_TARGET_NAME}-static-allinone
    STATIC IMPORTED GLOBAL
  )

  add_custom_target(${IResearch_TARGET_NAME}-static-allinone-build
    DEPENDS "${IResearch_STATIC_LIBRARIES_OUT}"
  )

  set_target_properties(${IResearch_TARGET_NAME}-static-allinone
    PROPERTIES
    INTERFACE_INCLUDE_DIRECTORIES "$<TARGET_PROPERTY:${IResearch_TARGET_NAME}-static,INTERFACE_INCLUDE_DIRECTORIES>"
    IMPORTED_LOCATION "${IResearch_STATIC_LIBRARIES_OUT}"
  )

  set_property(TARGET ${IResearch_TARGET_NAME}-static-allinone
    PROPERTY
    INTERFACE_LINK_LIBRARIES # additional IMPORTED_LOCATION value list (non-static libraries)
    ${ATOMIC_LIBRARY} # non-static library
    ${DL_LIBRARY} # non-static library
    ${MSVC_ONLY_LIBRARIES} # non-static library
  )

  add_dependencies(${IResearch_TARGET_NAME}-static-allinone
    ${IResearch_TARGET_NAME}-static-allinone-build
  )

elseif (APPLE)
  foreach(ELEMENT
      ${IRESEARCH_STATIC_DEPENDENCIES})
    set(IResearch_STATIC_LIBRARIES "${IResearch_STATIC_LIBRARIES} '${ELEMENT}'")
  endforeach ()

  set(IResearch_STATIC_LIBRARIES_OUT "${CMAKE_BINARY_DIR}/bin/${CMAKE_CFG_INTDIR}/libiresearch-sa${CMAKE_STATIC_LIBRARY_SUFFIX}")
  set(IResearch_STATIC_LIBRARIES_CMD "libtool -static -o '${IResearch_STATIC_LIBRARIES_OUT}' -a '$<TARGET_FILE:${IResearch_TARGET_NAME}-static>' ${IResearch_STATIC_LIBRARIES}")
  add_custom_command(
    OUTPUT "${IResearch_STATIC_LIBRARIES_OUT}"
    DEPENDS ${IResearch_TARGET_NAME}-static
    COMMAND sh -c ${IResearch_STATIC_LIBRARIES_CMD}
    VERBATIM
  )

  add_library(${IResearch_TARGET_NAME}-static-allinone
    STATIC IMPORTED GLOBAL
  )

  add_custom_target(${IResearch_TARGET_NAME}-static-allinone-build
    DEPENDS "${IResearch_STATIC_LIBRARIES_OUT}"
  )

  set_target_properties(${IResearch_TARGET_NAME}-static-allinone
    PROPERTIES
    INTERFACE_INCLUDE_DIRECTORIES "$<TARGET_PROPERTY:${IResearch_TARGET_NAME}-static,INTERFACE_INCLUDE_DIRECTORIES>"
    IMPORTED_LOCATION "${IResearch_STATIC_LIBRARIES_OUT}"
  )

  set_property(TARGET ${IResearch_TARGET_NAME}-static-allinone
    PROPERTY
    INTERFACE_LINK_LIBRARIES # additional IMPORTED_LOCATION value list (non-static libraries)
    ${ATOMIC_LIBRARY} # non-static library
    ${DL_LIBRARY} # non-static library
    ${MSVC_ONLY_LIBRARIES} # non-static library
  )

  add_dependencies(${IResearch_TARGET_NAME}-static-allinone
    ${IResearch_TARGET_NAME}-static-allinone-build
  )
else()
  foreach(ELEMENT
      ${IRESEARCH_STATIC_DEPENDENCIES})
    set(IResearch_STATIC_LIBRARIES "${IResearch_STATIC_LIBRARIES} addlib '${ELEMENT}'\\n")
  endforeach ()

  set(IResearch_STATIC_LIBRARIES_OUT "${CMAKE_BINARY_DIR}/bin/${CMAKE_CFG_INTDIR}/libiresearch-sa${CMAKE_STATIC_LIBRARY_SUFFIX}")
  set(IResearch_STATIC_LIBRARIES_CMD "`which echo` -e \"create '${IResearch_STATIC_LIBRARIES_OUT}'\\n addlib '$<TARGET_FILE:${IResearch_TARGET_NAME}-static>'\\n ${IResearch_STATIC_LIBRARIES} save\\n end\" | ar -M")
  add_custom_command(
    OUTPUT "${IResearch_STATIC_LIBRARIES_OUT}"
    DEPENDS ${IResearch_TARGET_NAME}-static
    COMMAND sh -c ${IResearch_STATIC_LIBRARIES_CMD}
    VERBATIM
  )

  add_library(${IResearch_TARGET_NAME}-static-allinone
    STATIC IMPORTED GLOBAL
  )

  add_custom_target(${IResearch_TARGET_NAME}-static-allinone-build
    DEPENDS "${IResearch_STATIC_LIBRARIES_OUT}"
  )

  set_target_properties(${IResearch_TARGET_NAME}-static-allinone
    PROPERTIES
    INTERFACE_INCLUDE_DIRECTORIES "$<TARGET_PROPERTY:${IResearch_TARGET_NAME}-static,INTERFACE_INCLUDE_DIRECTORIES>"
    IMPORTED_LOCATION "${IResearch_STATIC_LIBRARIES_OUT}"
  )

  set_property(TARGET ${IResearch_TARGET_NAME}-static-allinone
    PROPERTY
    INTERFACE_LINK_LIBRARIES # additional IMPORTED_LOCATION value list (non-static libraries)
    ${ATOMIC_LIBRARY} # non-static library
    ${DL_LIBRARY} # non-static library
    ${MSVC_ONLY_LIBRARIES} # non-static library
  )

  add_dependencies(${IResearch_TARGET_NAME}-static-allinone
    ${IResearch_TARGET_NAME}-static-allinone-build
  )
endif()

################################################################################
### analysis plugin : delimiter
################################################################################

add_library(${IResearch_TARGET_NAME}-analyzer-delimiter-static
  STATIC
  ./analysis/delimited_token_stream.cpp
)

set_ipo(${IResearch_TARGET_NAME}-analyzer-delimiter-static)

set_target_properties(${IResearch_TARGET_NAME}-analyzer-delimiter-static
  PROPERTIES
  PREFIX lib
  IMPORT_PREFIX lib
  OUTPUT_NAME analyzer-delimiter-s
  COMPILE_DEFINITIONS "$<$<CONFIG:Coverage>:IRESEARCH_DEBUG>;$<$<CONFIG:Debug>:IRESEARCH_DEBUG>"
)


target_link_libraries(${IResearch_TARGET_NAME}-analyzer-delimiter-static
  ${IResearch_TARGET_NAME}-static
)

################################################################################
### analysis plugin : text
################################################################################

add_library(${IResearch_TARGET_NAME}-analyzer-text-static
  STATIC
  ./analysis/text_token_stream.cpp
  ./utils/snowball_stemmer.cpp
)

set_ipo(${IResearch_TARGET_NAME}-analyzer-text-static)

target_include_directories(${IResearch_TARGET_NAME}-analyzer-text-static
  PRIVATE ${ICU_INCLUDE_DIR} # cmake on MSVC does not properly expand dependencies for linked libraries
  PRIVATE ${Snowball_INCLUDE_DIR}
)

set_target_properties(${IResearch_TARGET_NAME}-analyzer-text-static
  PROPERTIES
  PREFIX lib
  IMPORT_PREFIX lib
  OUTPUT_NAME analyzer-text-s
  COMPILE_DEFINITIONS "$<$<CONFIG:Coverage>:IRESEARCH_DEBUG>;$<$<CONFIG:Debug>:IRESEARCH_DEBUG>"
)

target_link_libraries(${IResearch_TARGET_NAME}-analyzer-text-static
  ${IResearch_TARGET_NAME}-static
  stemmer-static
)

################################################################################
### analysis plugin : collation token stream
################################################################################

add_library(${IResearch_TARGET_NAME}-analyzer-collation-static
  STATIC
  ./analysis/collation_token_stream.cpp
)

set_ipo(${IResearch_TARGET_NAME}-analyzer-collation-static)

target_include_directories(${IResearch_TARGET_NAME}-analyzer-collation-static
  PRIVATE ${ICU_INCLUDE_DIR} # cmake on MSVC does not properly expand dependencies for linked libraries
)

set_target_properties(${IResearch_TARGET_NAME}-analyzer-collation-static
  PROPERTIES
  PREFIX lib
  IMPORT_PREFIX lib
  OUTPUT_NAME analyzer-collation-s
  COMPILE_DEFINITIONS "$<$<CONFIG:Coverage>:IRESEARCH_DEBUG>;$<$<CONFIG:Debug>:IRESEARCH_DEBUG>"
)

target_link_libraries(${IResearch_TARGET_NAME}-analyzer-collation-static
  ${IResearch_TARGET_NAME}-static
)

################################################################################
### analysis plugin : text token normalizing
################################################################################

add_library(${IResearch_TARGET_NAME}-analyzer-norm-static
  STATIC
  ./analysis/text_token_normalizing_stream.cpp
)

set_ipo(${IResearch_TARGET_NAME}-analyzer-norm-static)

target_include_directories(${IResearch_TARGET_NAME}-analyzer-norm-static
  PRIVATE ${ICU_INCLUDE_DIR} # cmake on MSVC does not properly expand dependencies for linked libraries
)

set_target_properties(${IResearch_TARGET_NAME}-analyzer-norm-static
  PROPERTIES
  PREFIX lib
  IMPORT_PREFIX lib
  OUTPUT_NAME analyzer-norm-s
  COMPILE_DEFINITIONS "$<$<CONFIG:Coverage>:IRESEARCH_DEBUG>;$<$<CONFIG:Debug>:IRESEARCH_DEBUG>"
)

target_link_libraries(${IResearch_TARGET_NAME}-analyzer-norm-static
  ${IResearch_TARGET_NAME}-static
)

################################################################################
### analysis plugin : text token stemming
################################################################################

add_library(${IResearch_TARGET_NAME}-analyzer-stem-static
  STATIC
  ./analysis/text_token_stemming_stream.cpp
  ./utils/snowball_stemmer.cpp
)

set_ipo(${IResearch_TARGET_NAME}-analyzer-stem-static)

target_include_directories(${IResearch_TARGET_NAME}-analyzer-stem-static
  PRIVATE ${Snowball_INCLUDE_DIR}
  PRIVATE ${ICU_INCLUDE_DIR} 
)

set_target_properties(${IResearch_TARGET_NAME}-analyzer-stem-static
  PROPERTIES
  PREFIX lib
  IMPORT_PREFIX lib
  OUTPUT_NAME analyzer-stem-s
  COMPILE_DEFINITIONS "$<$<CONFIG:Coverage>:IRESEARCH_DEBUG>;$<$<CONFIG:Debug>:IRESEARCH_DEBUG>"
)

target_link_libraries(${IResearch_TARGET_NAME}-analyzer-stem-static
  ${IResearch_TARGET_NAME}-static
  stemmer-static
)

################################################################################
### analysis plugin : token stopwords
################################################################################

add_library(${IResearch_TARGET_NAME}-analyzer-stopwords-static
  STATIC
  ./analysis/token_stopwords_stream.cpp
)

set_ipo(${IResearch_TARGET_NAME}-analyzer-stopwords-static)

set_target_properties(${IResearch_TARGET_NAME}-analyzer-stopwords-static
  PROPERTIES
  PREFIX lib
  IMPORT_PREFIX lib
  OUTPUT_NAME analyzer-stopwords-s
  COMPILE_DEFINITIONS "$<$<CONFIG:Coverage>:IRESEARCH_DEBUG>;$<$<CONFIG:Debug>:IRESEARCH_DEBUG>"
)

target_link_libraries(${IResearch_TARGET_NAME}-analyzer-stopwords-static
  ${IResearch_TARGET_NAME}-static
)

################################################################################
### analysis plugin : ngram
################################################################################

add_library(${IResearch_TARGET_NAME}-analyzer-ngram-static
  STATIC
  ./analysis/ngram_token_stream.cpp
)

set_ipo(${IResearch_TARGET_NAME}-analyzer-ngram-static)

set_target_properties(${IResearch_TARGET_NAME}-analyzer-ngram-static
  PROPERTIES
  PREFIX lib
  IMPORT_PREFIX lib
  OUTPUT_NAME analyzer-ngram-s
  COMPILE_DEFINITIONS "$<$<CONFIG:Coverage>:IRESEARCH_DEBUG>;$<$<CONFIG:Debug>:IRESEARCH_DEBUG>"
)

target_link_libraries(${IResearch_TARGET_NAME}-analyzer-ngram-static
  ${IResearch_TARGET_NAME}-static
)

################################################################################
### analysis plugin : pipeline
################################################################################

add_library(${IResearch_TARGET_NAME}-analyzer-pipeline-static
  STATIC
  ./analysis/pipeline_token_stream.cpp
)

set_ipo(${IResearch_TARGET_NAME}-analyzer-pipeline-static)


set_target_properties(${IResearch_TARGET_NAME}-analyzer-pipeline-static
  PROPERTIES
  PREFIX lib
  IMPORT_PREFIX lib
  OUTPUT_NAME analyzer-pipeline-s
  COMPILE_DEFINITIONS "$<$<CONFIG:Coverage>:IRESEARCH_DEBUG>;$<$<CONFIG:Debug>:IRESEARCH_DEBUG>"
)

target_link_libraries(${IResearch_TARGET_NAME}-analyzer-pipeline-static
  ${IResearch_TARGET_NAME}-static
)

################################################################################
### analysis plugin : text segmentation
################################################################################

add_library(${IResearch_TARGET_NAME}-analyzer-segmentation-static
  STATIC
  ./analysis/segmentation_token_stream.cpp
)
target_link_libraries(
  ${IResearch_TARGET_NAME}-analyzer-segmentation-static
  text)


set_ipo(${IResearch_TARGET_NAME}-analyzer-segmentation-static)

set_target_properties(${IResearch_TARGET_NAME}-analyzer-segmentation-static
  PROPERTIES
  PREFIX lib
  IMPORT_PREFIX lib
  OUTPUT_NAME analyzer-segmentation-s
  COMPILE_DEFINITIONS "$<$<CONFIG:Coverage>:IRESEARCH_DEBUG>;$<$<CONFIG:Debug>:IRESEARCH_DEBUG>"
)

target_include_directories(${IResearch_TARGET_NAME}-analyzer-segmentation-static
  PRIVATE $<TARGET_PROPERTY:text,INTERFACE_INCLUDE_DIRECTORIES>
)

target_link_libraries(${IResearch_TARGET_NAME}-analyzer-segmentation-static
  ${IResearch_TARGET_NAME}-static
)

################################################################################
### analysis plugin: embedding classification
################################################################################

add_library(${IResearch_TARGET_NAME}-analyzer-classification-static
  STATIC
  analysis/classification_stream.cpp
)

set_ipo(${IResearch_TARGET_NAME}-analyzer-classification-static)

set_target_properties(${IResearch_TARGET_NAME}-analyzer-classification-static
  PROPERTIES
  PREFIX lib
  IMPORT_PREFIX lib
  OUTPUT_NAME analyzer-classification-s
  COMPILE_DEFINITIONS "$<$<CONFIG:Coverage>:IRESEARCH_DEBUG>;$<$<CONFIG:Debug>:IRESEARCH_DEBUG>"
)

target_link_libraries(${IResearch_TARGET_NAME}-analyzer-classification-static
  ${IResearch_TARGET_NAME}-static
)

target_include_directories(${IResearch_TARGET_NAME}-analyzer-classification-static
  SYSTEM
  PRIVATE $<TARGET_PROPERTY:${FASTTEXT_LIBRARY_STATIC},INCLUDE_DIRECTORIES>
)

################################################################################
### analysis plugin: nearest neighbors
################################################################################

add_library(${IResearch_TARGET_NAME}-analyzer-nearest-neighbors-static
  STATIC
  analysis/nearest_neighbors_stream.cpp
)

set_ipo(${IResearch_TARGET_NAME}-analyzer-nearest-neighbors-static)

set_target_properties(${IResearch_TARGET_NAME}-analyzer-nearest-neighbors-static
  PROPERTIES
  PREFIX lib
  IMPORT_PREFIX lib
  OUTPUT_NAME analyzer-nearest-neighbors-s
  COMPILE_DEFINITIONS "$<$<CONFIG:Coverage>:IRESEARCH_DEBUG>;$<$<CONFIG:Debug>:IRESEARCH_DEBUG>"
)

target_link_libraries(${IResearch_TARGET_NAME}-analyzer-nearest-neighbors-static
  ${IResearch_TARGET_NAME}-static
)

target_include_directories(${IResearch_TARGET_NAME}-analyzer-nearest-neighbors-static
  SYSTEM
  PRIVATE $<TARGET_PROPERTY:${FASTTEXT_LIBRARY_STATIC},INCLUDE_DIRECTORIES>
)


################################################################################
### format plugin: format-1_0
################################################################################

set(IResearch_format-1_0_source
  ./formats/formats_10.cpp
  ./formats/formats_10_attributes.cpp
  ./formats/formats_burst_trie.cpp
  ./formats/formats_10.hpp
  ./formats/formats_10_attributes.hpp
  ./formats/formats_burst_trie.hpp
)

set(static_format_library_name ${IResearch_TARGET_NAME}-format-1_0-static)

add_library(${static_format_library_name}
  STATIC
  ${IResearch_format-1_0_source}
  $<TARGET_OBJECTS:${IResearch_TARGET_NAME}-ofst> # used by formats_burst_trie
)

set_ipo(${static_format_library_name})

set_target_properties(${static_format_library_name}
  PROPERTIES
  PREFIX lib
  IMPORT_PREFIX lib
  OUTPUT_NAME format-1_0-s
  COMPILE_DEFINITIONS "$<$<CONFIG:Coverage>:IRESEARCH_DEBUG>;$<$<CONFIG:Debug>:IRESEARCH_DEBUG>;FST_NO_DYNAMIC_LINKING;${FORMAT_10_EXTRA_DEFS}"
)

target_include_directories(${static_format_library_name}
  SYSTEM
  PRIVATE $<TARGET_PROPERTY:${IResearch_TARGET_NAME}-ofst,INTERFACE_INCLUDE_DIRECTORIES> # used by formats_burst_trie
)

target_link_libraries(${static_format_library_name}
  ${IResearch_TARGET_NAME}-static
  ${ATOMIC_LIBRARY}
  ${FORMAT_10_EXTRA_LIBS_STATIC}
)

################################################################################
### scorer plugin : TF-IDF
################################################################################

set(IResearch_tfidf_source
  ./search/tfidf.cpp
  ./search/tfidf.hpp
)

add_library(${IResearch_TARGET_NAME}-scorer-tfidf-static
  STATIC
  ${IResearch_tfidf_source}
)

set_ipo(${IResearch_TARGET_NAME}-scorer-tfidf-static)

set_target_properties(${IResearch_TARGET_NAME}-scorer-tfidf-static
  PROPERTIES
  PREFIX lib
  IMPORT_PREFIX lib
  OUTPUT_NAME scorer-tfidf-s
  COMPILE_DEFINITIONS "$<$<CONFIG:Coverage>:IRESEARCH_DEBUG>;$<$<CONFIG:Debug>:IRESEARCH_DEBUG>"
)

target_link_libraries(${IResearch_TARGET_NAME}-scorer-tfidf-static
  ${IResearch_TARGET_NAME}-static
)
################################################################################
### scorer plugin : BM25
################################################################################
    
set(IResearch_bm25_source
  ./search/bm25.cpp
  ./search/bm25.hpp
)

add_library(${IResearch_TARGET_NAME}-scorer-bm25-static
  STATIC
  ${IResearch_bm25_source}
)

set_ipo(${IResearch_TARGET_NAME}-scorer-bm25-static)

set_target_properties(${IResearch_TARGET_NAME}-scorer-bm25-static
  PROPERTIES
  PREFIX lib
  IMPORT_PREFIX lib
  OUTPUT_NAME scorer-bm25-s
  COMPILE_DEFINITIONS "$<$<CONFIG:Coverage>:IRESEARCH_DEBUG>;$<$<CONFIG:Debug>:IRESEARCH_DEBUG>"
)

target_link_libraries(${IResearch_TARGET_NAME}-scorer-bm25-static
  ${IResearch_TARGET_NAME}-static
) 
################################################################################
### installation
################################################################################

install(TARGETS ${IResearch_TARGET_NAME}-static
  DESTINATION lib
)

install(DIRECTORY analysis document error
  DESTINATION include
  PATTERN "*.cpp" EXCLUDE
  PATTERN "*.mk" EXCLUDE
)<|MERGE_RESOLUTION|>--- conflicted
+++ resolved
@@ -155,14 +155,8 @@
   ./utils/delta_compression.cpp
   ./utils/lz4compression.cpp
   ./utils/directory_utils.cpp
-<<<<<<< HEAD
   ./utils/file_utils.cpp
   ./utils/mmap_utils.cpp
-  ./utils/hash_utils.cpp
-=======
-  ./utils/file_utils.cpp 
-  ./utils/mmap_utils.cpp 
->>>>>>> 4504d434
   ./utils/index_utils.cpp
   ./utils/levenshtein_utils.cpp
   ./utils/wildcard_utils.cpp
@@ -396,15 +390,10 @@
 
 # setup MSVC specific compiler flags
 if(MSVC)
-<<<<<<< HEAD
-  target_compile_options(${IResearch_TARGET_NAME}-shared PRIVATE "/EHa")
-  target_compile_options(${IResearch_TARGET_NAME}-static PRIVATE "/EHa")
-=======
   target_compile_options(${IResearch_TARGET_NAME}-static
     PRIVATE "$<$<CONFIG:Debug>:/bigobj>"
     PRIVATE "/EHa"
   )
->>>>>>> 4504d434
 endif()
 
 set_target_properties(${IResearch_TARGET_NAME}-static
